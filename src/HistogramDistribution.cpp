//---------------------------------------------------------------------------//
//!
//! \file   HistogramDistribution.cpp
//! \author Alex Robinson
//! \brief  Histogram distribution class definition.
//!
//---------------------------------------------------------------------------//

// Std Lib Includes
#include <limits>

// FACEMC Includes
#include "HistogramDistribution.hpp"
#include "RandomNumberGenerator.hpp"

namespace FACEMC{

// Constructor
HistogramDistribution::HistogramDistribution( 
				  const Teuchos::Array<double>& bin_boundaries,
				  const Teuchos::Array<double>& bin_values )
  : d_distribution( bin_boundaries.size() )
{
  // Make sure that for n bin boundaries there are n-1 bin values
  testPrecondition( bin_boundaries.size()-1 == bin_values.size() );

  // Construct the distribution
  for( unsigned i = 0; i < bin_boundaries.size(); ++i )
  {
    // Assign the min and max bin boundaries (respectively)
    d_distribution[i].first = bin_boundaries[i];

    // Assign the bin PDF value
    if( i < bin_boundaries.size() - 1 )
      d_distribution[i].second = bin_values[i];
    else 
      d_distribution[i].second = bin_values[i-1];
    
    // Assign the discrete CDF value
    if( i > 0 )
    {
      d_distribution[i].third = d_distribution[i-1].third;
      
      d_distribution[i].third += bin_values[i-1]*
      (d_distribution[i].first - d_distribution[i-1].first);
    }
    else
      d_distribution[i].third = 0.0;
  }

  // Assign the normalization constant
  d_norm_constant = d_distribution.back().third;

  // Normalize the PDF and CDF
  for( unsigned i = 0; i < d_distribution.size(); ++i )
  {
    d_distribution[i].second /= d_norm_constant;
    d_distribution[i].third /= d_norm_constant;
  }

  // Make sure that the CDF has been constructed correctly
  testPostcondition( ST::magnitude( d_distribution.back().third - 1.0 ) <
		     ST::prec() );
}

// Evaluate the distribution
double HistogramDistribution::evaluate( const double indep_var_value ) const
{
  return evaluatePDF( indep_var_value )*d_norm_constant;
}

// Evaluate the PDF
double HistogramDistribution::evaluatePDF( const double indep_var_value ) const
{
  if( indep_var_value < d_distribution.front().first )
    return 0.0;
  else if( indep_var_value > d_distribution.back().second )
    return 0.0;
  else
  {
    Teuchos::Array<Trip<double,double,double> >::const_iterator bin = 
      Search::binarySearchContinuousData<FIRST>( d_distribution.begin(),
						 d_distribution.end(),
						 indep_var_value );
    return bin->second;
  }
} 

// Return a random sample from the distribution
double HistogramDistribution::sample() 
{
  return (const_cast<const HistogramDistribution*>(this))->sample();
}

// Return a random sample from the distribution
double HistogramDistribution::sample() const
{
  // Sample the bin
  double random_number = RandomNumberGenerator::getRandomNumber<double>();
  
  Teuchos::Array<Trip<double,double,double> >::const_iterator bin = 
    Search::binarySearchContinuousData<THIRD>( d_distribution.begin(),
						d_distribution.end(),
						random_number );

<<<<<<< HEAD
  return bin->first + (random_number_1 - bin->fourth)/bin->third;
=======
  return bin->first + (random_number - bin->third)/bin->second;
>>>>>>> 1aea306b
}

// Return the sampling efficiency from the distribution
double HistogramDistribution::getSamplingEfficiency() const
{
  return 1.0;
}

// Return the upper bound of the distribution independent variable
double HistogramDistribution::getUpperBoundOfIndepVar() const
{
  return d_distribution.back().first;
}

// Return the lower bound of the distribution independent variable
double HistogramDistribution::getLowerBoundOfIndepVar() const
{
  return d_distribution.front().first;
}

// Return the distribution type
OneDDistributionType HistogramDistribution::getDistributionType() const
{
  return HistogramDistribution::distribution_type;
}

} // end FACEMC namespace

//---------------------------------------------------------------------------//
// end HistogramDistribution.cpp
//---------------------------------------------------------------------------//<|MERGE_RESOLUTION|>--- conflicted
+++ resolved
@@ -103,11 +103,7 @@
 						d_distribution.end(),
 						random_number );
 
-<<<<<<< HEAD
-  return bin->first + (random_number_1 - bin->fourth)/bin->third;
-=======
   return bin->first + (random_number - bin->third)/bin->second;
->>>>>>> 1aea306b
 }
 
 // Return the sampling efficiency from the distribution
