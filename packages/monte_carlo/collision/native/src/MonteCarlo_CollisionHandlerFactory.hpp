--- conflicted
+++ resolved
@@ -150,7 +150,6 @@
 
   //! Create the electron materials
   void createElectronMaterials(
-<<<<<<< HEAD
       std::shared_ptr<CollisionHandler>& collision_handler,
       const Teuchos::ParameterList& cross_sections_table_info,
       const std::string& cross_sections_xml_directory,
@@ -162,26 +161,6 @@
       const Teuchos::RCP<AtomicRelaxationModelFactory>&
       atomic_relaxation_model_factory,
       const SimulationProperties& properties );
-=======
-   const Teuchos::ParameterList& cross_sections_table_info,
-   const std::string& cross_sections_xml_directory,
-   const MatIdFractionMap& material_id_fraction_map,
-   const MatIdComponentMap& material_id_component_map,
-   const AliasSet& nuclide_aliases,
-   const CellIdMatIdMap& cell_id_mat_id_map,
-   const CellIdDensityMap& cell_id_density_map,
-   const Teuchos::RCP<AtomicRelaxationModelFactory>&
-    atomic_relaxation_model_factory,
-   const unsigned hash_grid_bins,
-   const bool use_atomic_relaxation_data,
-   const bool use_elastic_data,
-   const bool use_electroionization_data,
-   const bool use_bremsstrahlung_data,
-   const bool use_atomic_excitation_data,
-   const BremsstrahlungAngularDistributionType photon_distribution_function,
-   const double cutoff_angle_cosine );
->>>>>>> 4586d2b9
-
 
   //! Create the material name data maps
   template<typename ScatteringCenterType, typename MaterialType>
