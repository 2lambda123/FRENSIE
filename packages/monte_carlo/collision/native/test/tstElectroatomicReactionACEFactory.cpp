--- conflicted
+++ resolved
@@ -40,11 +40,7 @@
 TEUCHOS_UNIT_TEST( ElectroatomicReactionACEFactory, 
 		           createAnalogElasticReaction )
 {
-<<<<<<< HEAD
-  MonteCarlo::ElectroatomicReactionACEFactory::createAnalogElasticReaction(
-=======
   MonteCarlo::ElectroatomicReactionACEFactory::createCutoffElasticReaction(
->>>>>>> 6fc334e6
                 *xss_data_extractor,
                 energy_grid,
                 grid_searcher,
@@ -52,11 +48,7 @@
 
   // Test reaction properties
   TEST_EQUALITY_CONST( reaction->getReactionType(),
-<<<<<<< HEAD
-		       MonteCarlo::ANALOG_ELASTIC_ELECTROATOMIC_REACTION );
-=======
 		       MonteCarlo::CUTOFF_ELASTIC_ELECTROATOMIC_REACTION );
->>>>>>> 6fc334e6
   TEST_EQUALITY_CONST( reaction->getThresholdEnergy(), 1.00000e-5 );
   
   // Test that the stored cross section is correct
@@ -86,17 +78,10 @@
 		   createAtomicExcitationReaction )
 {
   MonteCarlo::ElectroatomicReactionACEFactory::createAtomicExcitationReaction(
-<<<<<<< HEAD
-					           *xss_data_extractor,
-							   energy_grid,
-                               grid_searcher,
-							   reaction);
-=======
                 *xss_data_extractor,
                 energy_grid,
                 grid_searcher,
                 reaction );
->>>>>>> 6fc334e6
 
   // Test reaction properties
   TEST_EQUALITY_CONST( reaction->getReactionType(),
@@ -129,17 +114,10 @@
   Teuchos::Array<Teuchos::RCP<MonteCarlo::ElectroatomicReaction> > reactions;
 
   MonteCarlo::ElectroatomicReactionACEFactory::createSubshellElectroionizationReactions(
-<<<<<<< HEAD
-							   *xss_data_extractor,
-							   energy_grid,
-                               grid_searcher,
-							   reactions );
-=======
                 *xss_data_extractor,
                 energy_grid,
                 grid_searcher,
                 reactions );
->>>>>>> 6fc334e6
 
   TEST_EQUALITY_CONST( reactions.size(), 24 );
 
@@ -205,19 +183,11 @@
   photon_distribution_function = MonteCarlo::DIPOLE_DISTRIBUTION;
 
   MonteCarlo::ElectroatomicReactionACEFactory::createBremsstrahlungReaction(
-<<<<<<< HEAD
-							   *xss_data_extractor,
-							   energy_grid,
-                               grid_searcher,
-							   reaction,
-							   photon_distribution_function );
-=======
                 *xss_data_extractor,
                 energy_grid,
                 grid_searcher,
                 reaction,
                 photon_distribution_function );
->>>>>>> 6fc334e6
 
   // Test reaction properties
   TEST_EQUALITY_CONST( reaction->getReactionType(),
@@ -256,19 +226,11 @@
   photon_distribution_function = MonteCarlo::TWOBS_DISTRIBUTION;
 
   MonteCarlo::ElectroatomicReactionACEFactory::createBremsstrahlungReaction(
-<<<<<<< HEAD
-							   *xss_data_extractor,
-							   energy_grid,
-                               grid_searcher,
-							   reaction,
-							   photon_distribution_function );
-=======
                 *xss_data_extractor,
                 energy_grid,
                 grid_searcher,
                 reaction,
                 photon_distribution_function );
->>>>>>> 6fc334e6
 
   // Test reaction properties
   TEST_EQUALITY_CONST( reaction->getReactionType(),
@@ -375,22 +337,12 @@
     // Extract the common energy grid
     energy_grid.deepCopy( xss_data_extractor->extractElectronEnergyGrid() );
 
-<<<<<<< HEAD
-    // Create the hash-based grid searcher
-    grid_searcher.reset( new Utility::StandardHashBasedGridSearcher<Teuchos::ArrayRCP<const double>,false>( 
-					     energy_grid,
-					     energy_grid[0],
-					     energy_grid[energy_grid.size()-1],
-					     100 ) );
-=======
-
     // Create the hash-based grid searcher
     grid_searcher.reset( new Utility::StandardHashBasedGridSearcher<Teuchos::ArrayRCP<const double>,false>( 
                 energy_grid,
                 energy_grid[0],
                 energy_grid[energy_grid.size()-1],
                 100 ) );
->>>>>>> 6fc334e6
   }
 
   // Initialize the random number generator
