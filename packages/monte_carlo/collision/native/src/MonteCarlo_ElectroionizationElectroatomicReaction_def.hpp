--- conflicted
+++ resolved
@@ -97,14 +97,6 @@
 				     ParticleBank& bank,
 				     SubshellType& shell_of_interaction ) const
 {
-<<<<<<< HEAD
-/*! \todo Finish writing react for non-subshell reaction
-  d_scattering_distribution.scatterElectron( electron, 
-                                             bank, 
-                                             shell_of_interaction);
-*/
-=======
->>>>>>> cfe21254
   electron.incrementCollisionNumber();
   
   shell_of_interaction = UNKNOWN_SUBSHELL;
