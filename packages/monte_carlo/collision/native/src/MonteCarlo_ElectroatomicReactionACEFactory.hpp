--- conflicted
+++ resolved
@@ -24,20 +24,12 @@
 public:
 
   //! Create an analog elastic scattering electroatomic reaction
-<<<<<<< HEAD
-  static void createAnalogElasticReaction(
-=======
   static void createCutoffElasticReaction(
->>>>>>> 6fc334e6
         const Data::XSSEPRDataExtractor& raw_electroatom_data,
         const Teuchos::ArrayRCP<const double>& energy_grid,
         const Teuchos::RCP<const Utility::HashBasedGridSearcher>& grid_searcher,
         Teuchos::RCP<ElectroatomicReaction>& elastic_reaction,
-<<<<<<< HEAD
-        const double lower_cutoff_angle = 1.0e-6 );
-=======
         const double lower_cutoff_angle_cosine = 0.999999 );
->>>>>>> 6fc334e6
 
   //! Create an atomic excitation scattering electroatomic reaction
   static void createAtomicExcitationReaction(
