//---------------------------------------------------------------------------//
//!
//! \file   Geometry_DagMCModel.cpp
//! \author Alex Robinson
//! \brief  DagMC model class definition
//!
//---------------------------------------------------------------------------//

// Std Lib Includes
#include <exception>
#include <unordered_set>

// FRENSIE Includes
#include "FRENSIE_Archives.hpp" // Must be included first
#include "Geometry_DagMCModel.hpp"
#include "Geometry_StandardDagMCCellHandler.hpp"
#include "Geometry_FastDagMCCellHandler.hpp"
#include "Geometry_StandardDagMCSurfaceHandler.hpp"
#include "Geometry_FastDagMCSurfaceHandler.hpp"
#include "Geometry_DagMCLoggingMacros.hpp"
#include "Utility_3DCartesianVectorHelpers.hpp"
#include "Utility_MOABException.hpp"
#include "Utility_FromStringTraits.hpp"
#include "Utility_ExceptionCatchMacros.hpp"
#include "Utility_DesignByContract.hpp"

namespace Geometry{

// Default constructor
DagMCModel::DagMCModel()
{ /* ... */ }

// Constructor
DagMCModel::DagMCModel( const DagMCModelProperties& model_properties,
                        const bool suppress_dagmc_output )
  : d_dagmc( NULL ),
    d_cell_handler(),
    d_surface_handler(),
    d_termination_cells(),
    d_reflecting_surfaces(),
    d_model_properties( new DagMCModelProperties( model_properties ) )
{ 
  this->initialize( suppress_dagmc_output );
}

// Initialize the model
void DagMCModel::initialize( const bool suppress_dagmc_output )
{
  FRENSIE_LOG_PARTIAL_NOTIFICATION( "Loading model "
                                    << d_model_properties->getModelFileNameWithPath()
                                    << " ... " );
  FRENSIE_FLUSH_ALL_LOGS();

  try{
    this->loadDagMCGeometry( suppress_dagmc_output );
  }
  EXCEPTION_CATCH_RETHROW( InvalidDagMCGeometry,
                           "Unable to load DagMC geometry file "
                           << d_model_properties->getModelFileNameWithPath() << "!" );

  // Validate the properties in the geometry
  try{
    this->validatePropertyNames();
  }
  EXCEPTION_CATCH_RETHROW( InvalidDagMCGeometry,
                           "Invalid DagMC geometry properties encountered!" );

<<<<<<< HEAD
    // Validate the properties in the geometry
    try{
      this->validatePropertyNames();
    }
    EXCEPTION_CATCH_RETHROW( InvalidDagMCGeometry,
                             "Invalid DagMC geometry properties encountered!" );

    // Parse the properties
    try{
      this->parseProperties();
    }
    EXCEPTION_CATCH_RETHROW( InvalidDagMCGeometry,
                             "Unable to parse the DagMC properties!" );

    // Construct the cell and surface handlers
    try{
      this->constructEntityHandlers();
    }
    EXCEPTION_CATCH_RETHROW( InvalidDagMCGeometry,
                             "Unable to construct the entity handlers!" );

    // Extract the termination cells
    try{
      this->extractTerminationCells();
    }
    EXCEPTION_CATCH_RETHROW( InvalidDagMCGeometry,
                             "Unable to extract the termination cells!" );

    // Get the reflecting surfaces
    try{
      this->extractReflectingSurfaces();
    }
    EXCEPTION_CATCH_RETHROW( InvalidDagMCGeometry,
                             "Unable to extract the reflecting surfaces!" );
=======
  // Parse the properties
  try{
    this->parseProperties();
  }
  EXCEPTION_CATCH_RETHROW( InvalidDagMCGeometry,
                           "Unable to parse the DagMC properties!" );
>>>>>>> f947db40

  // Construct the cell and surface handlers
  try{
    this->constructEntityHandlers();
  }
<<<<<<< HEAD

  // A model has already been loaded - ignore new model
  else
  {
    FRENSIE_LOG_DAGMC_WARNING( "Cannot load requested model ("
                               << model_properties.getModelFileNameWithPath() << ") "
                               "because a model ("
                               << d_model_properties->getModelFileNameWithPath() << ")"
                               " has already been loaded!" );
=======
  EXCEPTION_CATCH_RETHROW( InvalidDagMCGeometry,
                           "Unable to construct the entity handlers!" );

  // Extract the termination cells
  try{
    this->extractTerminationCells();
  }
  EXCEPTION_CATCH_RETHROW( InvalidDagMCGeometry,
                           "Unable to extract the termination cells!" );
  
  // Get the reflecting surfaces
  try{
    this->extractReflectingSurfaces();
>>>>>>> f947db40
  }
  EXCEPTION_CATCH_RETHROW( InvalidDagMCGeometry,
                           "Unable to extract the reflecting surfaces!" );

  FRENSIE_LOG_NOTIFICATION( "done!" );
  FRENSIE_FLUSH_ALL_LOGS();
}

// validate the properties
void DagMCModel::validatePropertyNames() const
{
  // Get the property names in the DagMC geometry
  std::vector<std::string> properties;

  moab::ErrorCode return_value = d_dagmc->detect_available_props( properties );

  TEST_FOR_EXCEPTION( return_value != moab::MB_SUCCESS,
                      InvalidDagMCGeometry,
                      moab::ErrorCodeStr[return_value] );

  // Get the valid property names
  std::vector<std::string> valid_properties;
  d_model_properties->getPropertyNames( valid_properties );

  // Record any invalid property names
  std::string invalid_properties;

  for( size_t i = 0; i < properties.size(); ++i )
  {
    bool valid_property = false;

    for( size_t j = 0; j < valid_properties.size(); ++j )
    {
      if( properties[i] == valid_properties[j] )
      {
        valid_property = true;

        break;
      }
    }

    // Trelis has an internal property names picked that should be ignored
    if( !valid_property && properties[i] != "picked" )
    {
      if( invalid_properties.size() > 0 )
        invalid_properties += ", ";

      invalid_properties += properties[i];
    }
  }

  if( invalid_properties.size() > 0 )
  {
    FRENSIE_LOG_DAGMC_WARNING( "Unknown properties were detected in the "
                               "DagMC geometry! Here are the unknown "
                               "properties: " << invalid_properties );
  }
}

// Load the DagMC geometry file
void DagMCModel::loadDagMCGeometry( const bool suppress_dagmc_output )
{
  // Create a new DagMC instance
  d_dagmc = new moab::DagMC();

  // Check if DagMC output should be suppressed on initialization
  std::streambuf* cout_streambuf, *cerr_streambuf;

  if( suppress_dagmc_output )
  {
    cout_streambuf = std::cout.rdbuf();
    cerr_streambuf = std::cerr.rdbuf();

    std::cout.rdbuf( NULL );
    std::cerr.rdbuf( NULL );
  }

  // Load the geometry
  moab::ErrorCode return_value =
    d_dagmc->load_file( d_model_properties->getModelFileNameWithPath().c_str() );

  // Restore cout and cerr if they were suppressed
  if( suppress_dagmc_output )
  {
    std::cout.rdbuf( cout_streambuf );
    std::cerr.rdbuf( cerr_streambuf );
  }

  TEST_FOR_EXCEPTION( return_value != moab::MB_SUCCESS,
                      InvalidDagMCGeometry,
                      moab::ErrorCodeStr[return_value] );

  if( suppress_dagmc_output )
  {
    cout_streambuf = std::cout.rdbuf();
    cerr_streambuf = std::cerr.rdbuf();

    std::cout.rdbuf( NULL );
    std::cerr.rdbuf( NULL );
  }

  // Initialize the OBB Tree
  return_value = d_dagmc->init_OBBTree();

  // Restore cout and cerr if they were suppressed
  if( suppress_dagmc_output )
  {
    std::cout.rdbuf( cout_streambuf );
    std::cerr.rdbuf( cerr_streambuf );
  }

  TEST_FOR_EXCEPTION( return_value != moab::MB_SUCCESS,
		      InvalidDagMCGeometry,
		      moab::ErrorCodeStr[return_value] );
}

// Parse the properties
void DagMCModel::parseProperties() const
{
  std::vector<std::string> properties;

  d_model_properties->getPropertyNames( properties );

  moab::ErrorCode return_value = d_dagmc->parse_properties( properties );

  TEST_FOR_EXCEPTION( return_value != moab::MB_SUCCESS,
                      InvalidDagMCGeometry,
                      moab::ErrorCodeStr[return_value] );
}

// Construct the entity handlers
void DagMCModel::constructEntityHandlers()
{
  if( d_model_properties->isFastIdLookupUsed() )
  {
    try{
      d_cell_handler.reset( new FastDagMCCellHandler( d_dagmc ) );

      d_surface_handler.reset( new FastDagMCSurfaceHandler( d_dagmc ) );
    }
    EXCEPTION_CATCH_RETHROW_AS( Utility::MOABException,
                                InvalidDagMCGeometry,
                                "Unable to set up the model entity "
                                "handlers!" );
  }
  else
  {
    try{
      d_cell_handler.reset( new StandardDagMCCellHandler( d_dagmc ) );

      d_surface_handler.reset( new StandardDagMCSurfaceHandler( d_dagmc ) );
    }
    EXCEPTION_CATCH_RETHROW_AS( Utility::MOABException,
                                InvalidDagMCGeometry,
                                "Unable to set up the problem entity "
                                "handlers!" );
  }
}

// Extract the termination cells
void DagMCModel::extractTerminationCells()
{
  std::vector<moab::EntityHandle> cells_with_property;

  try{
    this->getCellsWithProperty(
                        cells_with_property,
                        d_model_properties->getTerminationCellPropertyName() );
  }
  EXCEPTION_CATCH_RETHROW( InvalidDagMCGeometry,
                           "Unable to parse the termination cells!" );

  for( size_t i = 0; i < cells_with_property.size(); ++i )
  {
    d_termination_cells.insert(
                         d_cell_handler->getCellId( cells_with_property[i] ) );
  }

  // Make sure that at least one termination cell has been set
  TEST_FOR_EXCEPTION( d_termination_cells.size() == 0,
                      InvalidDagMCGeometry,
                      "At least one termination cell must be set!" );
}

// Extract the reflecting surfaces
void DagMCModel::extractReflectingSurfaces()
{
  std::vector<moab::EntityHandle> surfaces_with_property;

  try{
    this->getSurfacesWithProperty(
                      surfaces_with_property,
                      d_model_properties->getReflectingSurfacePropertyName() );
  }
  EXCEPTION_CATCH_RETHROW( InvalidDagMCGeometry,
                           "Unable to parse the reflecting surfaces!" );

  // Initialize the reflecting surfaces
  d_reflecting_surfaces.clear();

  for( size_t i = 0; i < surfaces_with_property.size(); ++i )
  {
    EntityId surface_id =
      d_surface_handler->getSurfaceId( surfaces_with_property[i] );

    d_reflecting_surfaces.insert( ReflectingSurfaceIdHandleMap::value_type(
                                     surface_id, surfaces_with_property[i] ) );
  }
}

// Get the model properties
const DagMCModelProperties& DagMCModel::getModelProperties() const
{
<<<<<<< HEAD
  // Make sure DagMC has been initialized
  testPrecondition( this->isInitialized() );

=======
>>>>>>> f947db40
  return *d_model_properties;
}

// Check if the model has cell estimator data
bool DagMCModel::hasCellEstimatorData() const
{
  return true;
}

// Check if the model has surface estimator data
bool DagMCModel::hasSurfaceEstimatorData() const
{
  return true;
}

// Get the material ids
void DagMCModel::getMaterialIds( MaterialIdSet& material_ids ) const
{
  std::vector<std::string> raw_material_ids;

  this->getPropertyValues( d_model_properties->getMaterialPropertyName(),
                           raw_material_ids );

  // Convert the material names to material ids
  for( size_t i = 0; i < raw_material_ids.size(); ++i )
  {
    TEST_FOR_EXCEPTION( raw_material_ids[i].find_first_not_of( "0123456789" ) <
                        raw_material_ids[i].size(),
                        InvalidDagMCGeometry,
                        "An invalid material id ("
                        << raw_material_ids[i] <<
                        ") was found! " );

    std::istringstream iss( raw_material_ids[i] );

    typename MaterialIdSet::value_type material_id;

    iss >> material_id;

    material_ids.insert( material_id );
  }
}

// Get the problem cells
void DagMCModel::getCells( CellIdSet& cell_set,
                           const bool include_void_cells,
                           const bool include_termination_cells ) const
{
  moab::Range::const_iterator cell_handle_it = d_cell_handler->begin();

  while( cell_handle_it != d_cell_handler->end() )
  {
    EntityId cell_id =
      d_cell_handler->getCellId( *cell_handle_it );

    // Check if it is a termination cell
    if( this->isTerminationCell( cell_id ) )
    {
      if( include_termination_cells )
        cell_set.insert( cell_id );
    }
    // Check if it is a void cell
    else if( this->isVoidCell( cell_id ) )
    {
      if( include_void_cells )
        cell_set.insert( cell_id );
    }
    // Cell with material
    else
      cell_set.insert( cell_id );

    ++cell_handle_it;
  }
}

// Get the cell material ids
void DagMCModel::getCellMaterialIds( CellIdMatIdMap& cell_id_mat_id_map ) const
{
  // Load a map of the cell ids and material names
  CellIdPropertyValuesMap cell_id_mat_name_map;

  try{
    this->getCellPropertyValues( d_model_properties->getMaterialPropertyName(),
                                 cell_id_mat_name_map );
  }
  EXCEPTION_CATCH_RETHROW( InvalidDagMCGeometry,
                           "Unable to parse the cell material ids!" );

  // Convert the material names to material ids
  CellIdPropertyValuesMap::const_iterator cell_it =
    cell_id_mat_name_map.begin();

  while( cell_it != cell_id_mat_name_map.end() )
  {
    TEST_FOR_EXCEPTION( cell_it->second.size() > 1,
                        InvalidDagMCGeometry,
                        "Cell " << cell_it->first << " has multiple "
                        "materials assigned!" );

    TEST_FOR_EXCEPTION(
                    cell_it->second.front().find_first_not_of( "0123456789" ) <
                    cell_it->second.size(),
                    InvalidDagMCGeometry,
                    "Cell " << cell_it->first << " has an invalid "
                    "material id (" << cell_it->second.front() << ")! " );

    std::istringstream iss( cell_it->second.front() );

    iss >> cell_id_mat_id_map[cell_it->first];

    ++cell_it;
  }
}

// Get the cell densities
/*! \details Void and terminal cells will not be added to the map.
 */
void DagMCModel::getCellDensities( CellIdDensityMap& cell_id_density_map ) const
{
  // Load a map of the cell ids and density names
  CellIdPropertyValuesMap cell_id_density_name_map;

  try{
    this->getCellPropertyValues( d_model_properties->getDensityPropertyName(),
                                 cell_id_density_name_map );
  }
  EXCEPTION_CATCH_RETHROW( InvalidDagMCGeometry,
                           "Unable to parse the cell densities!" );

  // Convert the material names to material ids
  CellIdPropertyValuesMap::const_iterator cell_it =
    cell_id_density_name_map.begin();

  while( cell_it != cell_id_density_name_map.end() )
  {
    TEST_FOR_EXCEPTION( cell_it->second.size() > 1,
                        InvalidDagMCGeometry,
                        "Cell " << cell_it->first << " has multiple "
                        "densities assigned!" );

    TEST_FOR_EXCEPTION(
                  cell_it->second.front().find_first_not_of( "-.0123456789" ) <
                  cell_it->second.size(),
                  InvalidDagMCGeometry,
                  "Cell " << cell_it->first << " has an invalid "
                  "density (" << cell_it->second.front() << ")! " );

    double raw_density =
      Utility::fromString<double>( cell_it->second.front() );

    // Convert 1/b-cm top 1/cm^3
    if( raw_density > 0.0 )
      raw_density *= 1e24;

    cell_id_density_map[cell_it->first] = Density::from_value( raw_density );

    ++cell_it;
  }
}

// Get the cell estimator data
void DagMCModel::getCellEstimatorData(
                          CellEstimatorIdDataMap& estimator_id_data_map ) const
{
  // Load the estimator property cell id map
  PropValueCellIdMap estimator_prop_cell_id_map;

  try{
    this->getCellIdsWithPropertyValue(
                                d_model_properties->getEstimatorPropertyName(),
                                estimator_prop_cell_id_map );
  }
  EXCEPTION_CATCH_RETHROW( InvalidDagMCGeometry,
                           "Unable to parse the cell estimator data!" );

  PropValueCellIdMap::const_iterator estimator_it =
    estimator_prop_cell_id_map.begin();

  // Loop through all of the cell estimators and extract their information
  while( estimator_it != estimator_prop_cell_id_map.end() )
  {
    CellEstimatorIdDataMap::key_type id;
    EstimatorType estimator_type;
    ParticleType particle_type;

    try{
      this->extractEstimatorPropertyValues( estimator_it->first,
                                            id,
                                            estimator_type,
                                            particle_type );
    }
    EXCEPTION_CATCH_RETHROW( InvalidDagMCGeometry,
                             "an invalid estimator specification "
                             "was found (" << estimator_it->first << ")! "
                             "The correct format is id.type.ptype." );

    // Make sure the id is valid
    TEST_FOR_EXCEPTION( estimator_id_data_map.find( id ) !=
                        estimator_id_data_map.end(),
                        InvalidDagMCGeometry,
                        "estimator id " << id << " is used multiple "
                        "times!" );

    // Make sure the estimator type is valid
    TEST_FOR_EXCEPTION( !isCellEstimator( estimator_type ),
                        InvalidDagMCGeometry,
                        "cell estimator " << id << " has a surface estimator "
                        "type specified!" );

    // Make sure at least one cell has been assigned to the estimator
    TEST_FOR_EXCEPTION( estimator_it->second.size() == 0,
                        InvalidDagMCGeometry,
                        "estimator " << id << " has no cells assigned!" );

    // Add the estimator info to the map
    CellEstimatorIdDataMap::mapped_type& estimator_data_tuple =
      estimator_id_data_map[id];

    // Assign the estimator surface info
    Utility::get<0>(estimator_data_tuple) = estimator_type;
    Utility::get<1>(estimator_data_tuple) = particle_type;
    Utility::get<2>(estimator_data_tuple).assign( estimator_it->second.begin(),
                                                  estimator_it->second.end() );

    ++estimator_it;
  }
}

// Get the problem surfaces
void DagMCModel::getSurfaces( SurfaceIdSet& surface_set ) const
{
  moab::Range::const_iterator surface_handle_it = d_surface_handler->begin();

  while( surface_handle_it != d_surface_handler->end() )
  {
    EntityId surface_id =
      d_surface_handler->getSurfaceId( *surface_handle_it );

    surface_set.insert( surface_id );

    ++surface_handle_it;
  }
}

// Get the surface estimator data
void DagMCModel::getSurfaceEstimatorData(
                       SurfaceEstimatorIdDataMap& estimator_id_data_map ) const
{
  // Load the estimator property surface id map
  PropValueSurfaceIdMap estimator_prop_surface_id_map;

  try{
    this->getSurfaceIdsWithPropertyValue(
                                d_model_properties->getEstimatorPropertyName(),
                                estimator_prop_surface_id_map );
  }
  EXCEPTION_CATCH_RETHROW( InvalidDagMCGeometry,
                           "Unable to parse the surface estimator "
                           "properties!" );

  PropValueSurfaceIdMap::const_iterator estimator_it =
    estimator_prop_surface_id_map.begin();

  // Loop through all of the surface estimators and extract their information
  while( estimator_it != estimator_prop_surface_id_map.end() )
  {
    SurfaceEstimatorIdDataMap::key_type id;
    EstimatorType estimator_type;
    ParticleType particle_type;

    try{
      this->extractEstimatorPropertyValues( estimator_it->first,
                                            id,
                                            estimator_type,
                                            particle_type );
    }
    EXCEPTION_CATCH_RETHROW( InvalidDagMCGeometry,
                             "an invalid estimator specification "
                             "was found!" );

    // Make sure the id is valid
    TEST_FOR_EXCEPTION( estimator_id_data_map.find( id ) !=
                        estimator_id_data_map.end(),
                        InvalidDagMCGeometry,
                        "estimator id " << id << " is used multiple "
                        "times!" );

    // Make sure the estimator type is valid
    TEST_FOR_EXCEPTION( !isSurfaceEstimator( estimator_type ),
                        InvalidDagMCGeometry,
                        "surface estimator " << id << " has a cell estimator "
                        "type specified!" );

    // Make sure at least one surface has been assigned to the estimator
    TEST_FOR_EXCEPTION( estimator_it->second.size() == 0,
                        InvalidDagMCGeometry,
                        "estimator " << id << " has no surfaces "
                        "assigned!" );

    // Add the estimator info to the map
    SurfaceEstimatorIdDataMap::mapped_type& estimator_data_tuple =
      estimator_id_data_map[id];

    // Assign the estimator surface info
    Utility::get<0>(estimator_data_tuple) = estimator_type;
    Utility::get<1>(estimator_data_tuple) = particle_type;
    Utility::get<2>(estimator_data_tuple).assign( estimator_it->second.begin(),
                                                  estimator_it->second.end() );

    ++estimator_it;
  }
}

// Check if a cell exists
bool DagMCModel::doesCellExist( const EntityId cell_id ) const
{
  return d_cell_handler->doesCellExist( cell_id );
}

// Check if the surface exists
bool DagMCModel::doesSurfaceExist( const EntityId surface_id ) const
{
  return d_surface_handler->doesSurfaceExist( surface_id );
}

// Get the cell volume
auto DagMCModel::getCellVolume( const EntityId cell_id ) const -> Volume
{
  // Make sure the cell exists
  testPrecondition( this->doesCellExist( cell_id ) );

  moab::EntityHandle cell_handle = d_cell_handler->getCellHandle( cell_id );

  double raw_volume = 0.0;

  moab::ErrorCode return_value =
   d_dagmc->measure_volume( cell_handle, raw_volume );

  TEST_FOR_EXCEPTION( return_value != moab::MB_SUCCESS,
		      InvalidDagMCGeometry,
		      moab::ErrorCodeStr[return_value] );

  TEST_FOR_EXCEPTION( raw_volume <= 0.0,
                      InvalidDagMCGeometry,
                      "an invalid volume was calculated for cell "
                      << cell_id << "!" );

  return Volume::from_value(raw_volume);
}

// Get the surface area
auto DagMCModel::getSurfaceArea( const EntityId surface_id ) const -> Area
{
  // Make sure the cell exists
  testPrecondition( this->doesSurfaceExist( surface_id ) );

  moab::EntityHandle surface_handle =
    d_surface_handler->getSurfaceHandle( surface_id );

  double raw_surface_area = 0.0;

  moab::ErrorCode return_value =
    d_dagmc->measure_area( surface_handle, raw_surface_area );

  TEST_FOR_EXCEPTION( return_value != moab::MB_SUCCESS,
		      InvalidDagMCGeometry,
		      moab::ErrorCodeStr[return_value] );

  TEST_FOR_EXCEPTION( raw_surface_area <= 0.0,
                      InvalidDagMCGeometry,
                      "an invalid surface area was calculated for "
                      "surface " << surface_id << "!" );

  return Area::from_value(raw_surface_area);
}

// Check if the cell is a termination cell
bool DagMCModel::isTerminationCell( const EntityId cell_id ) const
{
  // Make sure the cell exists
  testPrecondition( this->doesCellExist( cell_id ) );

  return d_termination_cells.find( cell_id ) !=
    d_termination_cells.end();
}

// Check if the cell is a void cell
bool DagMCModel::isVoidCell( const EntityId cell_id ) const
{
  // Make sure the cell exists
  testPrecondition( this->doesCellExist( cell_id ) );

  moab::EntityHandle cell_handle = d_cell_handler->getCellHandle( cell_id );

  return !d_dagmc->has_prop( cell_handle,
                             d_model_properties->getMaterialPropertyName() );
}

// Check if the surface is a reflecting surface
bool DagMCModel::isReflectingSurface( const EntityId surface_id ) const
{
  // Make sure the surface exists
  testPrecondition( this->doesSurfaceExist( surface_id ) );

  return d_reflecting_surfaces.left.find( surface_id ) !=
    d_reflecting_surfaces.left.end();
}

// Create a raw, heap-allocated navigator
DagMCNavigator* DagMCModel::createNavigatorAdvanced(
    const Navigator::AdvanceCompleteCallback& advance_complete_callback ) const
{
<<<<<<< HEAD
  // Make sure DagMC has been initialized
  testPrecondition( this->isInitialized() );

  return new DagMCNavigator( DagMCModel::getInstance(),
=======
  return new DagMCNavigator( this->shared_from_this(),
>>>>>>> f947db40
                             advance_complete_callback );
}

// Create a raw, heap-allocated navigator
DagMCNavigator* DagMCModel::createNavigatorAdvanced() const
{
<<<<<<< HEAD
  // Make sure DagMC has been initialized
  testPrecondition( this->isInitialized() );

  return new DagMCNavigator( DagMCModel::getInstance() );
=======
  return new DagMCNavigator( this->shared_from_this() );
>>>>>>> f947db40
}

// Get the cells associated with a property name
// Note: If a property value is passed only the cells with both the property
// and value will be returned.
void DagMCModel::getCellsWithProperty( std::vector<moab::EntityHandle>& cells,
                                       const std::string& property,
                                       const std::string* property_value ) const
{
  moab::ErrorCode return_value =
    d_dagmc->entities_by_property( property, cells, 3, property_value );

  TEST_FOR_EXCEPTION( return_value != moab::MB_SUCCESS,
                      InvalidDagMCGeometry,
		      moab::ErrorCodeStr[return_value] );
}

// Get the surfaces associated with a property name
// Note: If a property value is passed only the cells with both the property
// and value will be returned.
void DagMCModel::getSurfacesWithProperty(
                                     std::vector<moab::EntityHandle>& surfaces,
                                     const std::string& property,
                                     const std::string* property_value ) const
{
  moab::ErrorCode return_value =
    d_dagmc->entities_by_property( property, surfaces, 2, property_value );

  TEST_FOR_EXCEPTION( return_value != moab::MB_SUCCESS,
                      InvalidDagMCGeometry,
		      moab::ErrorCodeStr[return_value] );
}

// Get the property values associated with a property name
void DagMCModel::getPropertyValues( const std::string& property,
                                    std::vector<std::string>& values ) const
{
  // Get all of the property values
  moab::ErrorCode return_value =
    d_dagmc->get_all_prop_values( property, values );

  TEST_FOR_EXCEPTION( return_value != moab::MB_SUCCESS,
		      InvalidDagMCGeometry,
		      moab::ErrorCodeStr[return_value] );
}

// Get the property values associated with a property name and cell id
void DagMCModel::getCellPropertyValues(
                          const std::string& property,
                          CellIdPropertyValuesMap& cell_id_prop_val_map ) const
{
  std::vector<moab::EntityHandle> cells_with_property;

  // Get all of the cells with the desired property
  try{
    this->getCellsWithProperty( cells_with_property, property );
  }
  EXCEPTION_CATCH_RETHROW( InvalidDagMCGeometry,
                           "Unable to extract cells with property "
                           << property << "!" );

  // Get the property value for each cell
  for( size_t i = 0; i < cells_with_property.size(); ++i )
  {
    EntityId cell_id =
      d_cell_handler->getCellId( cells_with_property[i] );

    moab::ErrorCode return_value =
      d_dagmc->prop_values( cells_with_property[i],
                            property,
                            cell_id_prop_val_map[cell_id] );

    TEST_FOR_EXCEPTION( return_value != moab::MB_SUCCESS,
			InvalidDagMCGeometry,
			moab::ErrorCodeStr[return_value] );
  }
}

// Get the cell ids with a property value
void DagMCModel::getCellIdsWithPropertyValue(
                               const std::string& property,
                               PropValueCellIdMap& prop_val_cell_id_map ) const
{
  // Get all of the values for the desired property
  PropertyValuesArray property_values;

  moab::ErrorCode return_value =
    d_dagmc->get_all_prop_values( property, property_values );

  TEST_FOR_EXCEPTION( return_value != moab::MB_SUCCESS,
                      InvalidDagMCGeometry,
                      moab::ErrorCodeStr[return_value] );

  // Load the map
  std::vector<moab::EntityHandle> cells;

  for( size_t i = 0; i < property_values.size(); ++i )
  {
    try{
      this->getCellsWithProperty( cells, property, &property_values[i] );
    }
    EXCEPTION_CATCH_RETHROW( InvalidDagMCGeometry,
                             "Unable to extract cells with property "
                             << property << " and value "
                             << property_values[i] << "!" );

    if( cells.size() > 0 )
    {
      PropValueCellIdMap::mapped_type& cell_ids =
        prop_val_cell_id_map[property_values[i]];

      cell_ids.resize( cells.size() );

      // Convert the entity handles to cell ids
      for( size_t j = 0; j < cells.size(); ++j )
	cell_ids[j] = d_cell_handler->getCellId( cells[j] );

      cells.clear();
    }
  }
}

// Get the property values associated with a property name and surface id
void DagMCModel::getSurfacePropertyValues(
                    const std::string& property,
                    SurfaceIdPropertyValuesMap& surface_id_prop_val_map ) const
{
  std::vector<moab::EntityHandle> surfaces_with_property;

  // Get all of the surfaces with the desired property
  try{
    this->getSurfacesWithProperty( surfaces_with_property, property );
  }
  EXCEPTION_CATCH_RETHROW( InvalidDagMCGeometry,
                           "Unable to extract surfaces with property "
                           << property << "!" );

  // Get the property value for each surface
  for( size_t i = 0; i < surfaces_with_property.size(); ++i )
  {
    EntityId surface_id =
      d_surface_handler->getSurfaceId( surfaces_with_property[i] );

    moab::EntityHandle return_value =
      d_dagmc->prop_values( surfaces_with_property[i],
                            property,
                            surface_id_prop_val_map[surface_id] );

    TEST_FOR_EXCEPTION( return_value != moab::MB_SUCCESS,
			InvalidDagMCGeometry,
			moab::ErrorCodeStr[return_value] );
  }
}

// Get the surface ids with a property value
void DagMCModel::getSurfaceIdsWithPropertyValue(
                         const std::string& property,
                         PropValueSurfaceIdMap& prop_val_surface_id_map ) const
{
  // Get all of the values for the desired property
  PropertyValuesArray property_values;

  moab::ErrorCode return_value =
    d_dagmc->get_all_prop_values( property, property_values );

  TEST_FOR_EXCEPTION( return_value != moab::MB_SUCCESS,
                      InvalidDagMCGeometry,
                      moab::ErrorCodeStr[return_value] );

  // Load the map
  std::vector<moab::EntityHandle> surfaces;

  for( size_t i = 0; i < property_values.size(); ++i )
  {
    return_value = d_dagmc->entities_by_property( property,
                                                  surfaces,
                                                  2,
                                                  &property_values[i] );

    TEST_FOR_EXCEPTION( return_value != moab::MB_SUCCESS,
                        InvalidDagMCGeometry,
                        moab::ErrorCodeStr[return_value] );

    if( surfaces.size() > 0 )
    {
      PropValueSurfaceIdMap::mapped_type& surface_ids =
	prop_val_surface_id_map[property_values[i]];

      surface_ids.resize( surfaces.size() );

      // Convert the entity handles to surface ids
      for( size_t j = 0; j < surfaces.size(); ++j )
	surface_ids[j] = d_surface_handler->getSurfaceId( surfaces[j] );

      surfaces.clear();
    }
  }
}

// Print model details
std::string DagMCModel::getName() const
{
  return d_model_properties->getModelFileNameWithPath();
}

// Return the cell handler
const Geometry::DagMCCellHandler& DagMCModel::getCellHandler() const
{
  return *d_cell_handler;
}

// Return the surface handler
const Geometry::DagMCSurfaceHandler& DagMCModel::getSurfaceHandler() const
{
  return *d_surface_handler;
}

// Return the reflecting surfaces
const DagMCNavigator::ReflectingSurfaceIdHandleMap&
DagMCModel::getReflectingSurfaceIdHandleMap() const
{
  return d_reflecting_surfaces;
}

// Return the raw dagmc instance
moab::DagMC& DagMCModel::getRawDagMCInstance() const
{
  return *d_dagmc;
}

EXPLICIT_CLASS_SAVE_LOAD_INST( DagMCModel );

}  // end Geometry namespace

BOOST_SERIALIZATION_CLASS_EXPORT_IMPLEMENT( DagMCModel, Geometry );

//---------------------------------------------------------------------------//
// end Geometry_DagMC.cpp
//---------------------------------------------------------------------------//<|MERGE_RESOLUTION|>--- conflicted
+++ resolved
@@ -65,65 +65,17 @@
   EXCEPTION_CATCH_RETHROW( InvalidDagMCGeometry,
                            "Invalid DagMC geometry properties encountered!" );
 
-<<<<<<< HEAD
-    // Validate the properties in the geometry
-    try{
-      this->validatePropertyNames();
-    }
-    EXCEPTION_CATCH_RETHROW( InvalidDagMCGeometry,
-                             "Invalid DagMC geometry properties encountered!" );
-
-    // Parse the properties
-    try{
-      this->parseProperties();
-    }
-    EXCEPTION_CATCH_RETHROW( InvalidDagMCGeometry,
-                             "Unable to parse the DagMC properties!" );
-
-    // Construct the cell and surface handlers
-    try{
-      this->constructEntityHandlers();
-    }
-    EXCEPTION_CATCH_RETHROW( InvalidDagMCGeometry,
-                             "Unable to construct the entity handlers!" );
-
-    // Extract the termination cells
-    try{
-      this->extractTerminationCells();
-    }
-    EXCEPTION_CATCH_RETHROW( InvalidDagMCGeometry,
-                             "Unable to extract the termination cells!" );
-
-    // Get the reflecting surfaces
-    try{
-      this->extractReflectingSurfaces();
-    }
-    EXCEPTION_CATCH_RETHROW( InvalidDagMCGeometry,
-                             "Unable to extract the reflecting surfaces!" );
-=======
   // Parse the properties
   try{
     this->parseProperties();
   }
   EXCEPTION_CATCH_RETHROW( InvalidDagMCGeometry,
                            "Unable to parse the DagMC properties!" );
->>>>>>> f947db40
 
   // Construct the cell and surface handlers
   try{
     this->constructEntityHandlers();
   }
-<<<<<<< HEAD
-
-  // A model has already been loaded - ignore new model
-  else
-  {
-    FRENSIE_LOG_DAGMC_WARNING( "Cannot load requested model ("
-                               << model_properties.getModelFileNameWithPath() << ") "
-                               "because a model ("
-                               << d_model_properties->getModelFileNameWithPath() << ")"
-                               " has already been loaded!" );
-=======
   EXCEPTION_CATCH_RETHROW( InvalidDagMCGeometry,
                            "Unable to construct the entity handlers!" );
 
@@ -137,7 +89,6 @@
   // Get the reflecting surfaces
   try{
     this->extractReflectingSurfaces();
->>>>>>> f947db40
   }
   EXCEPTION_CATCH_RETHROW( InvalidDagMCGeometry,
                            "Unable to extract the reflecting surfaces!" );
@@ -351,12 +302,6 @@
 // Get the model properties
 const DagMCModelProperties& DagMCModel::getModelProperties() const
 {
-<<<<<<< HEAD
-  // Make sure DagMC has been initialized
-  testPrecondition( this->isInitialized() );
-
-=======
->>>>>>> f947db40
   return *d_model_properties;
 }
 
@@ -769,28 +714,14 @@
 DagMCNavigator* DagMCModel::createNavigatorAdvanced(
     const Navigator::AdvanceCompleteCallback& advance_complete_callback ) const
 {
-<<<<<<< HEAD
-  // Make sure DagMC has been initialized
-  testPrecondition( this->isInitialized() );
-
-  return new DagMCNavigator( DagMCModel::getInstance(),
-=======
   return new DagMCNavigator( this->shared_from_this(),
->>>>>>> f947db40
                              advance_complete_callback );
 }
 
 // Create a raw, heap-allocated navigator
 DagMCNavigator* DagMCModel::createNavigatorAdvanced() const
 {
-<<<<<<< HEAD
-  // Make sure DagMC has been initialized
-  testPrecondition( this->isInitialized() );
-
-  return new DagMCNavigator( DagMCModel::getInstance() );
-=======
   return new DagMCNavigator( this->shared_from_this() );
->>>>>>> f947db40
 }
 
 // Get the cells associated with a property name
