//---------------------------------------------------------------------------//
//!
//! \file   tstStandardAdjointElectronPhotonRelaxationDataGenerator.cpp
//! \author Luke Kersting
//! \brief  Standard adjoint electron-photon-relaxation data generator unit tests
//!
//---------------------------------------------------------------------------//

// Std Lib Includes
#include <iostream>

// Boost Includes
#include <boost/function.hpp>
#include <boost/bind.hpp>
#include <boost/unordered_map.hpp>

// FRENSIE Includes
#include "DataGen_StandardAdjointElectronPhotonRelaxationDataGenerator.hpp"
#include "Data_AdjointElectronPhotonRelaxationVolatileDataContainer.hpp"
#include "Data_ElectronPhotonRelaxationDataContainer.hpp"
#include "Utility_UnitTestHarnessWithMain.hpp"

//---------------------------------------------------------------------------//
// Testing Structs.
//---------------------------------------------------------------------------//
class TestStandardAdjointElectronPhotonRelaxationDataGenerator : public DataGen::StandardAdjointElectronPhotonRelaxationDataGenerator
{
public:

  TestStandardAdjointElectronPhotonRelaxationDataGenerator(
      const std::shared_ptr<const Data::ElectronPhotonRelaxationDataContainer>&
      forward_epr_data,
      const double min_photon_energy,
      const double max_photon_energy,
      const double min_electron_energy,
      const double max_electron_energy )
    : DataGen::StandardAdjointElectronPhotonRelaxationDataGenerator(
                                                          forward_epr_data,
                                                          min_photon_energy,
                                                          max_photon_energy,
                                                          min_electron_energy,
                                                          max_electron_energy )
  { /* ... */ }

  TestStandardAdjointElectronPhotonRelaxationDataGenerator(
      const std::shared_ptr<const Data::ElectronPhotonRelaxationDataContainer>&
      forward_epr_data )
    : DataGen::StandardAdjointElectronPhotonRelaxationDataGenerator(
                                                             forward_epr_data )
  { /* ... */ }

  TestStandardAdjointElectronPhotonRelaxationDataGenerator(
      const std::shared_ptr<const Data::ElectronPhotonRelaxationDataContainer>&
      forward_epr_data,
      const boost::filesystem::path& file_name_with_path )
    : DataGen::StandardAdjointElectronPhotonRelaxationDataGenerator(
                                                             forward_epr_data,
                                                             file_name_with_path )
  { /* ... */ }

  ~TestStandardAdjointElectronPhotonRelaxationDataGenerator()
  { /* ... */ }

  // Allow public access to the CoupledElasticElectronScatteringDistribution protected member functions
  using DataGen::StandardAdjointElectronPhotonRelaxationDataGenerator::setAdjointRelaxationData;
  using DataGen::StandardAdjointElectronPhotonRelaxationDataGenerator::setComptonProfileData;
  using DataGen::StandardAdjointElectronPhotonRelaxationDataGenerator::setOccupationNumberData;
  using DataGen::StandardAdjointElectronPhotonRelaxationDataGenerator::setWallerHartreeScatteringFunctionData;
  using DataGen::StandardAdjointElectronPhotonRelaxationDataGenerator::setWallerHartreeAtomicFormFactorData;
  using DataGen::StandardAdjointElectronPhotonRelaxationDataGenerator::setAdjointPhotonData;
  using DataGen::StandardAdjointElectronPhotonRelaxationDataGenerator::setAdjointElectronData;
};

//---------------------------------------------------------------------------//
// Testing Variables
//---------------------------------------------------------------------------//
std::shared_ptr<TestStandardAdjointElectronPhotonRelaxationDataGenerator>
  generator_h;

std::shared_ptr<const Data::ElectronPhotonRelaxationDataContainer>
  h_epr_data_container;

//---------------------------------------------------------------------------//
// Tests
//---------------------------------------------------------------------------//
// Check that a data generator can be constructed
FRENSIE_UNIT_TEST( StandardAdjointElectronPhotonRelaxationDataGenerator,
                   basic_constructor )
{
  DataGen::StandardAdjointElectronPhotonRelaxationDataGenerator
    generator( h_epr_data_container );

  FRENSIE_CHECK_EQUAL( generator.getAtomicNumber(), 1 );
  FRENSIE_CHECK_EQUAL( generator.getMinPhotonEnergy(), 1e-3 );
  FRENSIE_CHECK_EQUAL( generator.getMaxPhotonEnergy(), 20.0 );
  FRENSIE_CHECK_EQUAL( generator.getMinElectronEnergy(), 1e-5 );
  FRENSIE_CHECK_EQUAL( generator.getMaxElectronEnergy(), 1e5 );
  FRENSIE_CHECK_EQUAL( generator.getDefaultPhotonGridConvergenceTolerance(), 1e-3 );
  FRENSIE_CHECK_EQUAL( generator.getDefaultPhotonGridAbsoluteDifferenceTolerance(),
                       1e-13 );
  FRENSIE_CHECK_EQUAL( generator.getDefaultPhotonGridDistanceTolerance(), 1e-13 );
  FRENSIE_CHECK_EQUAL( generator.getDefaultElectronGridConvergenceTolerance(), 1e-3 );
  FRENSIE_CHECK_EQUAL( generator.getDefaultElectronGridAbsoluteDifferenceTolerance(),
                       1e-13 );
  FRENSIE_CHECK_EQUAL( generator.getDefaultElectronGridDistanceTolerance(), 1e-13 );

  // Test the photon table data
  FRENSIE_CHECK_EQUAL( generator.getAdjointPairProductionEnergyDistNormConstantEvaluationTolerance(),
                       1e-3 );
  FRENSIE_CHECK_EQUAL( generator.getAdjointPairProductionEnergyDistNormConstantNudgeValue(),
                       1e-6 );
  FRENSIE_CHECK_EQUAL( generator.getAdjointTripletProductionEnergyDistNormConstantEvaluationTolerance(),
                       1e-3 );
  FRENSIE_CHECK_EQUAL( generator.getAdjointTripletProductionEnergyDistNormConstantNudgeValue(),
                       1e-6 );
  FRENSIE_CHECK_EQUAL( generator.getAdjointIncoherentMaxEnergyNudgeValue(),
                       0.2 );
  FRENSIE_CHECK_EQUAL( generator.getAdjointIncoherentEnergyToMaxEnergyNudgeValue(),
                       1e-6 );
  FRENSIE_CHECK_EQUAL( generator.getAdjointIncoherentEvaluationTolerance(),
                       1e-3 );
  FRENSIE_CHECK_EQUAL( generator.getAdjointIncoherentGridConvergenceTolerance(),
                       1e-3 );
  FRENSIE_CHECK_EQUAL( generator.getAdjointIncoherentGridAbsoluteDifferenceTolerance(),
                       1e-20 );
  FRENSIE_CHECK_EQUAL( generator.getAdjointIncoherentGridDistanceTolerance(),
                       1e-14 );

  // Test the electron table data
  FRENSIE_CHECK_EQUAL( generator.getCutoffAngleCosine(), 1 );
  FRENSIE_CHECK_EQUAL( generator.getNumberOfMomentPreservingAngles(), 0 );
  FRENSIE_CHECK_EQUAL( generator.getDefaultElectronGridConvergenceTolerance(),
                       0.001 );
  FRENSIE_CHECK_EQUAL( generator.getDefaultElectronGridAbsoluteDifferenceTolerance(),
                       1e-13 );
  FRENSIE_CHECK_EQUAL( generator.getDefaultElectronGridDistanceTolerance(), 1e-13 );
  FRENSIE_CHECK_EQUAL( generator.getElectronTabularEvaluationTolerance(),
                       1e-8 );
  FRENSIE_CHECK_EQUAL( generator.getAdjointBremsstrahlungMinEnergyNudgeValue(),
                       1e-9 );
  FRENSIE_CHECK_EQUAL( generator.getAdjointBremsstrahlungMaxEnergyNudgeValue(),
                       1e-2 );
  FRENSIE_CHECK_EQUAL( generator.getAdjointBremsstrahlungEvaluationTolerance(),
                       1e-6 );
  FRENSIE_CHECK_EQUAL( generator.getAdjointBremsstrahlungGridConvergenceTolerance(),
                       0.001 );
  FRENSIE_CHECK_EQUAL( generator.getAdjointBremsstrahlungAbsoluteDifferenceTolerance(),
                       1e-16 );
  FRENSIE_CHECK_EQUAL( generator.getAdjointBremsstrahlungDistanceTolerance(),
                       1e-8 );
  FRENSIE_CHECK_EQUAL( generator.getAdjointElectroionizationMinEnergyNudgeValue(),
                       1e-9 );
  FRENSIE_CHECK_EQUAL( generator.getAdjointElectroionizationMaxEnergyNudgeValue(),
                       1e-2 );
  FRENSIE_CHECK_EQUAL( generator.getAdjointElectroionizationEvaluationTolerance(),
                       1e-6 );
  FRENSIE_CHECK_EQUAL( generator.getAdjointElectroionizationGridConvergenceTolerance(),
                       0.001 );
  FRENSIE_CHECK_EQUAL( generator.getAdjointElectroionizationAbsoluteDifferenceTolerance(),
                       1e-16 );
  FRENSIE_CHECK_EQUAL( generator.getAdjointElectroionizationDistanceTolerance(),
                       1e-8 );

  // Check the data container values
  auto data_container = generator.getDataContainer();

  FRENSIE_CHECK_EQUAL( data_container.getAdjointPairProductionEnergyDistNormConstantEvaluationTolerance(),
                       1e-3 );
  FRENSIE_CHECK_EQUAL( data_container.getAdjointPairProductionEnergyDistNormConstantNudgeValue(),
                       1e-6 );
  FRENSIE_CHECK_EQUAL( data_container.getAdjointTripletProductionEnergyDistNormConstantEvaluationTolerance(),
                       1e-3 );
  FRENSIE_CHECK_EQUAL( data_container.getAdjointTripletProductionEnergyDistNormConstantNudgeValue(),
                       1e-6 );
  FRENSIE_CHECK_EQUAL( data_container.getAdjointIncoherentMaxEnergyNudgeValue(),
                       0.2 );
  FRENSIE_CHECK_EQUAL( data_container.getAdjointIncoherentEnergyToMaxEnergyNudgeValue(),
                       1e-6 );
  FRENSIE_CHECK_EQUAL( data_container.getAdjointIncoherentEvaluationTolerance(),
                       1e-3 );
  FRENSIE_CHECK_EQUAL( data_container.getAdjointIncoherentGridConvergenceTolerance(),
                       1e-3 );
  FRENSIE_CHECK_EQUAL( data_container.getAdjointIncoherentGridAbsoluteDifferenceTolerance(),
                       1e-20 );
  FRENSIE_CHECK_EQUAL( data_container.getAdjointIncoherentGridDistanceTolerance(),
                       1e-14 );

  // Test the electron table data
  FRENSIE_CHECK_EQUAL( data_container.getCutoffAngleCosine(), 1.0 );
  FRENSIE_CHECK_EQUAL( data_container.getNumberOfAdjointMomentPreservingAngles(), 0 );
  FRENSIE_CHECK_EQUAL( data_container.getAdjointElectronGridConvergenceTolerance(),
                       0.001 );
  FRENSIE_CHECK_EQUAL( data_container.getAdjointElectronGridAbsoluteDifferenceTolerance(),
                       1e-13 );
  FRENSIE_CHECK_EQUAL( data_container.getAdjointElectronGridDistanceTolerance(), 1e-13 );
  FRENSIE_CHECK_EQUAL( data_container.getElectronTabularEvaluationTolerance(),
                       1e-8 );
  FRENSIE_CHECK_EQUAL( data_container.getAdjointBremsstrahlungMinEnergyNudgeValue(),
                       1e-9 );
  FRENSIE_CHECK_EQUAL( data_container.getAdjointBremsstrahlungMaxEnergyNudgeValue(),
                       1e-2 );
  FRENSIE_CHECK_EQUAL( data_container.getAdjointBremsstrahlungEvaluationTolerance(),
                       1e-6 );
  FRENSIE_CHECK_EQUAL( data_container.getAdjointBremsstrahlungGridConvergenceTolerance(),
                       0.001 );
  FRENSIE_CHECK_EQUAL( data_container.getAdjointBremsstrahlungAbsoluteDifferenceTolerance(),
                       1e-16 );
  FRENSIE_CHECK_EQUAL( data_container.getAdjointBremsstrahlungDistanceTolerance(),
                       1e-8 );
  FRENSIE_CHECK_EQUAL( data_container.getAdjointElectroionizationMinEnergyNudgeValue(),
                       1e-9 );
  FRENSIE_CHECK_EQUAL( data_container.getAdjointElectroionizationMaxEnergyNudgeValue(),
                       1e-2 );
  FRENSIE_CHECK_EQUAL( data_container.getAdjointElectroionizationEvaluationTolerance(),
                       1e-6 );
  FRENSIE_CHECK_EQUAL( data_container.getAdjointElectroionizationGridConvergenceTolerance(),
                       0.001 );
  FRENSIE_CHECK_EQUAL( data_container.getAdjointElectroionizationAbsoluteDifferenceTolerance(),
                       1e-16 );
  FRENSIE_CHECK_EQUAL( data_container.getAdjointElectroionizationDistanceTolerance(),
                       1e-8 );
}

//---------------------------------------------------------------------------//
// Check that a data generator can be constructed
FRENSIE_UNIT_TEST( StandardAdjointElectronPhotonRelaxationDataGenerator,
                   constructor )
{
  DataGen::StandardAdjointElectronPhotonRelaxationDataGenerator
    generator( h_epr_data_container, 1e-3, 20.0, 1e-5, 1e5 );

  FRENSIE_CHECK_EQUAL( generator.getAtomicNumber(), 1 );
  FRENSIE_CHECK_EQUAL( generator.getMinPhotonEnergy(), 1e-3 );
  FRENSIE_CHECK_EQUAL( generator.getMaxPhotonEnergy(), 20.0 );
  FRENSIE_CHECK_EQUAL( generator.getMinElectronEnergy(), 1e-5 );
  FRENSIE_CHECK_EQUAL( generator.getMaxElectronEnergy(), 1e5 );
  FRENSIE_CHECK_EQUAL( generator.getDefaultPhotonGridConvergenceTolerance(), 1e-3 );
  FRENSIE_CHECK_EQUAL( generator.getDefaultPhotonGridAbsoluteDifferenceTolerance(),
                       1e-13 );
  FRENSIE_CHECK_EQUAL( generator.getDefaultPhotonGridDistanceTolerance(), 1e-13 );
  FRENSIE_CHECK_EQUAL( generator.getDefaultElectronGridConvergenceTolerance(), 1e-3 );
  FRENSIE_CHECK_EQUAL( generator.getDefaultElectronGridAbsoluteDifferenceTolerance(),
                       1e-13 );
  FRENSIE_CHECK_EQUAL( generator.getDefaultElectronGridDistanceTolerance(), 1e-13 );

  // Test the photon table data
  FRENSIE_CHECK_EQUAL( generator.getAdjointPairProductionEnergyDistNormConstantEvaluationTolerance(),
                       1e-3 );
  FRENSIE_CHECK_EQUAL( generator.getAdjointPairProductionEnergyDistNormConstantNudgeValue(),
                       1e-6 );
  FRENSIE_CHECK_EQUAL( generator.getAdjointTripletProductionEnergyDistNormConstantEvaluationTolerance(),
                       1e-3 );
  FRENSIE_CHECK_EQUAL( generator.getAdjointTripletProductionEnergyDistNormConstantNudgeValue(),
                       1e-6 );
  FRENSIE_CHECK_EQUAL( generator.getAdjointIncoherentMaxEnergyNudgeValue(),
                       0.2 );
  FRENSIE_CHECK_EQUAL( generator.getAdjointIncoherentEnergyToMaxEnergyNudgeValue(),
                       1e-6 );
  FRENSIE_CHECK_EQUAL( generator.getAdjointIncoherentEvaluationTolerance(),
                       1e-3 );
  FRENSIE_CHECK_EQUAL( generator.getAdjointIncoherentGridConvergenceTolerance(),
                       1e-3 );
  FRENSIE_CHECK_EQUAL( generator.getAdjointIncoherentGridAbsoluteDifferenceTolerance(),
                       1e-20 );
  FRENSIE_CHECK_EQUAL( generator.getAdjointIncoherentGridDistanceTolerance(),
                       1e-14 );

  // Test the electron table data
  FRENSIE_CHECK_EQUAL( generator.getCutoffAngleCosine(), 1 );
  FRENSIE_CHECK_EQUAL( generator.getNumberOfMomentPreservingAngles(), 0 );
  FRENSIE_CHECK_EQUAL( generator.getDefaultElectronGridConvergenceTolerance(),
                       0.001 );
  FRENSIE_CHECK_EQUAL( generator.getDefaultElectronGridAbsoluteDifferenceTolerance(),
                       1e-13 );
  FRENSIE_CHECK_EQUAL( generator.getDefaultElectronGridDistanceTolerance(), 1e-13 );
  FRENSIE_CHECK_EQUAL( generator.getElectronTabularEvaluationTolerance(),
                       1e-8 );
  FRENSIE_CHECK_EQUAL( generator.getAdjointBremsstrahlungMinEnergyNudgeValue(),
                       1e-9 );
  FRENSIE_CHECK_EQUAL( generator.getAdjointBremsstrahlungMaxEnergyNudgeValue(),
                       1e-2 );
  FRENSIE_CHECK_EQUAL( generator.getAdjointBremsstrahlungEvaluationTolerance(),
                       1e-6 );
  FRENSIE_CHECK_EQUAL( generator.getAdjointBremsstrahlungGridConvergenceTolerance(),
                       0.001 );
  FRENSIE_CHECK_EQUAL( generator.getAdjointBremsstrahlungAbsoluteDifferenceTolerance(),
                       1e-16 );
  FRENSIE_CHECK_EQUAL( generator.getAdjointBremsstrahlungDistanceTolerance(),
                       1e-8 );
  FRENSIE_CHECK_EQUAL( generator.getAdjointElectroionizationMinEnergyNudgeValue(),
                       1e-9 );
  FRENSIE_CHECK_EQUAL( generator.getAdjointElectroionizationMaxEnergyNudgeValue(),
                       1e-2 );
  FRENSIE_CHECK_EQUAL( generator.getAdjointElectroionizationEvaluationTolerance(),
                       1e-6 );
  FRENSIE_CHECK_EQUAL( generator.getAdjointElectroionizationGridConvergenceTolerance(),
                       0.001 );
  FRENSIE_CHECK_EQUAL( generator.getAdjointElectroionizationAbsoluteDifferenceTolerance(),
                       1e-16 );
  FRENSIE_CHECK_EQUAL( generator.getAdjointElectroionizationDistanceTolerance(),
                       1e-8 );

  // Check the data container values
  auto data_container = generator.getDataContainer();

  FRENSIE_CHECK_EQUAL( data_container.getAdjointPairProductionEnergyDistNormConstantEvaluationTolerance(),
                       1e-3 );
  FRENSIE_CHECK_EQUAL( data_container.getAdjointPairProductionEnergyDistNormConstantNudgeValue(),
                       1e-6 );
  FRENSIE_CHECK_EQUAL( data_container.getAdjointTripletProductionEnergyDistNormConstantEvaluationTolerance(),
                       1e-3 );
  FRENSIE_CHECK_EQUAL( data_container.getAdjointTripletProductionEnergyDistNormConstantNudgeValue(),
                       1e-6 );
  FRENSIE_CHECK_EQUAL( data_container.getAdjointIncoherentMaxEnergyNudgeValue(),
                       0.2 );
  FRENSIE_CHECK_EQUAL( data_container.getAdjointIncoherentEnergyToMaxEnergyNudgeValue(),
                       1e-6 );
  FRENSIE_CHECK_EQUAL( data_container.getAdjointIncoherentEvaluationTolerance(),
                       1e-3 );
  FRENSIE_CHECK_EQUAL( data_container.getAdjointIncoherentGridConvergenceTolerance(),
                       1e-3 );
  FRENSIE_CHECK_EQUAL( data_container.getAdjointIncoherentGridAbsoluteDifferenceTolerance(),
                       1e-20 );
  FRENSIE_CHECK_EQUAL( data_container.getAdjointIncoherentGridDistanceTolerance(),
                       1e-14 );

  // Check the electron table data
  FRENSIE_CHECK_EQUAL( data_container.getCutoffAngleCosine(), 1.0 );
  FRENSIE_CHECK_EQUAL( data_container.getNumberOfAdjointMomentPreservingAngles(), 0 );
  FRENSIE_CHECK_EQUAL( data_container.getAdjointElectronGridConvergenceTolerance(),
                       0.001 );
  FRENSIE_CHECK_EQUAL( data_container.getAdjointElectronGridAbsoluteDifferenceTolerance(),
                       1e-13 );
  FRENSIE_CHECK_EQUAL( data_container.getAdjointElectronGridDistanceTolerance(), 1e-13 );
  FRENSIE_CHECK_EQUAL( data_container.getElectronTabularEvaluationTolerance(),
                       1e-8 );
  FRENSIE_CHECK_EQUAL( data_container.getAdjointBremsstrahlungMinEnergyNudgeValue(),
                       1e-9 );
  FRENSIE_CHECK_EQUAL( data_container.getAdjointBremsstrahlungMaxEnergyNudgeValue(),
                       1e-2 );
  FRENSIE_CHECK_EQUAL( data_container.getAdjointBremsstrahlungEvaluationTolerance(),
                       1e-6 );
  FRENSIE_CHECK_EQUAL( data_container.getAdjointBremsstrahlungGridConvergenceTolerance(),
                       0.001 );
  FRENSIE_CHECK_EQUAL( data_container.getAdjointBremsstrahlungAbsoluteDifferenceTolerance(),
                       1e-16 );
  FRENSIE_CHECK_EQUAL( data_container.getAdjointBremsstrahlungDistanceTolerance(),
                       1e-8 );
  FRENSIE_CHECK_EQUAL( data_container.getAdjointElectroionizationMinEnergyNudgeValue(),
                       1e-9 );
  FRENSIE_CHECK_EQUAL( data_container.getAdjointElectroionizationMaxEnergyNudgeValue(),
                       1e-2 );
  FRENSIE_CHECK_EQUAL( data_container.getAdjointElectroionizationEvaluationTolerance(),
                       1e-6 );
  FRENSIE_CHECK_EQUAL( data_container.getAdjointElectroionizationGridConvergenceTolerance(),
                       0.001 );
  FRENSIE_CHECK_EQUAL( data_container.getAdjointElectroionizationAbsoluteDifferenceTolerance(),
                       1e-16 );
  FRENSIE_CHECK_EQUAL( data_container.getAdjointElectroionizationDistanceTolerance(),
                       1e-8 );
}

//---------------------------------------------------------------------------//
// Check that a data generator can be constructed from an existing data container
FRENSIE_UNIT_TEST( StandardAdjointElectronPhotonRelaxationDataGenerator,
                   constructor_existing_container )
{
  Data::AdjointElectronPhotonRelaxationVolatileDataContainer data_container;

  data_container.setAtomicNumber( 1 );
  data_container.setMinPhotonEnergy( 0.001 );
  data_container.setMaxPhotonEnergy( 20.0 );
  data_container.setMinElectronEnergy( 1.0e-5 );
  data_container.setMaxElectronEnergy( 20.0 );
  data_container.setCutoffAngleCosine( 0.9 );
  data_container.setNumberOfAdjointMomentPreservingAngles( 1 );

  data_container.setAdjointPhotonGridConvergenceTolerance( 0.001 );
  data_container.setAdjointPhotonGridAbsoluteDifferenceTolerance( 1e-42 );
  data_container.setAdjointPhotonGridDistanceTolerance( 1e-15 );

  data_container.setAdjointPairProductionEnergyDistNormConstantEvaluationTolerance( 1e-3 );
  data_container.setAdjointPairProductionEnergyDistNormConstantNudgeValue( 1e-6 );
  data_container.setAdjointTripletProductionEnergyDistNormConstantEvaluationTolerance( 1e-3 );
  data_container.setAdjointTripletProductionEnergyDistNormConstantNudgeValue( 1e-6 );
  data_container.setAdjointIncoherentMaxEnergyNudgeValue( 0.2 );
  data_container.setAdjointIncoherentEnergyToMaxEnergyNudgeValue( 1e-6 );
  data_container.setAdjointIncoherentEvaluationTolerance( 1e-3 );
  data_container.setAdjointIncoherentGridConvergenceTolerance( 0.5 );
  data_container.setAdjointIncoherentGridAbsoluteDifferenceTolerance( 1e-42 );
  data_container.setAdjointIncoherentGridDistanceTolerance( 1e-15 );

  data_container.setAdjointElectronGridConvergenceTolerance( 0.5 );
  data_container.setAdjointElectronGridAbsoluteDifferenceTolerance( 1e-16 );
  data_container.setAdjointElectronGridDistanceTolerance( 1e-9 );

  data_container.setElectronTabularEvaluationTolerance( 1e-4 );
  data_container.setElectronTwoDInterpPolicy( Utility::toString( MonteCarlo::LOGLOGLOG_INTERPOLATION ) );
  data_container.setElectronTwoDGridPolicy( Utility::toString( MonteCarlo::UNIT_BASE_CORRELATED_GRID ) );
  data_container.setAdjointBremsstrahlungMinEnergyNudgeValue( 1e-9 );
  data_container.setAdjointBremsstrahlungMaxEnergyNudgeValue( 0.2 );
  data_container.setAdjointBremsstrahlungEvaluationTolerance( 1e-3 );
  data_container.setAdjointBremsstrahlungGridConvergenceTolerance( 0.5 );
  data_container.setAdjointBremsstrahlungAbsoluteDifferenceTolerance( 1e-12 );
  data_container.setAdjointBremsstrahlungDistanceTolerance( 1e-14 );

  data_container.setAdjointElectroionizationMinEnergyNudgeValue( 1e-9 );
  data_container.setAdjointElectroionizationMaxEnergyNudgeValue( 0.2 );
  data_container.setAdjointElectroionizationEvaluationTolerance( 1e-3 );
  data_container.setAdjointElectroionizationGridConvergenceTolerance( 0.5 );
  data_container.setAdjointElectroionizationAbsoluteDifferenceTolerance( 1e-12 );
  data_container.setAdjointElectroionizationDistanceTolerance( 1e-14 );

  data_container.saveToFile( "test_h_aepr.xml", true);

  generator_h.reset(
    new TestStandardAdjointElectronPhotonRelaxationDataGenerator(
      h_epr_data_container, "test_h_aepr.xml" ) );

  generator_h->setDefaultPhotonGridConvergenceTolerance( 1e-3 );
  generator_h->setDefaultPhotonGridAbsoluteDifferenceTolerance( 1e-42 );
  generator_h->setDefaultPhotonGridDistanceTolerance( 1e-15 );
  generator_h->setDefaultElectronGridConvergenceTolerance( 0.5 );
  generator_h->setDefaultElectronGridAbsoluteDifferenceTolerance( 1e-16 );
  generator_h->setDefaultElectronGridDistanceTolerance( 1e-9 );

  // Check the data container values
  auto h_data_container = generator_h->getDataContainer();

  // Check the basic table settings data
  FRENSIE_CHECK_EQUAL( h_data_container.getAtomicNumber(), 1 );
  FRENSIE_CHECK_EQUAL( h_data_container.getMinPhotonEnergy(), 0.001 );
  FRENSIE_CHECK_EQUAL( h_data_container.getMaxPhotonEnergy(), 20.0 );
  FRENSIE_CHECK_EQUAL( h_data_container.getMinElectronEnergy(), 1.0e-5 );
  FRENSIE_CHECK_EQUAL( h_data_container.getMaxElectronEnergy(), 20.0 );

  // Check the photon table settings data
  FRENSIE_CHECK_EQUAL( h_data_container.getAdjointPhotonGridConvergenceTolerance(), 0.001 );
  FRENSIE_CHECK_EQUAL( h_data_container.getAdjointPhotonGridAbsoluteDifferenceTolerance(), 1e-42 );
  FRENSIE_CHECK_EQUAL( h_data_container.getAdjointPhotonGridDistanceTolerance(), 1e-15 );

  FRENSIE_CHECK_EQUAL( h_data_container.getAdjointPairProductionEnergyDistNormConstantEvaluationTolerance(),
                       1e-3 );
  FRENSIE_CHECK_EQUAL( h_data_container.getAdjointPairProductionEnergyDistNormConstantNudgeValue(),
                       1e-6 );
  FRENSIE_CHECK_EQUAL( h_data_container.getAdjointTripletProductionEnergyDistNormConstantEvaluationTolerance(),
                       1e-3 );
  FRENSIE_CHECK_EQUAL( h_data_container.getAdjointTripletProductionEnergyDistNormConstantNudgeValue(),
                       1e-6 );
  FRENSIE_CHECK_EQUAL( h_data_container.getAdjointIncoherentMaxEnergyNudgeValue(),
                       0.2 );
  FRENSIE_CHECK_EQUAL( h_data_container.getAdjointIncoherentEnergyToMaxEnergyNudgeValue(),
                       1e-6 );
  FRENSIE_CHECK_EQUAL( h_data_container.getAdjointIncoherentEvaluationTolerance(),
                       1e-3 );
  FRENSIE_CHECK_EQUAL( h_data_container.getAdjointIncoherentGridConvergenceTolerance(),
                       0.5 );
  FRENSIE_CHECK_EQUAL( h_data_container.getAdjointIncoherentGridAbsoluteDifferenceTolerance(),
                       1e-42 );
  FRENSIE_CHECK_EQUAL( h_data_container.getAdjointIncoherentGridDistanceTolerance(),
                       1e-15 );

  // Check the electron table data
  FRENSIE_CHECK_EQUAL( h_data_container.getCutoffAngleCosine(), 0.9 );
  FRENSIE_CHECK_EQUAL( h_data_container.getNumberOfAdjointMomentPreservingAngles(), 1 );
  FRENSIE_CHECK_EQUAL( h_data_container.getAdjointElectronGridConvergenceTolerance(),
                       0.5 );
  FRENSIE_CHECK_EQUAL( h_data_container.getAdjointElectronGridAbsoluteDifferenceTolerance(),
                       1e-16 );
  FRENSIE_CHECK_EQUAL( h_data_container.getAdjointElectronGridDistanceTolerance(), 1e-9 );
  FRENSIE_CHECK_EQUAL( h_data_container.getElectronTabularEvaluationTolerance(),
                       1e-4 );
  FRENSIE_CHECK_EQUAL( h_data_container.getAdjointBremsstrahlungMinEnergyNudgeValue(),
                       1e-9 );
  FRENSIE_CHECK_EQUAL( h_data_container.getAdjointBremsstrahlungMaxEnergyNudgeValue(),
                       0.2 );
  FRENSIE_CHECK_EQUAL( h_data_container.getAdjointBremsstrahlungEvaluationTolerance(),
                       1e-3 );
  FRENSIE_CHECK_EQUAL( h_data_container.getAdjointBremsstrahlungGridConvergenceTolerance(),
                       0.5 );
  FRENSIE_CHECK_EQUAL( h_data_container.getAdjointBremsstrahlungAbsoluteDifferenceTolerance(),
                       1e-12 );
  FRENSIE_CHECK_EQUAL( h_data_container.getAdjointBremsstrahlungDistanceTolerance(),
                       1e-14 );
  FRENSIE_CHECK_EQUAL( h_data_container.getAdjointElectroionizationMinEnergyNudgeValue(),
                       1e-9 );
  FRENSIE_CHECK_EQUAL( h_data_container.getAdjointElectroionizationMaxEnergyNudgeValue(),
                       0.2 );
  FRENSIE_CHECK_EQUAL( h_data_container.getAdjointElectroionizationEvaluationTolerance(),
                       1e-3 );
  FRENSIE_CHECK_EQUAL( h_data_container.getAdjointElectroionizationGridConvergenceTolerance(),
                       0.5 );
  FRENSIE_CHECK_EQUAL( h_data_container.getAdjointElectroionizationAbsoluteDifferenceTolerance(),
                       1e-12 );
  FRENSIE_CHECK_EQUAL( h_data_container.getAdjointElectroionizationDistanceTolerance(),
                       1e-14 );
}

//---------------------------------------------------------------------------//
// Check that the Photon grid convergence tolerance can be set
FRENSIE_UNIT_TEST( StandardAdjointElectronPhotonRelaxationDataGenerator,
                   setDefaultPhotonGridConvergenceTolerance )
{
  DataGen::StandardAdjointElectronPhotonRelaxationDataGenerator
    generator( h_epr_data_container );

  generator.setDefaultPhotonGridConvergenceTolerance( 1e-5 );

  FRENSIE_CHECK_EQUAL( generator.getDefaultPhotonGridConvergenceTolerance(), 1e-5 );
}

//---------------------------------------------------------------------------//
// Check that the Photon grid absolute difference tolerance can be set
FRENSIE_UNIT_TEST( StandardAdjointElectronPhotonRelaxationDataGenerator,
                   setDefaultPhotonGridAbsoluteDifferenceTolerance )
{
  DataGen::StandardAdjointElectronPhotonRelaxationDataGenerator
    generator( h_epr_data_container );

  generator.setDefaultPhotonGridAbsoluteDifferenceTolerance( 1e-40 );

  FRENSIE_CHECK_EQUAL( generator.getDefaultPhotonGridAbsoluteDifferenceTolerance(),
                       1e-40 );
}

//---------------------------------------------------------------------------//
// Check that the Photon grid distance tolerance can be set
FRENSIE_UNIT_TEST( StandardAdjointElectronPhotonRelaxationDataGenerator,
                   setDefaultPhotonGridDistanceTolerance )
{
  DataGen::StandardAdjointElectronPhotonRelaxationDataGenerator
    generator( h_epr_data_container );

  generator.setDefaultPhotonGridDistanceTolerance( 1e-30 );

  FRENSIE_CHECK_EQUAL( generator.getDefaultPhotonGridDistanceTolerance(), 1e-30 );
}

//---------------------------------------------------------------------------//
// Check that the Electron grid convergence tolerance can be set
FRENSIE_UNIT_TEST( StandardAdjointElectronPhotonRelaxationDataGenerator,
                   setDefaultElectronGridConvergenceTolerance )
{
  DataGen::StandardAdjointElectronPhotonRelaxationDataGenerator
    generator( h_epr_data_container );

  generator.setDefaultElectronGridConvergenceTolerance( 1e-5 );

  FRENSIE_CHECK_EQUAL( generator.getDefaultElectronGridConvergenceTolerance(), 1e-5 );
}

//---------------------------------------------------------------------------//
// Check that the Electron grid absolute difference tolerance can be set
FRENSIE_UNIT_TEST( StandardAdjointElectronPhotonRelaxationDataGenerator,
                   setDefaultElectronGridAbsoluteDifferenceTolerance )
{
  DataGen::StandardAdjointElectronPhotonRelaxationDataGenerator
    generator( h_epr_data_container );

  generator.setDefaultElectronGridAbsoluteDifferenceTolerance( 1e-40 );

  FRENSIE_CHECK_EQUAL( generator.getDefaultElectronGridAbsoluteDifferenceTolerance(),
                       1e-40 );
}

//---------------------------------------------------------------------------//
// Check that the Electron grid distance tolerance can be set
FRENSIE_UNIT_TEST( StandardAdjointElectronPhotonRelaxationDataGenerator,
                   setDefaultElectronGridDistanceTolerance )
{
  DataGen::StandardAdjointElectronPhotonRelaxationDataGenerator
    generator( h_epr_data_container );

  generator.setDefaultElectronGridDistanceTolerance( 1e-30 );

  FRENSIE_CHECK_EQUAL( generator.getDefaultElectronGridDistanceTolerance(), 1e-30 );
}

//---------------------------------------------------------------------------//
// Check that the adjoint pair production energy dist. norm constant evaluation
// tolerance can be set
FRENSIE_UNIT_TEST( StandardAdjointElectronPhotonRelaxationDataGenerator,
                   setAdjointPairProductionEnergyDistNormConstantEvaluationTolerance )
{
  DataGen::StandardAdjointElectronPhotonRelaxationDataGenerator
    generator( h_epr_data_container );

  generator.setAdjointPairProductionEnergyDistNormConstantEvaluationTolerance( 1e-5 );

  FRENSIE_CHECK_EQUAL( generator.getAdjointPairProductionEnergyDistNormConstantEvaluationTolerance(),
                       1e-5 );
}

//---------------------------------------------------------------------------//
// Check that the adjoint pair production energy dist. norm constant nudge
// value can be set
FRENSIE_UNIT_TEST( StandardAdjointElectronPhotonRelaxationDataGenerator,
                   setAdjointPairProductionEnergyDistNormConstantNudgeValue )
{
  DataGen::StandardAdjointElectronPhotonRelaxationDataGenerator
    generator( h_epr_data_container );

  generator.setAdjointPairProductionEnergyDistNormConstantNudgeValue( 1e-4 );

  FRENSIE_CHECK_EQUAL( generator.getAdjointPairProductionEnergyDistNormConstantNudgeValue(),
                       1e-4 );
}

//---------------------------------------------------------------------------//
// Check that the adjoint triplet production energy dist. norm constant
// evaluation tolerance can be set
FRENSIE_UNIT_TEST( StandardAdjointElectronPhotonRelaxationDataGenerator,
                   setAdjointTripletProductionEnergyDistNormConstantEvaluationTolerance )
{
  DataGen::StandardAdjointElectronPhotonRelaxationDataGenerator
    generator( h_epr_data_container );

  generator.setAdjointTripletProductionEnergyDistNormConstantEvaluationTolerance( 1e-4 );

  FRENSIE_CHECK_EQUAL( generator.getAdjointTripletProductionEnergyDistNormConstantEvaluationTolerance(),
                       1e-4 );
}

//---------------------------------------------------------------------------//
// Check that the adjoint triplet production energy dist. norm const
// nudge value can be set
FRENSIE_UNIT_TEST( StandardAdjointElectronPhotonRelaxationDataGenerator,
                   setAdjointTripletProductionEnergyDistNormConstantNudgeValue )
{
  DataGen::StandardAdjointElectronPhotonRelaxationDataGenerator
    generator( h_epr_data_container );

  generator.setAdjointTripletProductionEnergyDistNormConstantNudgeValue( 1e-2 );

  FRENSIE_CHECK_EQUAL( generator.getAdjointTripletProductionEnergyDistNormConstantNudgeValue(),
                       1e-2 );
}

//---------------------------------------------------------------------------//
// Check that the adjoint incoherent max energy nudge value can be set
FRENSIE_UNIT_TEST( StandardAdjointElectronPhotonRelaxationDataGenerator,
                   setAdjointIncoherentMaxEnergyNudgeValue )
{
  DataGen::StandardAdjointElectronPhotonRelaxationDataGenerator
    generator( h_epr_data_container );

  generator.setAdjointIncoherentMaxEnergyNudgeValue( 0.5 );

  FRENSIE_CHECK_EQUAL( generator.getAdjointIncoherentMaxEnergyNudgeValue(),
                       0.5 );
}

//---------------------------------------------------------------------------//
// Check that the adjoint incoherent energy to max energy nudge value can
// be set
FRENSIE_UNIT_TEST( StandardAdjointElectronPhotonRelaxationDataGenerator,
                   setAdjointIncoherentEnergyToMaxEnergyNudgeValue )
{
  DataGen::StandardAdjointElectronPhotonRelaxationDataGenerator
    generator( h_epr_data_container );

  generator.setAdjointIncoherentEnergyToMaxEnergyNudgeValue( 1e-3 );

  FRENSIE_CHECK_EQUAL( generator.getAdjointIncoherentEnergyToMaxEnergyNudgeValue(),
                       1e-3 );
}

//---------------------------------------------------------------------------//
// Check that the adjoint incoherent evaluation tolerance can
// be set
FRENSIE_UNIT_TEST( StandardAdjointElectronPhotonRelaxationDataGenerator,
                   setAdjointIncoherentEvaluationTolerance )
{
  DataGen::StandardAdjointElectronPhotonRelaxationDataGenerator
    generator( h_epr_data_container );

  generator.setAdjointIncoherentEvaluationTolerance( 1e-4 );

  FRENSIE_CHECK_EQUAL( generator.getAdjointIncoherentEvaluationTolerance(),
                       1e-4 );
}

//---------------------------------------------------------------------------//
// Check that the adjoint incoherent grid convergence tolerance can be set
FRENSIE_UNIT_TEST( StandardAdjointElectronPhotonRelaxationDataGenerator,
                   setAdjointIncoherentGridConvergenceTolerance )
{
  DataGen::StandardAdjointElectronPhotonRelaxationDataGenerator
    generator( h_epr_data_container );

  generator.setAdjointIncoherentGridConvergenceTolerance( 1e-5 );

  FRENSIE_CHECK_EQUAL( generator.getAdjointIncoherentGridConvergenceTolerance(),
                       1e-5 );
}

//---------------------------------------------------------------------------//
// Check that the adjoint incoherent grid absolute difference tolerance can
// be set
FRENSIE_UNIT_TEST( StandardAdjointElectronPhotonRelaxationDataGenerator,
                   setAdjointIncoherentGridAbsoluteDifferenceTolerance )
{
  DataGen::StandardAdjointElectronPhotonRelaxationDataGenerator
    generator( h_epr_data_container );

  generator.setAdjointIncoherentGridAbsoluteDifferenceTolerance( 1e-50 );

  FRENSIE_CHECK_EQUAL( generator.getAdjointIncoherentGridAbsoluteDifferenceTolerance(),
                       1e-50 );
}

//---------------------------------------------------------------------------//
// Check that the adjoint incoherent grid distance tolerance can be set
FRENSIE_UNIT_TEST( StandardAdjointElectronPhotonRelaxationDataGenerator,
                   setAdjointIncoherentGridDistanceTolerance )
{
  DataGen::StandardAdjointElectronPhotonRelaxationDataGenerator
    generator( h_epr_data_container );

  generator.setAdjointIncoherentGridDistanceTolerance( 1e-40 );

  FRENSIE_CHECK_EQUAL( generator.getAdjointIncoherentGridDistanceTolerance(),
                       1e-40 );
}

//---------------------------------------------------------------------------//
// Check that the adjoint bremsstrahlung evaluation tolerance can be set
FRENSIE_UNIT_TEST( StandardAdjointElectronPhotonRelaxationDataGenerator,
                   setAdjointBremsstrahlungEvaluationTolerance )
{
  DataGen::StandardAdjointElectronPhotonRelaxationDataGenerator
    generator( h_epr_data_container );

  generator.setAdjointBremsstrahlungEvaluationTolerance( 1e-4 );

  FRENSIE_CHECK_EQUAL( generator.getAdjointBremsstrahlungEvaluationTolerance(),
                       1e-4 );
}

//---------------------------------------------------------------------------//
// Check that the table data can be set
FRENSIE_UNIT_TEST( StandardAdjointElectronPhotonRelaxationDataGenerator,
                   setTableData_h )
{
  generator_h.reset(
    new TestStandardAdjointElectronPhotonRelaxationDataGenerator(
      h_epr_data_container, 1e-3, 20.0, 1e-4, 20.0 ) );

  // Set default photon grid tolerances
  generator_h->setDefaultPhotonGridConvergenceTolerance( 1e-3 );
  generator_h->setDefaultPhotonGridAbsoluteDifferenceTolerance( 1e-42 );
  generator_h->setDefaultPhotonGridDistanceTolerance( 1e-15 );

  generator_h->setAdjointPairProductionEnergyDistNormConstantEvaluationTolerance( 1e-3 );
  generator_h->setAdjointPairProductionEnergyDistNormConstantNudgeValue( 1e-6 );
  generator_h->setAdjointTripletProductionEnergyDistNormConstantEvaluationTolerance( 1e-3 );
  generator_h->setAdjointTripletProductionEnergyDistNormConstantNudgeValue( 1e-6 );
  generator_h->setAdjointIncoherentMaxEnergyNudgeValue( 0.2 );
  generator_h->setAdjointIncoherentEnergyToMaxEnergyNudgeValue( 1e-6 );
  generator_h->setAdjointIncoherentEvaluationTolerance( 1e-3 );
  generator_h->setAdjointIncoherentGridConvergenceTolerance( 0.5 );
  generator_h->setAdjointIncoherentGridAbsoluteDifferenceTolerance( 1e-42 );
  generator_h->setAdjointIncoherentGridDistanceTolerance( 1e-18 );

  // Set default electron grid tolerances
  generator_h->setDefaultElectronGridConvergenceTolerance( 0.5 );
  generator_h->setDefaultElectronGridAbsoluteDifferenceTolerance( 1e-16 );
  generator_h->setDefaultElectronGridDistanceTolerance( 1e-9 );

  generator_h->setElectronTabularEvaluationTolerance( 1e-7 );
  generator_h->setElectronTwoDInterpPolicy( MonteCarlo::LOGLOGLOG_INTERPOLATION );
  generator_h->setElectronTwoDGridPolicy( MonteCarlo::UNIT_BASE_CORRELATED_GRID );

  generator_h->setCutoffAngleCosine( 0.9 );
  generator_h->setNumberOfMomentPreservingAngles( 1 );

  generator_h->setAdjointBremsstrahlungMinEnergyNudgeValue( 1e-9 );
  generator_h->setAdjointBremsstrahlungMaxEnergyNudgeValue( 1e-2 );
  generator_h->setAdjointBremsstrahlungEvaluationTolerance( 1e-3 );
  generator_h->setAdjointBremsstrahlungGridConvergenceTolerance( 0.5 );
  generator_h->setAdjointBremsstrahlungAbsoluteDifferenceTolerance( 1e-12 );
  generator_h->setAdjointBremsstrahlungDistanceTolerance( 1e-14 );

  generator_h->setAdjointElectroionizationMinEnergyNudgeValue( 1e-9 );
  generator_h->setAdjointElectroionizationMaxEnergyNudgeValue( 1e-2 );
  generator_h->setAdjointElectroionizationEvaluationTolerance( 1e-3 );
  generator_h->setAdjointElectroionizationGridConvergenceTolerance( 0.5 );
  generator_h->setAdjointElectroionizationAbsoluteDifferenceTolerance( 1e-12 );
  generator_h->setAdjointElectroionizationDistanceTolerance( 1e-14 );

  // Check the data container values
  auto h_data_container = generator_h->getDataContainer();

  // Check the basic table settings data
  FRENSIE_CHECK_EQUAL( h_data_container.getAtomicNumber(), 1 );
  FRENSIE_CHECK_EQUAL( h_data_container.getMinPhotonEnergy(), 0.001 );
  FRENSIE_CHECK_EQUAL( h_data_container.getMaxPhotonEnergy(), 20.0 );
  FRENSIE_CHECK_EQUAL( h_data_container.getMinElectronEnergy(), 1e-4 );
  FRENSIE_CHECK_EQUAL( h_data_container.getMaxElectronEnergy(), 20.0 );

  // Check the photon table settings data
  FRENSIE_CHECK_EQUAL( h_data_container.getAdjointPhotonGridConvergenceTolerance(), 0.001 );
  FRENSIE_CHECK_EQUAL( h_data_container.getAdjointPhotonGridAbsoluteDifferenceTolerance(), 1e-42 );
  FRENSIE_CHECK_EQUAL( h_data_container.getAdjointPhotonGridDistanceTolerance(), 1e-15 );

  FRENSIE_CHECK_EQUAL( h_data_container.getAdjointPairProductionEnergyDistNormConstantEvaluationTolerance(),
                       1e-3 );
  FRENSIE_CHECK_EQUAL( h_data_container.getAdjointPairProductionEnergyDistNormConstantNudgeValue(),
                       1e-6 );
  FRENSIE_CHECK_EQUAL( h_data_container.getAdjointTripletProductionEnergyDistNormConstantEvaluationTolerance(),
                       1e-3 );
  FRENSIE_CHECK_EQUAL( h_data_container.getAdjointTripletProductionEnergyDistNormConstantNudgeValue(),
                       1e-6 );
  FRENSIE_CHECK_EQUAL( h_data_container.getAdjointIncoherentMaxEnergyNudgeValue(),
                       0.2 );
  FRENSIE_CHECK_EQUAL( h_data_container.getAdjointIncoherentEnergyToMaxEnergyNudgeValue(),
                       1e-6 );
  FRENSIE_CHECK_EQUAL( h_data_container.getAdjointIncoherentEvaluationTolerance(),
                       1e-3 );
  FRENSIE_CHECK_EQUAL( h_data_container.getAdjointIncoherentGridConvergenceTolerance(),
                       0.5 );
  FRENSIE_CHECK_EQUAL( h_data_container.getAdjointIncoherentGridAbsoluteDifferenceTolerance(),
                       1e-42 );
  FRENSIE_CHECK_EQUAL( h_data_container.getAdjointIncoherentGridDistanceTolerance(),
                       1e-18 );

  // Check the electron table data
  FRENSIE_CHECK_EQUAL( h_data_container.getCutoffAngleCosine(), 0.9 );
  FRENSIE_CHECK_EQUAL( h_data_container.getNumberOfAdjointMomentPreservingAngles(), 1 );
  FRENSIE_CHECK_EQUAL( h_data_container.getAdjointElectronGridConvergenceTolerance(),
                       0.5 );
  FRENSIE_CHECK_EQUAL( h_data_container.getAdjointElectronGridAbsoluteDifferenceTolerance(),
                       1e-16 );
  FRENSIE_CHECK_EQUAL( h_data_container.getAdjointElectronGridDistanceTolerance(), 1e-9 );
  FRENSIE_CHECK_EQUAL( h_data_container.getElectronTabularEvaluationTolerance(),
                       1e-7 );
  FRENSIE_CHECK_EQUAL( h_data_container.getAdjointBremsstrahlungMaxEnergyNudgeValue(),
                       1e-2 );
  FRENSIE_CHECK_EQUAL( h_data_container.getAdjointBremsstrahlungEvaluationTolerance(),
                       1e-3 );
  FRENSIE_CHECK_EQUAL( h_data_container.getAdjointBremsstrahlungGridConvergenceTolerance(),
                       0.5 );
  FRENSIE_CHECK_EQUAL( h_data_container.getAdjointBremsstrahlungAbsoluteDifferenceTolerance(),
                       1e-12 );
  FRENSIE_CHECK_EQUAL( h_data_container.getAdjointBremsstrahlungDistanceTolerance(),
                       1e-14 );
  FRENSIE_CHECK_EQUAL( h_data_container.getAdjointElectroionizationEvaluationTolerance(),
                       1e-3 );
  FRENSIE_CHECK_EQUAL( h_data_container.getAdjointElectroionizationGridConvergenceTolerance(),
                       0.5 );
  FRENSIE_CHECK_EQUAL( h_data_container.getAdjointElectroionizationAbsoluteDifferenceTolerance(),
                       1e-12 );
  FRENSIE_CHECK_EQUAL( h_data_container.getAdjointElectroionizationDistanceTolerance(),
                       1e-14 );
}

//---------------------------------------------------------------------------//
// Check that the adjoint relaxation data can be set
FRENSIE_UNIT_TEST( StandardAdjointElectronPhotonRelaxationDataGenerator,
                   setAdjointRelaxationData_h )
{

  generator_h->setAdjointRelaxationData();

  // Get the data container
  auto h_data_container = generator_h->getDataContainer();

  // Check the relaxation data
  FRENSIE_CHECK_EQUAL( h_data_container.getSubshells().size(), 1 );
  FRENSIE_CHECK( h_data_container.getSubshells().count( 1 ) );
  FRENSIE_CHECK_EQUAL( h_data_container.getSubshellOccupancy( 1 ), 1 );
  FRENSIE_CHECK_EQUAL( h_data_container.getSubshellBindingEnergy( 1 ),
                       1.361000000000E-05 );
  FRENSIE_CHECK( !h_data_container.hasAdjointRelaxationData() );
}

//---------------------------------------------------------------------------//
// Check that the Compton profiles can be set
FRENSIE_UNIT_TEST( StandardAdjointElectronPhotonRelaxationDataGenerator,
                   setComptonProfileData_h )
{
  generator_h->setComptonProfileData();

  // Get the data container
  auto h_data_container = generator_h->getDataContainer();

  // Check the Compton profiles
  FRENSIE_CHECK_EQUAL( h_data_container.getComptonProfileMomentumGrid(1).size(),
                       871 );
  FRENSIE_CHECK_EQUAL( h_data_container.getComptonProfileMomentumGrid(1).front(),
                       -1.0 );
  FRENSIE_CHECK_EQUAL( h_data_container.getComptonProfileMomentumGrid(1).back(),
                       1.0 );
  FRENSIE_CHECK_EQUAL( h_data_container.getComptonProfile(1).size(), 871 );
  FRENSIE_CHECK_FLOATING_EQUALITY( h_data_container.getComptonProfile(1).front(),
                          2.24060414412282093e-09,
                          1e-15 );
  FRENSIE_CHECK_FLOATING_EQUALITY( h_data_container.getComptonProfile(1).back(),
                          2.24060414412282093e-09,
                          1e-15 );
}

//---------------------------------------------------------------------------//
// Check that the occupation numbers can be set
FRENSIE_UNIT_TEST( StandardAdjointElectronPhotonRelaxationDataGenerator,
                   setOccupationNumberData_h )
{
  generator_h->setOccupationNumberData();

  // Get the data container
  auto h_data_container = generator_h->getDataContainer();

  // Check the occupation numbers
  FRENSIE_CHECK_EQUAL(h_data_container.getOccupationNumberMomentumGrid(1).size(),
                      410 );
  FRENSIE_CHECK_EQUAL(
                     h_data_container.getOccupationNumberMomentumGrid(1).front(),
                     -1.00000000000000000e+00 );
  FRENSIE_CHECK_EQUAL(h_data_container.getOccupationNumberMomentumGrid(1).back(),
                      1.00000000000000000e+00 );
  FRENSIE_CHECK_EQUAL( h_data_container.getOccupationNumber(1).size(), 410 );
  FRENSIE_CHECK_EQUAL( h_data_container.getOccupationNumber(1).front(),
                       0.00000000000000000e+00 );
  FRENSIE_CHECK_EQUAL( h_data_container.getOccupationNumber(1).back(),
                       1.00000000000000000e+00 );
}

//---------------------------------------------------------------------------//
// Check that the Waller-Hartree scattering function can be set
FRENSIE_UNIT_TEST( StandardAdjointElectronPhotonRelaxationDataGenerator,
                   setWallerHartreeScatteringFunctionData_h )
{
  generator_h->setWallerHartreeScatteringFunctionData();

  // Get the data container
  auto h_data_container = generator_h->getDataContainer();

  // Check the Waller-Hartree scattering function
  FRENSIE_CHECK_EQUAL(
        h_data_container.getWallerHartreeScatteringFunctionMomentumGrid().size(),
        365 );
  FRENSIE_CHECK_EQUAL(
       h_data_container.getWallerHartreeScatteringFunctionMomentumGrid().front(),
       0.0 );
  FRENSIE_CHECK_FLOATING_EQUALITY(
        h_data_container.getWallerHartreeScatteringFunctionMomentumGrid().back(),
        1.0e+17,
        1e-15 );
  FRENSIE_CHECK_EQUAL(
                    h_data_container.getWallerHartreeScatteringFunction().size(),
                    365 );
  FRENSIE_CHECK_EQUAL(
                   h_data_container.getWallerHartreeScatteringFunction().front(),
                   0.0 );
  FRENSIE_CHECK_EQUAL(
                    h_data_container.getWallerHartreeScatteringFunction().back(),
                    1.0 );
}

//---------------------------------------------------------------------------//
// Check that the Waller-Hartree atomic form factor can be set
FRENSIE_UNIT_TEST( StandardAdjointElectronPhotonRelaxationDataGenerator,
                   setWallerHartreeAtomicFormFactorData_h )
{
  generator_h->setWallerHartreeAtomicFormFactorData();

  // Get the data container
  auto h_data_container = generator_h->getDataContainer();

  // Check the Waller-Hartree atomic form factor
  FRENSIE_CHECK_EQUAL(
          h_data_container.getWallerHartreeAtomicFormFactorMomentumGrid().size(),
          1582 );
  FRENSIE_CHECK_EQUAL(
         h_data_container.getWallerHartreeAtomicFormFactorMomentumGrid().front(),
         0.0 );
  FRENSIE_CHECK_FLOATING_EQUALITY(
          h_data_container.getWallerHartreeAtomicFormFactorMomentumGrid().back(),
          1.0e+17,
          1e-15 );
  FRENSIE_CHECK_EQUAL(h_data_container.getWallerHartreeAtomicFormFactor().size(),
                      1582 );
  FRENSIE_CHECK_FLOATING_EQUALITY(
                     h_data_container.getWallerHartreeAtomicFormFactor().front(),
                     1.0e+00,
                     1e-15 );
  FRENSIE_CHECK_FLOATING_EQUALITY(
                      h_data_container.getWallerHartreeAtomicFormFactor().back(),
                      8.18290000000000004e-39,
                      1e-15 );

  // Check the Waller-Hartree squared form factor
  FRENSIE_CHECK_EQUAL( h_data_container.getWallerHartreeSquaredAtomicFormFactorSquaredMomentumGrid().size(),
                       3231 );
  FRENSIE_CHECK_FLOATING_EQUALITY( h_data_container.getWallerHartreeSquaredAtomicFormFactorSquaredMomentumGrid().front(),
                          0.0,
                          1e-15 );
  FRENSIE_CHECK_FLOATING_EQUALITY( h_data_container.getWallerHartreeSquaredAtomicFormFactorSquaredMomentumGrid().back(),
                          1.0e+34,
                          1e-15 );
  FRENSIE_CHECK_EQUAL( h_data_container.getWallerHartreeSquaredAtomicFormFactor().size(),
                       3231 );
  FRENSIE_CHECK_FLOATING_EQUALITY( h_data_container.getWallerHartreeSquaredAtomicFormFactor().front(),
                          1.0,
                          1e-15 );
  FRENSIE_CHECK_FLOATING_EQUALITY( h_data_container.getWallerHartreeSquaredAtomicFormFactor().back(),
                          6.695985241e-77,
                          1e-15 );
}

//---------------------------------------------------------------------------//
// Check that the adjoint photon data can be set
FRENSIE_UNIT_TEST( StandardAdjointElectronPhotonRelaxationDataGenerator,
                   setAdjointPhotonData_h )
{
  generator_h->setAdjointPhotonData();

  // Get the data container
  auto h_data_container = generator_h->getDataContainer();

  // Check that adjoint photon energy grid
  FRENSIE_CHECK_EQUAL( h_data_container.getAdjointPhotonEnergyGrid().size(),
                       949 );
  FRENSIE_CHECK_FLOATING_EQUALITY( h_data_container.getAdjointPhotonEnergyGrid().front(),
                          1e-3,
                          1e-15 );
  FRENSIE_CHECK_FLOATING_EQUALITY( h_data_container.getAdjointPhotonEnergyGrid().back(),
                          20.0,
                          1e-3 );

  // Check the adjoint Waller-Hartree incoherent cross section data
  FRENSIE_CHECK_EQUAL( h_data_container.getAdjointWallerHartreeIncoherentMaxEnergyGrid().size(),
                       949 );
  FRENSIE_CHECK_EQUAL( h_data_container.getAdjointWallerHartreeIncoherentMaxEnergyGrid().front().size(),
                       4 );
  FRENSIE_CHECK_FLOATING_EQUALITY( h_data_container.getAdjointWallerHartreeIncoherentMaxEnergyGrid().front().front(),
                          1e-3,
                          1e-15 );
  FRENSIE_CHECK_FLOATING_EQUALITY( h_data_container.getAdjointWallerHartreeIncoherentMaxEnergyGrid().front().back(),
                          20.2,
                          1e-15 );
  FRENSIE_CHECK_EQUAL( h_data_container.getAdjointWallerHartreeIncoherentMaxEnergyGrid().back().size(),
                       3 );
  FRENSIE_CHECK_FLOATING_EQUALITY( h_data_container.getAdjointWallerHartreeIncoherentMaxEnergyGrid().back().front(),
                          20.0,
                          1e-15 );
  FRENSIE_CHECK_FLOATING_EQUALITY( h_data_container.getAdjointWallerHartreeIncoherentMaxEnergyGrid().back().back(),
                          20.2,
                          1e-15 );

  FRENSIE_CHECK_EQUAL( h_data_container.getAdjointWallerHartreeIncoherentCrossSection().size(),
                       949 );
  FRENSIE_CHECK_EQUAL( h_data_container.getAdjointWallerHartreeIncoherentCrossSection().front().size(),
                       4 );
  FRENSIE_CHECK_EQUAL( h_data_container.getAdjointWallerHartreeIncoherentCrossSection().front().front(),
                       0.0 );
  FRENSIE_CHECK_FLOATING_EQUALITY( h_data_container.getAdjointWallerHartreeIncoherentCrossSection().front().back(),
                          0.0852609950388300425,
                          1e-15 );
  FRENSIE_CHECK_EQUAL( h_data_container.getAdjointWallerHartreeIncoherentCrossSection().back().size(),
                       3 );
  FRENSIE_CHECK_EQUAL( h_data_container.getAdjointWallerHartreeIncoherentCrossSection().back().front(),
                       0.0 );
  FRENSIE_CHECK_FLOATING_EQUALITY( h_data_container.getAdjointWallerHartreeIncoherentCrossSection().back().back(),
                          0.000126201219662383057,
                          1e-15 );

  // Check the adjoint impulse approx. incoherent cross section data
  FRENSIE_CHECK_EQUAL( h_data_container.getAdjointImpulseApproxIncoherentMaxEnergyGrid().size(),
                       949 );
  FRENSIE_CHECK_EQUAL( h_data_container.getAdjointImpulseApproxIncoherentMaxEnergyGrid().front().size(),
                       3 );
  FRENSIE_CHECK_FLOATING_EQUALITY( h_data_container.getAdjointImpulseApproxIncoherentMaxEnergyGrid().front().front(),
                          1e-3 + 1.361e-5,
                          1e-15 );
  FRENSIE_CHECK_FLOATING_EQUALITY( h_data_container.getAdjointImpulseApproxIncoherentMaxEnergyGrid().front().back(),
                          20.2 + 1.361e-5,
                          1e-15 );
  FRENSIE_CHECK_EQUAL( h_data_container.getAdjointImpulseApproxIncoherentMaxEnergyGrid().back().size(),
                       3 );
  FRENSIE_CHECK_FLOATING_EQUALITY( h_data_container.getAdjointImpulseApproxIncoherentMaxEnergyGrid().back().front(),
                          20.0 + 1.361e-5,
                          1e-15 );
  FRENSIE_CHECK_FLOATING_EQUALITY( h_data_container.getAdjointImpulseApproxIncoherentMaxEnergyGrid().back().back(),
                          20.2 + 1.361e-5,
                          1e-15 );

  FRENSIE_CHECK_EQUAL( h_data_container.getAdjointImpulseApproxIncoherentCrossSection().size(),
                       949 );
  FRENSIE_CHECK_EQUAL( h_data_container.getAdjointImpulseApproxIncoherentCrossSection().front().size(),
                       3 );
  FRENSIE_CHECK_EQUAL( h_data_container.getAdjointImpulseApproxIncoherentCrossSection().front().front(),
                       0.0 );
  FRENSIE_CHECK_FLOATING_EQUALITY( h_data_container.getAdjointImpulseApproxIncoherentCrossSection().front().back(),
                          0.0244751711521749085,
                          1e-15 );
  FRENSIE_CHECK_EQUAL( h_data_container.getAdjointImpulseApproxIncoherentCrossSection().back().size(),
                       3 );
  FRENSIE_CHECK_EQUAL( h_data_container.getAdjointImpulseApproxIncoherentCrossSection().back().front(),
                       0.0 );
  FRENSIE_CHECK_FLOATING_EQUALITY( h_data_container.getAdjointImpulseApproxIncoherentCrossSection().back().back(),
                          0.000125726031828691479,
                          1e-15 );

  // Check the adjoint subshell impulse approx. incoherent cross section data
  FRENSIE_CHECK_EQUAL( h_data_container.getAdjointImpulseApproxSubshellIncoherentMaxEnergyGrid(1).size(),
                       949 );
  FRENSIE_CHECK_EQUAL( h_data_container.getAdjointImpulseApproxSubshellIncoherentMaxEnergyGrid(1).front().size(),
                       3 );
  FRENSIE_CHECK_FLOATING_EQUALITY( h_data_container.getAdjointImpulseApproxSubshellIncoherentMaxEnergyGrid(1).front().front(),
                          1e-3 + 1.361e-5,
                          1e-15 );
  FRENSIE_CHECK_FLOATING_EQUALITY( h_data_container.getAdjointImpulseApproxSubshellIncoherentMaxEnergyGrid(1).front().back(),
                          20.2 + 1.361e-5,
                          1e-15 );
  FRENSIE_CHECK_EQUAL( h_data_container.getAdjointImpulseApproxSubshellIncoherentMaxEnergyGrid(1).back().size(),
                       3 );
  FRENSIE_CHECK_FLOATING_EQUALITY( h_data_container.getAdjointImpulseApproxSubshellIncoherentMaxEnergyGrid(1).back().front(),
                          20.0 + 1.361e-5,
                          1e-15 );
  FRENSIE_CHECK_FLOATING_EQUALITY( h_data_container.getAdjointImpulseApproxSubshellIncoherentMaxEnergyGrid(1).back().back(),
                          20.2 + 1.361e-5,
                          1e-15 );

  FRENSIE_CHECK_EQUAL( h_data_container.getAdjointImpulseApproxSubshellIncoherentCrossSection(1).size(),
                       949 );
  FRENSIE_CHECK_EQUAL( h_data_container.getAdjointImpulseApproxSubshellIncoherentCrossSection(1).front().size(),
                       3 );
  FRENSIE_CHECK_EQUAL( h_data_container.getAdjointImpulseApproxSubshellIncoherentCrossSection(1).front().front(),
                       0.0 );
  FRENSIE_CHECK_FLOATING_EQUALITY( h_data_container.getAdjointImpulseApproxSubshellIncoherentCrossSection(1).front().back(),
                          0.0244751711521749085,
                          1e-15 );
  FRENSIE_CHECK_EQUAL( h_data_container.getAdjointImpulseApproxSubshellIncoherentCrossSection(1).back().size(),
                       3 );
  FRENSIE_CHECK_EQUAL( h_data_container.getAdjointImpulseApproxSubshellIncoherentCrossSection(1).back().front(),
                       0.0 );
  FRENSIE_CHECK_FLOATING_EQUALITY( h_data_container.getAdjointImpulseApproxSubshellIncoherentCrossSection(1).back().back(),
                          0.000125726031828691479,
                          1e-15 );

  // Check the adjoint Waller-Hartree coherent cross section
  FRENSIE_CHECK_EQUAL( h_data_container.getAdjointWallerHartreeCoherentCrossSection().size(),
                       949 );
  FRENSIE_CHECK_FLOATING_EQUALITY( h_data_container.getAdjointWallerHartreeCoherentCrossSection().front(),
                          5.81790484064093394e-01,
                          1e-15 );
  FRENSIE_CHECK_FLOATING_EQUALITY( h_data_container.getAdjointWallerHartreeCoherentCrossSection().back(),
                          1.15654029975768264e-08,
                          1e-15 );

  // Check the adjoint Waller-Hartree total cross section
  FRENSIE_CHECK_EQUAL( h_data_container.getAdjointWallerHartreeTotalMaxEnergyGrid().size(),
                       949 );
  FRENSIE_CHECK_EQUAL( h_data_container.getAdjointWallerHartreeTotalMaxEnergyGrid().front().size(),
                       4 );
  FRENSIE_CHECK_FLOATING_EQUALITY( h_data_container.getAdjointWallerHartreeTotalMaxEnergyGrid().front().front(),
                          1e-3,
                          1e-15 );
  FRENSIE_CHECK_FLOATING_EQUALITY( h_data_container.getAdjointWallerHartreeTotalMaxEnergyGrid().front().back(),
                          20.2,
                          1e-15 );
  FRENSIE_CHECK_EQUAL( h_data_container.getAdjointWallerHartreeTotalMaxEnergyGrid().back().size(),
                       3 );
  FRENSIE_CHECK_FLOATING_EQUALITY( h_data_container.getAdjointWallerHartreeTotalMaxEnergyGrid().back().front(),
                          20.0,
                          1e-15 );
  FRENSIE_CHECK_FLOATING_EQUALITY( h_data_container.getAdjointWallerHartreeTotalMaxEnergyGrid().back().back(),
                          20.2,
                          1e-15 );

  FRENSIE_CHECK_EQUAL( h_data_container.getAdjointWallerHartreeTotalCrossSection().size(),
                       949 );
  FRENSIE_CHECK_EQUAL( h_data_container.getAdjointWallerHartreeTotalCrossSection().front().size(),
                       4 );
  FRENSIE_CHECK_FLOATING_EQUALITY( h_data_container.getAdjointWallerHartreeTotalCrossSection().front().front(),
                          0.581790484064093394,
                          1e-15 );
  FRENSIE_CHECK_FLOATING_EQUALITY( h_data_container.getAdjointWallerHartreeTotalCrossSection().front().back(),
                          0.6670514791029234,
                          1e-15 );
  FRENSIE_CHECK_EQUAL( h_data_container.getAdjointWallerHartreeTotalCrossSection().back().size(),
                       3 );
  FRENSIE_CHECK_FLOATING_EQUALITY( h_data_container.getAdjointWallerHartreeTotalCrossSection().back().front(),
                          1.15654029975768264e-08,
                          1e-15 );
  FRENSIE_CHECK_FLOATING_EQUALITY( h_data_container.getAdjointWallerHartreeTotalCrossSection().back().back(),
                          0.00012621278506538063,
                          1e-15 );

  // Check the adjoint impulse approx. total cross section
  FRENSIE_CHECK_EQUAL( h_data_container.getAdjointImpulseApproxTotalCrossSection().size(),
                       949 );
  FRENSIE_CHECK_EQUAL( h_data_container.getAdjointImpulseApproxTotalMaxEnergyGrid().front().size(),
                       3 );
  FRENSIE_CHECK_FLOATING_EQUALITY( h_data_container.getAdjointImpulseApproxTotalMaxEnergyGrid().front().front(),
                          1e-3 + 1.361e-5,
                          1e-15 );
  FRENSIE_CHECK_FLOATING_EQUALITY( h_data_container.getAdjointImpulseApproxTotalMaxEnergyGrid().front().back(),
                          20.2 + 1.361e-5,
                          1e-15 );
  FRENSIE_CHECK_EQUAL( h_data_container.getAdjointImpulseApproxTotalMaxEnergyGrid().back().size(),
                       3 );
  FRENSIE_CHECK_FLOATING_EQUALITY( h_data_container.getAdjointImpulseApproxTotalMaxEnergyGrid().back().front(),
                          20.0 + 1.361e-5,
                          1e-15 );
  FRENSIE_CHECK_FLOATING_EQUALITY( h_data_container.getAdjointImpulseApproxTotalMaxEnergyGrid().back().back(),
                          20.2 + 1.361e-5,
                          1e-15 );

  FRENSIE_CHECK_EQUAL( h_data_container.getAdjointImpulseApproxTotalCrossSection().size(),
                       949 );
  FRENSIE_CHECK_EQUAL( h_data_container.getAdjointImpulseApproxTotalCrossSection().front().size(),
                       3 );
  FRENSIE_CHECK_FLOATING_EQUALITY( h_data_container.getAdjointImpulseApproxTotalCrossSection().front().front(),
                          0.581790484064093394,
                          1e-15 );
  FRENSIE_CHECK_FLOATING_EQUALITY( h_data_container.getAdjointImpulseApproxTotalCrossSection().front().back(),
                          0.6062656552162683,
                          1e-15 );
  FRENSIE_CHECK_EQUAL( h_data_container.getAdjointImpulseApproxTotalCrossSection().back().size(),
                       3 );
  FRENSIE_CHECK_FLOATING_EQUALITY( h_data_container.getAdjointImpulseApproxTotalCrossSection().back().front(),
                          1.15654029975768264e-08,
                          1e-15 );
  FRENSIE_CHECK_FLOATING_EQUALITY( h_data_container.getAdjointImpulseApproxTotalCrossSection().back().back(),
                          0.00012573759723168905,
                          1e-15 );

  // Check the forward Waller-Hartee total cross section
  FRENSIE_CHECK_EQUAL( h_data_container.getWallerHartreeTotalCrossSection().size(),
                       949 );
  FRENSIE_CHECK_FLOATING_EQUALITY( h_data_container.getWallerHartreeTotalCrossSection().front(),
                          1.20745489798488403e+01,
                          1e-15 );
  FRENSIE_CHECK_FLOATING_EQUALITY( h_data_container.getWallerHartreeTotalCrossSection().back(),
                          0.0358863942741229694,
                          1e-15 );

  // Check the forward impulse approx total cross section
  FRENSIE_CHECK_EQUAL( h_data_container.getImpulseApproxTotalCrossSection().size(),
                       949 );
  FRENSIE_CHECK_FLOATING_EQUALITY( h_data_container.getImpulseApproxTotalCrossSection().front(),
                          12.0133313565812934,
                          1e-15 );
  FRENSIE_CHECK_FLOATING_EQUALITY( h_data_container.getImpulseApproxTotalCrossSection().back(),
                          0.0359008637199275463,
                          1e-15 );

  // Check the adjoint pair production energy distribution
  FRENSIE_CHECK_EQUAL( h_data_container.getAdjointPairProductionEnergyDistributionGrid().size(),
                       518 );
  FRENSIE_CHECK_EQUAL( h_data_container.getAdjointPairProductionEnergyDistributionGrid().front(),
                       2*Utility::PhysicalConstants::electron_rest_mass_energy );
  FRENSIE_CHECK_EQUAL( h_data_container.getAdjointPairProductionEnergyDistributionGrid().back(),
                       20.0 );

  FRENSIE_CHECK_EQUAL( h_data_container.getAdjointPairProductionEnergyDistribution().size(),
                       518 );
  FRENSIE_CHECK_EQUAL( h_data_container.getAdjointPairProductionEnergyDistribution().front(),
                       0.0 );
  FRENSIE_CHECK_FLOATING_EQUALITY( h_data_container.getAdjointPairProductionEnergyDistribution().back(),
                          0.00329199999999999979,
                          1e-15 );

  // Check the adjoint pair production energy distribution norm constant data
  FRENSIE_CHECK_EQUAL( h_data_container.getAdjointPairProductionEnergyDistributionNormConstantGrid().size(),
                       552 );
  FRENSIE_CHECK_EQUAL( h_data_container.getAdjointPairProductionEnergyDistributionNormConstantGrid().front(),
                       2*Utility::PhysicalConstants::electron_rest_mass_energy );
  FRENSIE_CHECK_EQUAL( h_data_container.getAdjointPairProductionEnergyDistributionNormConstantGrid().back(),
                       20.0 );

  FRENSIE_CHECK_EQUAL( h_data_container.getAdjointPairProductionEnergyDistributionNormConstant().size(),
                       552 );
  FRENSIE_CHECK_EQUAL( h_data_container.getAdjointPairProductionEnergyDistributionNormConstant().front(),
                       0.0 );
  FRENSIE_CHECK_FLOATING_EQUALITY( h_data_container.getAdjointPairProductionEnergyDistributionNormConstant().back(),
                          0.0380684241862887934,
                          1e-15 );

  // Check the adjoint triplet production energy distribution
  FRENSIE_CHECK_EQUAL( h_data_container.getAdjointTripletProductionEnergyDistributionGrid().size(),
                       244 );
  FRENSIE_CHECK_EQUAL( h_data_container.getAdjointTripletProductionEnergyDistributionGrid().front(),
                       4*Utility::PhysicalConstants::electron_rest_mass_energy );
  FRENSIE_CHECK_EQUAL( h_data_container.getAdjointTripletProductionEnergyDistributionGrid().back(),
                       20.0 );

  FRENSIE_CHECK_EQUAL( h_data_container.getAdjointTripletProductionEnergyDistribution().size(),
                       244 );
  FRENSIE_CHECK_EQUAL( h_data_container.getAdjointTripletProductionEnergyDistribution().front(),
                       0.0 );
  FRENSIE_CHECK_FLOATING_EQUALITY( h_data_container.getAdjointTripletProductionEnergyDistribution().back(),
                          0.00235899999999999999,
                          1e-15 );

  // Check the adjoint triplet production energy distribution norm const data
  FRENSIE_CHECK_EQUAL( h_data_container.getAdjointTripletProductionEnergyDistributionNormConstantGrid().size(),
                       504 );
  FRENSIE_CHECK_EQUAL( h_data_container.getAdjointTripletProductionEnergyDistributionNormConstantGrid().front(),
                       4*Utility::PhysicalConstants::electron_rest_mass_energy );
  FRENSIE_CHECK_EQUAL( h_data_container.getAdjointTripletProductionEnergyDistributionNormConstantGrid().back(),
                       20.0 );

  FRENSIE_CHECK_EQUAL( h_data_container.getAdjointTripletProductionEnergyDistributionNormConstant().size(),
                       504 );
  FRENSIE_CHECK_EQUAL( h_data_container.getAdjointTripletProductionEnergyDistributionNormConstant().front(),
                       0.0 );
  FRENSIE_CHECK_FLOATING_EQUALITY( h_data_container.getAdjointTripletProductionEnergyDistributionNormConstant().back(),
                          0.0222633493680759083,
                          1e-15 );
}

//---------------------------------------------------------------------------//
// Check that the adjoint electron data can be set
FRENSIE_UNIT_TEST( StandardAdjointElectronPhotonRelaxationDataGenerator,
                   setAdjointElectronData_h )
{
  generator_h->setAdjointElectronData();

  // Get the data container
  auto h_data_container = generator_h->getDataContainer();

  // Check the electron data
  FRENSIE_CHECK_EQUAL( h_data_container.getElectronTwoDInterpPolicy(), Utility::toString( MonteCarlo::LOGLOGLOG_INTERPOLATION ) );
  FRENSIE_CHECK_EQUAL( h_data_container.getElectronTwoDGridPolicy(), Utility::toString( MonteCarlo::UNIT_BASE_CORRELATED_GRID ) );
  FRENSIE_CHECK_EQUAL( h_data_container.getAdjointElectronGridConvergenceTolerance(), 0.5 );
  FRENSIE_CHECK_EQUAL( h_data_container.getAdjointElectronGridAbsoluteDifferenceTolerance(), 1e-16 );
  FRENSIE_CHECK_EQUAL( h_data_container.getAdjointElectronGridDistanceTolerance(), 1e-9 );

  FRENSIE_CHECK_EQUAL( h_data_container.getAdjointBremsstrahlungMinEnergyNudgeValue(), 1e-9 );
  FRENSIE_CHECK_EQUAL( h_data_container.getAdjointBremsstrahlungMaxEnergyNudgeValue(), 1e-2 );
  FRENSIE_CHECK_EQUAL( h_data_container.getAdjointBremsstrahlungEvaluationTolerance(), 1e-3 );
  FRENSIE_CHECK_EQUAL( h_data_container.getAdjointBremsstrahlungGridConvergenceTolerance(), 0.5 );
  FRENSIE_CHECK_EQUAL( h_data_container.getAdjointBremsstrahlungAbsoluteDifferenceTolerance(), 1e-12 );
  FRENSIE_CHECK_EQUAL( h_data_container.getAdjointBremsstrahlungDistanceTolerance(), 1e-14 );

  FRENSIE_CHECK_EQUAL( h_data_container.getAdjointElectroionizationMinEnergyNudgeValue(), 1e-9 );
  FRENSIE_CHECK_EQUAL( h_data_container.getAdjointElectroionizationMaxEnergyNudgeValue(), 1e-2 );
  FRENSIE_CHECK_EQUAL( h_data_container.getAdjointElectroionizationEvaluationTolerance(), 1e-3 );
  FRENSIE_CHECK_EQUAL( h_data_container.getAdjointElectroionizationGridConvergenceTolerance(), 0.5 );
  FRENSIE_CHECK_EQUAL( h_data_container.getAdjointElectroionizationAbsoluteDifferenceTolerance(), 1e-12 );
  FRENSIE_CHECK_EQUAL( h_data_container.getAdjointElectroionizationDistanceTolerance(), 1e-14 );

  std::vector<double> energy_grid = h_data_container.getAdjointElectronEnergyGrid();
<<<<<<< HEAD
  FRENSIE_CHECK_EQUAL( energy_grid.front(), 1.0e-5 );
  FRENSIE_CHECK_EQUAL( energy_grid[energy_grid.size()-2], 1.999997898919999884e+01 );
  FRENSIE_CHECK_EQUAL( energy_grid.back(), 20.0 );
  FRENSIE_CHECK_EQUAL( energy_grid.size(), 9 );
=======
  FRENSIE_CHECK_EQUAL( energy_grid.front(), 1e-4 );
  FRENSIE_CHECK_EQUAL( energy_grid.back(), 20.0 );
  FRENSIE_CHECK_EQUAL( energy_grid.size(), 7 );
>>>>>>> a83f1599

   std::vector<double> cross_section;
   unsigned threshold;

   // Check the elastic data
   threshold =
     h_data_container.getAdjointCutoffElasticCrossSectionThresholdEnergyIndex();

   FRENSIE_CHECK_EQUAL( threshold, 0 );

   cross_section = h_data_container.getAdjointCutoffElasticCrossSection();

  FRENSIE_CHECK_EQUAL( cross_section.front(), 2.77811e+07 );
  FRENSIE_CHECK_EQUAL( cross_section.back(), 304.72762372903747519 );
<<<<<<< HEAD
  FRENSIE_CHECK_EQUAL( cross_section.size(), 9-threshold );
=======
  FRENSIE_CHECK_EQUAL( cross_section.size(), 7-threshold );
>>>>>>> a83f1599

  threshold =
     h_data_container.getAdjointScreenedRutherfordElasticCrossSectionThresholdEnergyIndex();

  FRENSIE_CHECK_EQUAL( threshold, 2 );

  cross_section =
     h_data_container.getAdjointScreenedRutherfordElasticCrossSection();

  FRENSIE_CHECK_EQUAL( cross_section.front(), 2.574552047073666472 );
  FRENSIE_CHECK_EQUAL( cross_section.back(), 1.271739489125800355e+04 );
<<<<<<< HEAD
  FRENSIE_CHECK_EQUAL( cross_section.size(), 9-threshold );
=======
  FRENSIE_CHECK_EQUAL( cross_section.size(), 7-threshold );
>>>>>>> a83f1599

  std::vector<double> angular_grid =
    h_data_container.getAdjointElasticAngularEnergyGrid();

  FRENSIE_CHECK_EQUAL( angular_grid.front(), 1e-4 );
  FRENSIE_CHECK_EQUAL( angular_grid.back(), 20.0 );
  FRENSIE_CHECK_EQUAL( angular_grid.size(), 12 );

  std::vector<double> elastic_angles =
    h_data_container.getAdjointCutoffElasticAngles(1e-4);

  FRENSIE_CHECK_EQUAL( elastic_angles.front(), -1.0 );
  FRENSIE_CHECK_EQUAL( elastic_angles.back(), 0.999999 );
  FRENSIE_CHECK_EQUAL( elastic_angles.size(), 2 );

  elastic_angles =
    h_data_container.getAdjointCutoffElasticAngles(20.0);

  FRENSIE_CHECK_EQUAL( elastic_angles.front(), -1.0 );
  FRENSIE_CHECK_EQUAL( elastic_angles.back(), 0.999999 );
  FRENSIE_CHECK_EQUAL( elastic_angles.size(), 95 );

  std::vector<double> elastic_pdf =
    h_data_container.getAdjointCutoffElasticPDF( 1e-4 );

  FRENSIE_CHECK_EQUAL( elastic_pdf.front(), 5.844104724870039999e-03 );
  FRENSIE_CHECK_EQUAL( elastic_pdf.back(), 9.920145715224548688e-01 );
  FRENSIE_CHECK_EQUAL( elastic_pdf.size(), 2 );

  elastic_pdf =
    h_data_container.getAdjointCutoffElasticPDF( 20.0 );

  FRENSIE_CHECK_EQUAL( elastic_pdf.front(), 1.488941264770909258e-10 );
  FRENSIE_CHECK_EQUAL( elastic_pdf.back(), 9.608615060065749567e+05 );
  FRENSIE_CHECK_EQUAL( elastic_pdf.size(), 95 );

  FRENSIE_REQUIRE( h_data_container.hasAdjointMomentPreservingData() );

  std::vector<double> mp_cross_section_reduction =
    h_data_container.getAdjointMomentPreservingCrossSectionReduction();

  FRENSIE_CHECK_EQUAL( mp_cross_section_reduction.front(), 7.468356002340779121e-01 );
  FRENSIE_CHECK_EQUAL( mp_cross_section_reduction.back(), 4.935491711992172245e-05 );
  FRENSIE_CHECK_EQUAL( mp_cross_section_reduction.size(), 12 );

  std::vector<double> discrete_angles =
    h_data_container.getAdjointMomentPreservingElasticDiscreteAngles( 1e-4 );

  FRENSIE_CHECK_EQUAL( discrete_angles.front(), 9.336189387717800381e-01 );
  FRENSIE_CHECK_EQUAL( discrete_angles.back(), 9.336189387717800381e-01 );
  FRENSIE_CHECK_EQUAL( discrete_angles.size(), 1 );

  discrete_angles =
    h_data_container.getAdjointMomentPreservingElasticDiscreteAngles( 20.0 );

  FRENSIE_CHECK_EQUAL( discrete_angles.front(), 9.931382017989757172e-01 );
  FRENSIE_CHECK_EQUAL( discrete_angles.back(), 9.931382017989757172e-01 );
  FRENSIE_CHECK_EQUAL( discrete_angles.size(), 1 );

  std::vector<double> discrete_weights =
    h_data_container.getAdjointMomentPreservingElasticWeights( 1e-4 );

  FRENSIE_CHECK_EQUAL( discrete_weights.front(), 1.0 );
  FRENSIE_CHECK_EQUAL( discrete_weights.back(), 1.0 );
  FRENSIE_CHECK_EQUAL( discrete_weights.size(), 1 );

  discrete_weights =
    h_data_container.getAdjointMomentPreservingElasticWeights( 20.0 );

  FRENSIE_CHECK_EQUAL( discrete_weights.front(), 1.0 );
  FRENSIE_CHECK_EQUAL( discrete_weights.back(), 1.0 );
  FRENSIE_CHECK_EQUAL( discrete_weights.size(), 1 );

  // Check the forward brem cross section data
  threshold =
    h_data_container.getForwardBremsstrahlungElectronCrossSectionThresholdEnergyIndex();

  FRENSIE_CHECK_EQUAL( threshold, 0 );

  cross_section =
    h_data_container.getForwardBremsstrahlungElectronCrossSection();

  FRENSIE_CHECK_EQUAL( cross_section.front(), 3.844810302593046458e+01 );
  FRENSIE_CHECK_EQUAL( cross_section.back(), 9.717679999999999652e-01 );
  FRENSIE_CHECK_EQUAL( cross_section.size(), 7-threshold );

  // Check the forward electroionization cross section data
  threshold =
    h_data_container.getForwardElectroionizationElectronCrossSectionThresholdEnergyIndex();

  FRENSIE_CHECK_EQUAL( threshold, 0 );

  cross_section =
    h_data_container.getForwardElectroionizationElectronCrossSection();

  FRENSIE_CHECK_EQUAL( cross_section.front(), 4.526009092873083055e+07 );
  FRENSIE_CHECK_EQUAL( cross_section.back(), 8.284008376199545455e+04 );
  FRENSIE_CHECK_EQUAL( cross_section.size(), 7-threshold );

  // Check the forward atomic excitation cross section data
  threshold =
    h_data_container.getForwardAtomicExcitationElectronCrossSectionThresholdEnergyIndex();

  FRENSIE_CHECK_EQUAL( threshold, 0 );

  cross_section =
    h_data_container.getForwardAtomicExcitationElectronCrossSection();

<<<<<<< HEAD
  FRENSIE_CHECK_EQUAL( cross_section.front(), 2.97832e+01 );
  FRENSIE_CHECK_EQUAL( cross_section.back(), 1.64670355529995461e+05 );
  FRENSIE_CHECK_EQUAL( cross_section.size(), 9-threshold );
=======
  FRENSIE_CHECK_EQUAL( cross_section.front(), 6.14387e+07 );
  FRENSIE_CHECK_EQUAL( cross_section.back(), 8.18293e+04 );
  FRENSIE_CHECK_EQUAL( cross_section.size(), 7-threshold );
>>>>>>> a83f1599


  // Check the atomic excitation data
  threshold =
    h_data_container.getAdjointAtomicExcitationCrossSectionThresholdEnergyIndex();

  FRENSIE_CHECK_EQUAL( threshold, 0 );

  cross_section =
    h_data_container.getAdjointAtomicExcitationCrossSection();

<<<<<<< HEAD
  FRENSIE_CHECK_EQUAL( cross_section.front(), 6.124055828282346576e+07 );
  FRENSIE_CHECK_EQUAL( cross_section.back(), 0.0 );
  FRENSIE_CHECK_EQUAL( cross_section.size(), 9-threshold );
=======
  FRENSIE_CHECK_EQUAL( cross_section.front(), 5.604276223025090247e+07 );
  FRENSIE_CHECK_EQUAL( cross_section.back(), 8.18292998361299251e+04 );
  FRENSIE_CHECK_EQUAL( cross_section.size(), 7-threshold );
>>>>>>> a83f1599

  std::vector<double> atomic_excitation_energy_grid =
    h_data_container.getAdjointAtomicExcitationEnergyGrid();

<<<<<<< HEAD
  FRENSIE_CHECK_FLOATING_EQUALITY( atomic_excitation_energy_grid.front(), 1e-5, 1e-13 );
  FRENSIE_CHECK_FLOATING_EQUALITY( atomic_excitation_energy_grid.back(), 20.0-2.10108e-5, 1e-15 );
  FRENSIE_CHECK_EQUAL( atomic_excitation_energy_grid.size(), 8 );
=======
  FRENSIE_CHECK_FLOATING_EQUALITY( atomic_excitation_energy_grid.front(), 8.17786e-05, 1e-13 );
  FRENSIE_CHECK_FLOATING_EQUALITY( atomic_excitation_energy_grid.back(), 20.0-2.10108e-5, 1e-15 );
  FRENSIE_CHECK_EQUAL( atomic_excitation_energy_grid.size(), 87 );
>>>>>>> a83f1599

  std::vector<double> atomic_excitation_energy_gain =
    h_data_container.getAdjointAtomicExcitationEnergyGain();

<<<<<<< HEAD
  FRENSIE_CHECK_EQUAL( atomic_excitation_energy_gain.front(), 1.580912062248717145e-05 );
  FRENSIE_CHECK_EQUAL( atomic_excitation_energy_gain.back(), 2.10108e-5 );
  FRENSIE_CHECK_EQUAL( atomic_excitation_energy_gain.size(), 8 );
=======
  FRENSIE_CHECK_EQUAL( atomic_excitation_energy_gain.front(), 1.82214e-05 );
  FRENSIE_CHECK_EQUAL( atomic_excitation_energy_gain.back(), 2.10108e-5 );
  FRENSIE_CHECK_EQUAL( atomic_excitation_energy_gain.size(), 87 );
>>>>>>> a83f1599


  // Check the bremsstrahlung data
  threshold =
    h_data_container.getAdjointBremsstrahlungElectronCrossSectionThresholdEnergyIndex();

  FRENSIE_CHECK_EQUAL( threshold, 0 );

  cross_section =
    h_data_container.getAdjointBremsstrahlungElectronCrossSection();

<<<<<<< HEAD
  FRENSIE_CHECK_EQUAL( cross_section.front(), 4.420906922047235099e+01 );
  FRENSIE_CHECK_EQUAL( cross_section.back(), 0.0 );
  FRENSIE_CHECK_EQUAL( cross_section.size(), 9-threshold );

  FRENSIE_REQUIRE( h_data_container.separateAdjointBremsstrahlungEnergyGrid() );
=======
  FRENSIE_CHECK_EQUAL( cross_section.front(), 3.746719747304488379e+01 );
  FRENSIE_CHECK_EQUAL( cross_section.back(), 2.873816755338521323e-01 );
  FRENSIE_CHECK_EQUAL( cross_section.size(), 7-threshold );
>>>>>>> a83f1599

  energy_grid = h_data_container.getAdjointElectronBremsstrahlungEnergyGrid();
  FRENSIE_CHECK_EQUAL( energy_grid.front(), 1.0e-5 );
  FRENSIE_CHECK_EQUAL( energy_grid.back(), 1.999997898919999884e+01 );
  FRENSIE_CHECK_EQUAL( energy_grid.size(), 8 );

  std::vector<double> electron_bremsstrahlung_energy =
    h_data_container.getAdjointElectronBremsstrahlungEnergy( 1e-4 );

  FRENSIE_CHECK_FLOATING_EQUALITY( electron_bremsstrahlung_energy.front(),
                                   1e-4 + 1e-7 + 1e-9,
                                   1e-15 );
<<<<<<< HEAD
  FRENSIE_CHECK_EQUAL( electron_bremsstrahlung_energy.back(), 20.0 );
  FRENSIE_CHECK_EQUAL( electron_bremsstrahlung_energy.size(), 18 );
=======
  FRENSIE_CHECK_EQUAL( electron_bremsstrahlung_energy.back(), 2.001000010000000273e+01 );
  FRENSIE_CHECK_EQUAL( electron_bremsstrahlung_energy.size(), 21 );
>>>>>>> a83f1599

  electron_bremsstrahlung_energy =
    h_data_container.getAdjointElectronBremsstrahlungEnergy( 1.999997898919999884e+01 );

  FRENSIE_CHECK_FLOATING_EQUALITY( electron_bremsstrahlung_energy.front(),
                                   1.999997898919999884e+01 + 1e-7 + 1e-9,
                                   1e-15 );
  FRENSIE_CHECK_EQUAL( electron_bremsstrahlung_energy.back(), 20.0 );
  FRENSIE_CHECK_EQUAL( electron_bremsstrahlung_energy.size(), 7 );

  std::vector<double> electron_bremsstrahlung_pdf =
    h_data_container.getAdjointElectronBremsstrahlungPDF( 1e-4 );

<<<<<<< HEAD
  FRENSIE_CHECK_EQUAL( electron_bremsstrahlung_pdf.front(), 1.429943105162016582e+06 );
  FRENSIE_CHECK_EQUAL( electron_bremsstrahlung_pdf.back(), 2.177753029805790199e-10 );
  FRENSIE_CHECK_EQUAL( electron_bremsstrahlung_pdf.size(), 18 );
=======
  FRENSIE_CHECK_EQUAL( electron_bremsstrahlung_pdf.front(), 1.475654959472252289e+06 );
  FRENSIE_CHECK_EQUAL( electron_bremsstrahlung_pdf.back(), 2.579850089689184431e-10 );
  FRENSIE_CHECK_EQUAL( electron_bremsstrahlung_pdf.size(), 21 );
>>>>>>> a83f1599

  electron_bremsstrahlung_pdf =
    h_data_container.getAdjointElectronBremsstrahlungPDF( 1.999997898919999884e+01 );

  FRENSIE_CHECK_EQUAL( electron_bremsstrahlung_pdf.front(), 2.316513152821860276e+06 );
  FRENSIE_CHECK_EQUAL( electron_bremsstrahlung_pdf.back(), 4.593903115800840169e+03 );
  FRENSIE_CHECK_EQUAL( electron_bremsstrahlung_pdf.size(), 7 );

  // Check the electroionization data
  threshold =
    h_data_container.getAdjointElectroionizationCrossSectionThresholdEnergyIndex( 1u );

  FRENSIE_CHECK_EQUAL( threshold, 0 );

  cross_section =
     h_data_container.getAdjointElectroionizationCrossSection( 1u );

<<<<<<< HEAD
  FRENSIE_CHECK_EQUAL( cross_section.front(), 4.629574948672296906e+10 );
  FRENSIE_CHECK_EQUAL( cross_section.back(), 0.0 );
  FRENSIE_CHECK_EQUAL( cross_section.size(), 9-threshold );

  FRENSIE_CHECK( h_data_container.separateAdjointElectroionizationEnergyGrid() );
=======
  FRENSIE_CHECK_EQUAL( cross_section.front(), 6.597669934672541618e+08 );
  FRENSIE_CHECK_EQUAL( cross_section.back(), 8.365802734960628732e+04 );
  FRENSIE_CHECK_EQUAL( cross_section.size(), 7-threshold );
>>>>>>> a83f1599

  energy_grid = h_data_container.getAdjointElectroionizationEnergyGrid( 1u );
  FRENSIE_CHECK_EQUAL( energy_grid.front(), 1.0e-5 );
  FRENSIE_CHECK_EQUAL( energy_grid.back(), 1.999997898919999884e+01 );
  FRENSIE_CHECK_EQUAL( energy_grid.size(), 8 );


  std::vector<double> electroionization_recoil_energy =
    h_data_container.getAdjointElectroionizationRecoilEnergy( 1u, 1e-4 );

  FRENSIE_CHECK_FLOATING_EQUALITY( electroionization_recoil_energy.front(),
                                   1.13711e-04,
                                   1e-12 );
<<<<<<< HEAD
  FRENSIE_CHECK_EQUAL( electroionization_recoil_energy.back(), 20.0 );
  FRENSIE_CHECK_EQUAL( electroionization_recoil_energy.size(), 4 );
=======
  FRENSIE_CHECK_EQUAL( electroionization_recoil_energy.back(), 2.001001371000000262e+01 );
  FRENSIE_CHECK_EQUAL( electroionization_recoil_energy.size(), 6 );
>>>>>>> a83f1599

  electroionization_recoil_energy =
    h_data_container.getAdjointElectroionizationRecoilEnergy( 1u, 1.999997898919999884e+01 );

  FRENSIE_CHECK_FLOATING_EQUALITY( electroionization_recoil_energy.front(),
                                   1.999997898919999884e+01 + 1.361e-5 + 1e-7 + 1e-9,
                                   1e-15 );
  FRENSIE_CHECK_EQUAL( electroionization_recoil_energy.back(), 20.0 );
  FRENSIE_CHECK_EQUAL( electroionization_recoil_energy.size(), 2 );

  std::vector<double> electroionization_recoil_pdf =
    h_data_container.getAdjointElectroionizationRecoilPDF( 1u, 1e-4 );

<<<<<<< HEAD
  FRENSIE_CHECK_EQUAL( electroionization_recoil_pdf.front(), 2.936061391103442020e+02 );
  FRENSIE_CHECK_EQUAL( electroionization_recoil_pdf.back(), 4.669437449367121185e-02 );
  FRENSIE_CHECK_EQUAL( electroionization_recoil_pdf.size(), 4 );
=======
  FRENSIE_CHECK_EQUAL( electroionization_recoil_pdf.front(), 9.391396004676191296e+03 );
  FRENSIE_CHECK_EQUAL( electroionization_recoil_pdf.back(), 4.324522699216572924e-02 );
  FRENSIE_CHECK_EQUAL( electroionization_recoil_pdf.size(), 6 );
>>>>>>> a83f1599

  electroionization_recoil_pdf =
    h_data_container.getAdjointElectroionizationRecoilPDF( 1u, 1.999997898919999884e+01 );

  FRENSIE_CHECK_EQUAL( electroionization_recoil_pdf.front(), 2.712591290808707126e+05 );
  FRENSIE_CHECK_EQUAL( electroionization_recoil_pdf.back(), 6.470397174094421644e+04 );
  FRENSIE_CHECK_EQUAL( electroionization_recoil_pdf.size(), 2 );

  h_data_container.saveToFile( "test_h_aepr.xml", true);
}

//---------------------------------------------------------------------------//
// Custom setup
//---------------------------------------------------------------------------//
FRENSIE_CUSTOM_UNIT_TEST_SETUP_BEGIN();

std::string test_h_native_file;

FRENSIE_CUSTOM_UNIT_TEST_COMMAND_LINE_OPTIONS()
{
  ADD_STANDARD_OPTION_AND_ASSIGN_VALUE( "test_h_native_file",
                                        test_h_native_file, "",
                                        "Test NATIVE H file name" );
}

FRENSIE_CUSTOM_UNIT_TEST_INIT()
{
  // Create the native data file container for h
  h_epr_data_container.reset( new Data::ElectronPhotonRelaxationDataContainer(
                                                        test_h_native_file ) );
}

FRENSIE_CUSTOM_UNIT_TEST_SETUP_END();

//---------------------------------------------------------------------------//
// end tstStandardAdjointElectronPhotonRelaxationDataGenerator.cpp
//---------------------------------------------------------------------------//<|MERGE_RESOLUTION|>--- conflicted
+++ resolved
@@ -1344,16 +1344,10 @@
   FRENSIE_CHECK_EQUAL( h_data_container.getAdjointElectroionizationDistanceTolerance(), 1e-14 );
 
   std::vector<double> energy_grid = h_data_container.getAdjointElectronEnergyGrid();
-<<<<<<< HEAD
-  FRENSIE_CHECK_EQUAL( energy_grid.front(), 1.0e-5 );
+  FRENSIE_CHECK_EQUAL( energy_grid.front(), 1e-4 );
   FRENSIE_CHECK_EQUAL( energy_grid[energy_grid.size()-2], 1.999997898919999884e+01 );
   FRENSIE_CHECK_EQUAL( energy_grid.back(), 20.0 );
-  FRENSIE_CHECK_EQUAL( energy_grid.size(), 9 );
-=======
-  FRENSIE_CHECK_EQUAL( energy_grid.front(), 1e-4 );
-  FRENSIE_CHECK_EQUAL( energy_grid.back(), 20.0 );
-  FRENSIE_CHECK_EQUAL( energy_grid.size(), 7 );
->>>>>>> a83f1599
+  FRENSIE_CHECK_EQUAL( energy_grid.size(), 8 );
 
    std::vector<double> cross_section;
    unsigned threshold;
@@ -1368,11 +1362,7 @@
 
   FRENSIE_CHECK_EQUAL( cross_section.front(), 2.77811e+07 );
   FRENSIE_CHECK_EQUAL( cross_section.back(), 304.72762372903747519 );
-<<<<<<< HEAD
-  FRENSIE_CHECK_EQUAL( cross_section.size(), 9-threshold );
-=======
-  FRENSIE_CHECK_EQUAL( cross_section.size(), 7-threshold );
->>>>>>> a83f1599
+  FRENSIE_CHECK_EQUAL( cross_section.size(), 8-threshold );
 
   threshold =
      h_data_container.getAdjointScreenedRutherfordElasticCrossSectionThresholdEnergyIndex();
@@ -1384,11 +1374,7 @@
 
   FRENSIE_CHECK_EQUAL( cross_section.front(), 2.574552047073666472 );
   FRENSIE_CHECK_EQUAL( cross_section.back(), 1.271739489125800355e+04 );
-<<<<<<< HEAD
-  FRENSIE_CHECK_EQUAL( cross_section.size(), 9-threshold );
-=======
-  FRENSIE_CHECK_EQUAL( cross_section.size(), 7-threshold );
->>>>>>> a83f1599
+  FRENSIE_CHECK_EQUAL( cross_section.size(), 8-threshold );
 
   std::vector<double> angular_grid =
     h_data_container.getAdjointElasticAngularEnergyGrid();
@@ -1473,7 +1459,7 @@
 
   FRENSIE_CHECK_EQUAL( cross_section.front(), 3.844810302593046458e+01 );
   FRENSIE_CHECK_EQUAL( cross_section.back(), 9.717679999999999652e-01 );
-  FRENSIE_CHECK_EQUAL( cross_section.size(), 7-threshold );
+  FRENSIE_CHECK_EQUAL( cross_section.size(), 8-threshold );
 
   // Check the forward electroionization cross section data
   threshold =
@@ -1486,7 +1472,7 @@
 
   FRENSIE_CHECK_EQUAL( cross_section.front(), 4.526009092873083055e+07 );
   FRENSIE_CHECK_EQUAL( cross_section.back(), 8.284008376199545455e+04 );
-  FRENSIE_CHECK_EQUAL( cross_section.size(), 7-threshold );
+  FRENSIE_CHECK_EQUAL( cross_section.size(), 8-threshold );
 
   // Check the forward atomic excitation cross section data
   threshold =
@@ -1497,16 +1483,9 @@
   cross_section =
     h_data_container.getForwardAtomicExcitationElectronCrossSection();
 
-<<<<<<< HEAD
-  FRENSIE_CHECK_EQUAL( cross_section.front(), 2.97832e+01 );
-  FRENSIE_CHECK_EQUAL( cross_section.back(), 1.64670355529995461e+05 );
-  FRENSIE_CHECK_EQUAL( cross_section.size(), 9-threshold );
-=======
   FRENSIE_CHECK_EQUAL( cross_section.front(), 6.14387e+07 );
   FRENSIE_CHECK_EQUAL( cross_section.back(), 8.18293e+04 );
-  FRENSIE_CHECK_EQUAL( cross_section.size(), 7-threshold );
->>>>>>> a83f1599
-
+  FRENSIE_CHECK_EQUAL( cross_section.size(), 8-threshold );
 
   // Check the atomic excitation data
   threshold =
@@ -1517,41 +1496,23 @@
   cross_section =
     h_data_container.getAdjointAtomicExcitationCrossSection();
 
-<<<<<<< HEAD
-  FRENSIE_CHECK_EQUAL( cross_section.front(), 6.124055828282346576e+07 );
+  FRENSIE_CHECK_EQUAL( cross_section.front(), 5.604276223025090247e+07 );
   FRENSIE_CHECK_EQUAL( cross_section.back(), 0.0 );
-  FRENSIE_CHECK_EQUAL( cross_section.size(), 9-threshold );
-=======
-  FRENSIE_CHECK_EQUAL( cross_section.front(), 5.604276223025090247e+07 );
-  FRENSIE_CHECK_EQUAL( cross_section.back(), 8.18292998361299251e+04 );
-  FRENSIE_CHECK_EQUAL( cross_section.size(), 7-threshold );
->>>>>>> a83f1599
+  FRENSIE_CHECK_EQUAL( cross_section.size(), 8-threshold );
 
   std::vector<double> atomic_excitation_energy_grid =
     h_data_container.getAdjointAtomicExcitationEnergyGrid();
 
-<<<<<<< HEAD
-  FRENSIE_CHECK_FLOATING_EQUALITY( atomic_excitation_energy_grid.front(), 1e-5, 1e-13 );
+  FRENSIE_CHECK_FLOATING_EQUALITY( atomic_excitation_energy_grid.front(), 1e-4, 1e-13 );
   FRENSIE_CHECK_FLOATING_EQUALITY( atomic_excitation_energy_grid.back(), 20.0-2.10108e-5, 1e-15 );
-  FRENSIE_CHECK_EQUAL( atomic_excitation_energy_grid.size(), 8 );
-=======
-  FRENSIE_CHECK_FLOATING_EQUALITY( atomic_excitation_energy_grid.front(), 8.17786e-05, 1e-13 );
-  FRENSIE_CHECK_FLOATING_EQUALITY( atomic_excitation_energy_grid.back(), 20.0-2.10108e-5, 1e-15 );
-  FRENSIE_CHECK_EQUAL( atomic_excitation_energy_grid.size(), 87 );
->>>>>>> a83f1599
+  FRENSIE_CHECK_EQUAL( atomic_excitation_energy_grid.size(), 7 );
 
   std::vector<double> atomic_excitation_energy_gain =
     h_data_container.getAdjointAtomicExcitationEnergyGain();
 
-<<<<<<< HEAD
-  FRENSIE_CHECK_EQUAL( atomic_excitation_energy_gain.front(), 1.580912062248717145e-05 );
+  FRENSIE_CHECK_EQUAL( atomic_excitation_energy_gain.front(), 1.833469974398140752e-05 );
   FRENSIE_CHECK_EQUAL( atomic_excitation_energy_gain.back(), 2.10108e-5 );
-  FRENSIE_CHECK_EQUAL( atomic_excitation_energy_gain.size(), 8 );
-=======
-  FRENSIE_CHECK_EQUAL( atomic_excitation_energy_gain.front(), 1.82214e-05 );
-  FRENSIE_CHECK_EQUAL( atomic_excitation_energy_gain.back(), 2.10108e-5 );
-  FRENSIE_CHECK_EQUAL( atomic_excitation_energy_gain.size(), 87 );
->>>>>>> a83f1599
+  FRENSIE_CHECK_EQUAL( atomic_excitation_energy_gain.size(), 7 );
 
 
   // Check the bremsstrahlung data
@@ -1563,22 +1524,16 @@
   cross_section =
     h_data_container.getAdjointBremsstrahlungElectronCrossSection();
 
-<<<<<<< HEAD
-  FRENSIE_CHECK_EQUAL( cross_section.front(), 4.420906922047235099e+01 );
+  FRENSIE_CHECK_EQUAL( cross_section.front(), 3.746719747294818603e+01 );
   FRENSIE_CHECK_EQUAL( cross_section.back(), 0.0 );
-  FRENSIE_CHECK_EQUAL( cross_section.size(), 9-threshold );
+  FRENSIE_CHECK_EQUAL( cross_section.size(), 8-threshold );
 
   FRENSIE_REQUIRE( h_data_container.separateAdjointBremsstrahlungEnergyGrid() );
-=======
-  FRENSIE_CHECK_EQUAL( cross_section.front(), 3.746719747304488379e+01 );
-  FRENSIE_CHECK_EQUAL( cross_section.back(), 2.873816755338521323e-01 );
-  FRENSIE_CHECK_EQUAL( cross_section.size(), 7-threshold );
->>>>>>> a83f1599
 
   energy_grid = h_data_container.getAdjointElectronBremsstrahlungEnergyGrid();
-  FRENSIE_CHECK_EQUAL( energy_grid.front(), 1.0e-5 );
+  FRENSIE_CHECK_EQUAL( energy_grid.front(), 1e-4 );
   FRENSIE_CHECK_EQUAL( energy_grid.back(), 1.999997898919999884e+01 );
-  FRENSIE_CHECK_EQUAL( energy_grid.size(), 8 );
+  FRENSIE_CHECK_EQUAL( energy_grid.size(), 7 );
 
   std::vector<double> electron_bremsstrahlung_energy =
     h_data_container.getAdjointElectronBremsstrahlungEnergy( 1e-4 );
@@ -1586,13 +1541,8 @@
   FRENSIE_CHECK_FLOATING_EQUALITY( electron_bremsstrahlung_energy.front(),
                                    1e-4 + 1e-7 + 1e-9,
                                    1e-15 );
-<<<<<<< HEAD
   FRENSIE_CHECK_EQUAL( electron_bremsstrahlung_energy.back(), 20.0 );
-  FRENSIE_CHECK_EQUAL( electron_bremsstrahlung_energy.size(), 18 );
-=======
-  FRENSIE_CHECK_EQUAL( electron_bremsstrahlung_energy.back(), 2.001000010000000273e+01 );
   FRENSIE_CHECK_EQUAL( electron_bremsstrahlung_energy.size(), 21 );
->>>>>>> a83f1599
 
   electron_bremsstrahlung_energy =
     h_data_container.getAdjointElectronBremsstrahlungEnergy( 1.999997898919999884e+01 );
@@ -1606,15 +1556,9 @@
   std::vector<double> electron_bremsstrahlung_pdf =
     h_data_container.getAdjointElectronBremsstrahlungPDF( 1e-4 );
 
-<<<<<<< HEAD
-  FRENSIE_CHECK_EQUAL( electron_bremsstrahlung_pdf.front(), 1.429943105162016582e+06 );
-  FRENSIE_CHECK_EQUAL( electron_bremsstrahlung_pdf.back(), 2.177753029805790199e-10 );
-  FRENSIE_CHECK_EQUAL( electron_bremsstrahlung_pdf.size(), 18 );
-=======
-  FRENSIE_CHECK_EQUAL( electron_bremsstrahlung_pdf.front(), 1.475654959472252289e+06 );
-  FRENSIE_CHECK_EQUAL( electron_bremsstrahlung_pdf.back(), 2.579850089689184431e-10 );
+  FRENSIE_CHECK_EQUAL( electron_bremsstrahlung_pdf.front(), 1.475654959476060933e+06 );
+  FRENSIE_CHECK_EQUAL( electron_bremsstrahlung_pdf.back(), 2.581656530023358966e-10 );
   FRENSIE_CHECK_EQUAL( electron_bremsstrahlung_pdf.size(), 21 );
->>>>>>> a83f1599
 
   electron_bremsstrahlung_pdf =
     h_data_container.getAdjointElectronBremsstrahlungPDF( 1.999997898919999884e+01 );
@@ -1632,22 +1576,16 @@
   cross_section =
      h_data_container.getAdjointElectroionizationCrossSection( 1u );
 
-<<<<<<< HEAD
-  FRENSIE_CHECK_EQUAL( cross_section.front(), 4.629574948672296906e+10 );
+  FRENSIE_CHECK_EQUAL( cross_section.front(), 6.594812838553079367e+08 );
   FRENSIE_CHECK_EQUAL( cross_section.back(), 0.0 );
-  FRENSIE_CHECK_EQUAL( cross_section.size(), 9-threshold );
+  FRENSIE_CHECK_EQUAL( cross_section.size(), 8-threshold );
 
   FRENSIE_CHECK( h_data_container.separateAdjointElectroionizationEnergyGrid() );
-=======
-  FRENSIE_CHECK_EQUAL( cross_section.front(), 6.597669934672541618e+08 );
-  FRENSIE_CHECK_EQUAL( cross_section.back(), 8.365802734960628732e+04 );
-  FRENSIE_CHECK_EQUAL( cross_section.size(), 7-threshold );
->>>>>>> a83f1599
 
   energy_grid = h_data_container.getAdjointElectroionizationEnergyGrid( 1u );
-  FRENSIE_CHECK_EQUAL( energy_grid.front(), 1.0e-5 );
+  FRENSIE_CHECK_EQUAL( energy_grid.front(), 1e-4 );
   FRENSIE_CHECK_EQUAL( energy_grid.back(), 1.999997898919999884e+01 );
-  FRENSIE_CHECK_EQUAL( energy_grid.size(), 8 );
+  FRENSIE_CHECK_EQUAL( energy_grid.size(), 7 );
 
 
   std::vector<double> electroionization_recoil_energy =
@@ -1656,13 +1594,8 @@
   FRENSIE_CHECK_FLOATING_EQUALITY( electroionization_recoil_energy.front(),
                                    1.13711e-04,
                                    1e-12 );
-<<<<<<< HEAD
   FRENSIE_CHECK_EQUAL( electroionization_recoil_energy.back(), 20.0 );
-  FRENSIE_CHECK_EQUAL( electroionization_recoil_energy.size(), 4 );
-=======
-  FRENSIE_CHECK_EQUAL( electroionization_recoil_energy.back(), 2.001001371000000262e+01 );
   FRENSIE_CHECK_EQUAL( electroionization_recoil_energy.size(), 6 );
->>>>>>> a83f1599
 
   electroionization_recoil_energy =
     h_data_container.getAdjointElectroionizationRecoilEnergy( 1u, 1.999997898919999884e+01 );
@@ -1676,15 +1609,9 @@
   std::vector<double> electroionization_recoil_pdf =
     h_data_container.getAdjointElectroionizationRecoilPDF( 1u, 1e-4 );
 
-<<<<<<< HEAD
-  FRENSIE_CHECK_EQUAL( electroionization_recoil_pdf.front(), 2.936061391103442020e+02 );
-  FRENSIE_CHECK_EQUAL( electroionization_recoil_pdf.back(), 4.669437449367121185e-02 );
-  FRENSIE_CHECK_EQUAL( electroionization_recoil_pdf.size(), 4 );
-=======
-  FRENSIE_CHECK_EQUAL( electroionization_recoil_pdf.front(), 9.391396004676191296e+03 );
-  FRENSIE_CHECK_EQUAL( electroionization_recoil_pdf.back(), 4.324522699216572924e-02 );
+  FRENSIE_CHECK_EQUAL( electroionization_recoil_pdf.front(), 9.395464675272032764e+03 );
+  FRENSIE_CHECK_EQUAL( electroionization_recoil_pdf.back(), 4.326426971639381336e-02 );
   FRENSIE_CHECK_EQUAL( electroionization_recoil_pdf.size(), 6 );
->>>>>>> a83f1599
 
   electroionization_recoil_pdf =
     h_data_container.getAdjointElectroionizationRecoilPDF( 1u, 1.999997898919999884e+01 );
