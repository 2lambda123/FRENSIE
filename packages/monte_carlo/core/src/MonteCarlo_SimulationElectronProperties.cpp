//---------------------------------------------------------------------------//
//!
//! \file   MonteCarlo_SimulationElectronProperties.cpp
//! \author Alex Robinson, Luke Kersting
//! \brief  Simulation electron properties class def.
//!
//---------------------------------------------------------------------------//

// FRENSIE Includes
#include "MonteCarlo_SimulationElectronProperties.hpp"
#include "Utility_ContractException.hpp"

namespace MonteCarlo{

// The absolute min electron energy
const double SimulationElectronProperties::s_absolute_min_electron_energy = 1.5e-5;

// The absolute max electron energy (MeV)
<<<<<<< HEAD
const double SimulationElectronProperties::s_absolute_max_electron_energy = 1.0e5;

// Constructor
SimulationElectronProperties::SimulationElectronProperties()
  : d_min_electron_energy( s_absolute_min_electron_energy ),
    d_max_electron_energy( 20.0 ),
    d_atomic_relaxation_mode_on( true ),
    d_bremsstrahlung_angular_distribution_function( TWOBS_DISTRIBUTION ),
    d_elastic_cutoff_angle_cosine( 1.0 ),
    d_num_electron_hash_grid_bins( 1000 )
{ /* ... */ }
  
=======
const double SimulationElectronProperties::absolute_max_electron_energy = 1.0e5;

// The max electron energy (MeV) (default 20.0)
double SimulationElectronProperties::max_electron_energy = 20.0;

// The atomic relaxation mode (true = on - default, false = off)
bool SimulationElectronProperties::atomic_relaxation_mode_on = true;

// The elasic electron scattering mode (true = on - default, false = off)
bool SimulationElectronProperties::elastic_mode_on = true;

// The electroionization electron scattering mode (true = on - default, false = off)
bool SimulationElectronProperties::electroionization_mode_on = true;

// The bremsstrahlung electron scattering mode (true = on - default, false = off)
bool SimulationElectronProperties::bremsstrahlung_mode_on = true;

// The atomic excitation electron scattering mode (true = on - default, false = off)
bool SimulationElectronProperties::atomic_excitation_mode_on = true;

// The bremsstrahlung photon angular distribution function (2BS by default)
BremsstrahlungAngularDistributionType
  SimulationElectronProperties::bremsstrahlung_angular_distribution_function =
                             TWOBS_DISTRIBUTION;

// The elastic cutoff angle cosine (default 1.0)
double SimulationElectronProperties::elastic_cutoff_angle_cosine = 1.0;

// The number of electron has grid bins
unsigned SimulationElectronProperties::num_electron_hash_grid_bins = 1000;

>>>>>>> 4586d2b9
// Set the minimum electron energy (MeV)
void SimulationElectronProperties::setMinElectronEnergy( const double energy )
{
  // Make sure the energy is valid
  testPrecondition(energy >= s_absolute_min_electron_energy);
  testPrecondition( energy < d_max_electron_energy );

  d_min_electron_energy = energy;
}

// Return the minimum electron energy (MeV)
double SimulationElectronProperties::getMinElectronEnergy() const
{
  return d_min_electron_energy;
}

// Return the absolute minimum electron energy (MeV)
double SimulationElectronProperties::getAbsoluteMinElectronEnergy()
{
  return s_absolute_min_electron_energy;
}

// Set the maximum electron energy (MeV)
void SimulationElectronProperties::setMaxElectronEnergy( const double energy )
{
  // Make sure the energy is valid
  testPrecondition( energy > d_min_electron_energy );
  testPrecondition(energy <= s_absolute_max_electron_energy);

  d_max_electron_energy = energy;
}

// Return the maximum electron energy (MeV) - cannot be set at runtime
double SimulationElectronProperties::getMaxElectronEnergy() const
{
  return d_max_electron_energy;
}

// Return the absolute maximum electron energy (MeV)
double SimulationElectronProperties::getAbsoluteMaxElectronEnergy()
{
  return s_absolute_max_electron_energy;
}

// Set atomic relaxation mode to off (on by default)
void SimulationElectronProperties::setAtomicRelaxationModeOff()
{
  d_atomic_relaxation_mode_on = false;
}

// Set atomic relaxation mode to on (on by default)
void SimulationElectronProperties::setAtomicRelaxationModeOn()
{
  d_atomic_relaxation_mode_on = true;
}

// Return if atomic relaxation mode is on
bool SimulationElectronProperties::isAtomicRelaxationModeOn() const
{
  return d_atomic_relaxation_mode_on;
}

// Set elastic mode to off (on by default)
void SimulationElectronProperties::setElasticModeOff()
{
  SimulationElectronProperties::elastic_mode_on = false;
}


// Set electroionization mode to off (on by default)
void SimulationElectronProperties::setElectroionizationModeOff()
{
  SimulationElectronProperties::electroionization_mode_on = false;
}

// Set bremsstrahlung mode to off (on by default)
void SimulationElectronProperties::setBremsstrahlungModeOff()
{
  SimulationElectronProperties::bremsstrahlung_mode_on = false;
}

// Set atomic excitation mode to off (on by default)
void SimulationElectronProperties::setAtomicExcitationModeOff()
{
  SimulationElectronProperties::atomic_excitation_mode_on = false;
}

// Set the bremsstrahlung photon angular distribution function (2BS by default)
void SimulationElectronProperties::setBremsstrahlungAngularDistributionFunction(
                          const BremsstrahlungAngularDistributionType function )
{
  d_bremsstrahlung_angular_distribution_function = function;
}

// Return if detailed bremsstrahlung mode is on
BremsstrahlungAngularDistributionType
SimulationElectronProperties::getBremsstrahlungAngularDistributionFunction() const
{
  return d_bremsstrahlung_angular_distribution_function;
}

// Set the elastic cutoff angle cosine (mu = 1.0 by default)
void SimulationElectronProperties::setElasticCutoffAngleCosine(
                          const double cutoff_angle_cosine )
{
  d_elastic_cutoff_angle_cosine = cutoff_angle_cosine;
}

// Return the elastic cutoff angle cosine
double SimulationElectronProperties::getElasticCutoffAngleCosine() const
{
  return d_elastic_cutoff_angle_cosine;
}

// Set the number of electron hash grid bins
void SimulationElectronProperties::setNumberOfElectronHashGridBins(
                                                          const unsigned bins )
{
  // Make sure the number of bins is valid
  testPrecondition( bins >= 1 );

  d_num_electron_hash_grid_bins = bins;
}

// Get the number of electron hash grid bins
unsigned SimulationElectronProperties::getNumberOfElectronHashGridBins() const
{
  return d_num_electron_hash_grid_bins;
}

} // end MonteCarlo namespace

//---------------------------------------------------------------------------//
// end MonteCarlo_SimulationElectronProperties.cpp
//---------------------------------------------------------------------------//<|MERGE_RESOLUTION|>--- conflicted
+++ resolved
@@ -16,7 +16,6 @@
 const double SimulationElectronProperties::s_absolute_min_electron_energy = 1.5e-5;
 
 // The absolute max electron energy (MeV)
-<<<<<<< HEAD
 const double SimulationElectronProperties::s_absolute_max_electron_energy = 1.0e5;
 
 // Constructor
@@ -24,44 +23,15 @@
   : d_min_electron_energy( s_absolute_min_electron_energy ),
     d_max_electron_energy( 20.0 ),
     d_atomic_relaxation_mode_on( true ),
+    d_elastic_mode_on( true ),
+    d_bremsstrahlung_mode_on( true ),
+    d_electroionization_mode_on( true ),
+    d_atomic_excitation_mode_on( true ),
     d_bremsstrahlung_angular_distribution_function( TWOBS_DISTRIBUTION ),
     d_elastic_cutoff_angle_cosine( 1.0 ),
     d_num_electron_hash_grid_bins( 1000 )
 { /* ... */ }
-  
-=======
-const double SimulationElectronProperties::absolute_max_electron_energy = 1.0e5;
-
-// The max electron energy (MeV) (default 20.0)
-double SimulationElectronProperties::max_electron_energy = 20.0;
-
-// The atomic relaxation mode (true = on - default, false = off)
-bool SimulationElectronProperties::atomic_relaxation_mode_on = true;
-
-// The elasic electron scattering mode (true = on - default, false = off)
-bool SimulationElectronProperties::elastic_mode_on = true;
-
-// The electroionization electron scattering mode (true = on - default, false = off)
-bool SimulationElectronProperties::electroionization_mode_on = true;
-
-// The bremsstrahlung electron scattering mode (true = on - default, false = off)
-bool SimulationElectronProperties::bremsstrahlung_mode_on = true;
-
-// The atomic excitation electron scattering mode (true = on - default, false = off)
-bool SimulationElectronProperties::atomic_excitation_mode_on = true;
-
-// The bremsstrahlung photon angular distribution function (2BS by default)
-BremsstrahlungAngularDistributionType
-  SimulationElectronProperties::bremsstrahlung_angular_distribution_function =
-                             TWOBS_DISTRIBUTION;
-
-// The elastic cutoff angle cosine (default 1.0)
-double SimulationElectronProperties::elastic_cutoff_angle_cosine = 1.0;
-
-// The number of electron has grid bins
-unsigned SimulationElectronProperties::num_electron_hash_grid_bins = 1000;
-
->>>>>>> 4586d2b9
+
 // Set the minimum electron energy (MeV)
 void SimulationElectronProperties::setMinElectronEnergy( const double energy )
 {
@@ -127,26 +97,73 @@
 // Set elastic mode to off (on by default)
 void SimulationElectronProperties::setElasticModeOff()
 {
-  SimulationElectronProperties::elastic_mode_on = false;
-}
-
+  d_elastic_mode_on = false;
+}
+
+// Set elastic mode to on (on by default)
+void SimulationElectronProperties::setElasticModeOn()
+{
+  d_elastic_mode_on = true;
+}
+
+// Return if elastic mode is on
+bool SimulationElectronProperties::isElasticModeOn() const
+{
+  return d_elastic_mode_on;
+}
 
 // Set electroionization mode to off (on by default)
 void SimulationElectronProperties::setElectroionizationModeOff()
 {
-  SimulationElectronProperties::electroionization_mode_on = false;
+  d_electroionization_mode_on = false;
+}
+
+// Set electroionization mode to on (on by default)
+void SimulationElectronProperties::setElectroionizationModeOn()
+{
+  d_electroionization_mode_on = true;
+}
+
+// Return if electroionization mode is on
+bool SimulationElectronProperties::isElectroionizationModeOn() const
+{
+  return d_electroionization_mode_on;
 }
 
 // Set bremsstrahlung mode to off (on by default)
 void SimulationElectronProperties::setBremsstrahlungModeOff()
 {
-  SimulationElectronProperties::bremsstrahlung_mode_on = false;
+  d_bremsstrahlung_mode_on = false;
+}
+
+// Set bremsstrahlung mode to on (on by default)
+void SimulationElectronProperties::setBremsstrahlungModeOn()
+{
+  d_bremsstrahlung_mode_on = true;
+}
+
+// Return if bremsstrahlung mode is on
+bool SimulationElectronProperties::isBremsstrahlungModeOn() const
+{
+  return d_bremsstrahlung_mode_on;
 }
 
 // Set atomic excitation mode to off (on by default)
 void SimulationElectronProperties::setAtomicExcitationModeOff()
 {
-  SimulationElectronProperties::atomic_excitation_mode_on = false;
+  d_atomic_excitation_mode_on = false;
+}
+
+// Set atomic excitation mode to on (on by default)
+void SimulationElectronProperties::setAtomicExcitationModeOn()
+{
+  d_atomic_excitation_mode_on = true;
+}
+
+// Return if atomic excitation mode is on
+bool SimulationElectronProperties::isAtomicExcitationModeOn() const
+{
+  return d_atomic_excitation_mode_on;
 }
 
 // Set the bremsstrahlung photon angular distribution function (2BS by default)
