#! ${PYTHON_EXECUTABLE}
#-----------------------------------------------------------------------------#
## Data.Native.AdjointElectronPhotonRelaxationDataContainer class unit tests
#  \file   tstData.Native.AdjointElectronPhotonRelaxationDataContainer.py
#  \author Luke Kersting
#  \brief  Unit tests for the Data.AdjointElectronPhotonRelaxationDataContainer class
#-----------------------------------------------------------------------------#

# System imports
import numpy
import sys
import unittest
from optparse import *

# Parse the command-line arguments
parser = OptionParser()
parser.add_option("-v", "--verbosity", type="int", dest="verbosity", default=2,
                  help="set the verbosity level [default 2]")
parser.add_option("-a", "--nativefile", type="string", dest="nativefile",
                  help="set the Native file to test.")
options,args = parser.parse_args()

from testingHelpers import importPyFrensieModuleFromBuildDir
Native = importPyFrensieModuleFromBuildDir('Data.Native')

#-----------------------------------------------------------------------------#
# Tests.
#-----------------------------------------------------------------------------#
# Test the AdjointElectronPhotonRelaxationDataContainer for Carbon
class AdjointElectronPhotonRelaxationDataContainerTestCase(unittest.TestCase):
    "TestCase for Data.Native.AdjointElectronPhotonRelaxationDataContainer class using C data"
    @classmethod
    def setUpClass(cls):
        cls.native_data = Native.AdjointElectronPhotonRelaxationDataContainer( options.nativefile )

    def testConstructor(self):
        "*Test Data.Native.AdjointElectronPhotonRelaxationDataContainer constructor"
        self.assertTrue(isinstance(self.native_data, Native.AdjointElectronPhotonRelaxationDataContainer))

    def testTableData(self):
        "*Test Data.Native.AdjointElectronPhotonRelaxationDataContainer table data methods"
        self.assertEqual(self.native_data.getAtomicNumber(), 6)
        self.assertEqual(self.native_data.getAtomicWeight(), 12.011)
        self.assertEqual(self.native_data.getMinPhotonEnergy(), 1e-3)
        self.assertEqual(self.native_data.getMaxPhotonEnergy(), 20.0)
        self.assertEqual(self.native_data.getMinElectronEnergy(), 1e-5)
        self.assertEqual(self.native_data.getMaxElectronEnergy(), 20.0)
        self.assertEqual(self.native_data.getCutoffAngleCosine(), 0.9)
        self.assertEqual(self.native_data.getNumberOfAdjointMomentPreservingAngles(), 2)

    def testRelaxationData(self):
        "*Test Data.Native.AdjointElectronPhotonRelaxationDataContainer get relaxation data methods"
        self.assertFalse(self.native_data.hasAdjointRelaxationData() )

        self.assertEqual(len(self.native_data.getSubshells() ), 4 )
        self.assertTrue(1 in self.native_data.getSubshells() )
        self.assertTrue(2 in self.native_data.getSubshells() )
        self.assertTrue(3 in self.native_data.getSubshells() )
        self.assertTrue(4 in self.native_data.getSubshells() )
        self.assertFalse(5 in self.native_data.getSubshells() )

        self.assertEqual(self.native_data.getSubshellOccupancy( 1 ), 2.0 )
        self.assertEqual(self.native_data.getSubshellBindingEnergy( 1 ), 2.9101e-4 )

    def testPhotonData(self):
        "*Test Data.Native.AdjointElectronPhotonRelaxationDataContainer photon data methods"
        data = self.native_data.getAdjointPhotonEnergyGrid()
        self.assertEqual( len(data), 1009 )
        self.assertEqual( data[0], 1e-3 )
        self.assertEqual( data[-1], 20.0 )

        data = self.native_data.getAdjointWallerHartreeIncoherentCrossSection()
        self.assertEqual( len(data), 1009 )
        self.assertEqual( len(data[0]), 3 )
        self.assertEqual( len(data[-1]), 3 )

        data = self.native_data.getAdjointImpulseApproxIncoherentCrossSection()
        self.assertEqual( len(data), 1009 )
<<<<<<< HEAD
=======
        self.assertEqual( len(data[0]), 12 )
        self.assertEqual( len(data[len(data)-1]), 12 )

        data = self.native_data.getAdjointDopplerBroadenedImpulseApproxIncoherentCrossSection()
        self.assertEqual( len(data), 1009 )
>>>>>>> 36e5e7cd
        self.assertEqual( len(data[0]), 12 )
        self.assertEqual( len(data[-1]), 12 )

        data = self.native_data.getAdjointImpulseApproxSubshellIncoherentCrossSection(1)
        self.assertEqual( len(data), 1009 )
<<<<<<< HEAD
=======
        self.assertEqual( len(data[0]), 3 )
        self.assertEqual( len(data[len(data)-1]), 3 )

        data = self.native_data.getAdjointDopplerBroadenedImpulseApproxSubshellIncoherentCrossSection(1)
        self.assertEqual( len(data), 1009 )
>>>>>>> 36e5e7cd
        self.assertEqual( len(data[0]), 3 )
        self.assertEqual( len(data[-1]), 3 )

        data = self.native_data.getAdjointWallerHartreeCoherentCrossSection()
        self.assertEqual( len(data), 1009 )
        self.assertEqual( data[0], 2.45600299049398139e+01 )
        self.assertEqual( data[-1], 1.92198769740615498e-06 )

        data = self.native_data.getAdjointWallerHartreeTotalCrossSection()
        self.assertEqual( len(data), 1009 )
        self.assertEqual( len(data[0]), 3 )
        self.assertEqual( len(data[-1]), 3 )

        data = self.native_data.getAdjointImpulseApproxTotalCrossSection()
        self.assertEqual( len(data), 1009 )
        self.assertEqual( len(data[0]), 12 )
        self.assertEqual( len(data[-1]), 12 )

        data = self.native_data.getWallerHartreeTotalCrossSection()
        self.assertEqual( len(data), 1009 )
        self.assertEqual( data[0], 4.40594690580228344e+04 )
        self.assertEqual( data[-1], 3.13338538552983381e-01 )

        data = self.native_data.getImpulseApproxTotalCrossSection()
        self.assertEqual( len(data), 1009 )
        self.assertEqual( data[0], 4.40594858435388887e+04 )
        self.assertEqual( data[-1], 3.13351508326949857e-01 )

    def testElectronData(self):
        "*Test Data.Native.AdjointElectronPhotonRelaxationDataContainer electron data methods"
        self.assertEqual( self.native_data.getElectronTwoDInterpPolicy(), "Log-Log-Log" )
        self.assertEqual( self.native_data.getElectronTwoDGridPolicy(), "Unit-base Correlated" )

        data = self.native_data.getAdjointCutoffElasticAngles()
        self.assertEqual( len(data), 12 )
        self.assertEqual( len(data[1e-5]), 2 )
        self.assertEqual( len(data[20.0]), 164 )

        data = self.native_data.getAdjointCutoffElasticPDF()
        self.assertEqual( len(data), 12 )
        self.assertEqual( len(data[1e-5]), 2 )
        self.assertEqual( len(data[20.0]), 164 )

        data = self.native_data.getAdjointElectronEnergyGrid()
        self.assertEqual( len(data), 88 )
        self.assertEqual( data[0], 1e-5 )
        self.assertEqual( data[-1], 20.0 )

        data = self.native_data.getAdjointCutoffElasticCrossSection()
        self.assertEqual( len(data), 88 )
        self.assertEqual( data[0], 3.06351e+09 )
        self.assertEqual( data[-1], 1.04023584578018363e+04 )

        data = self.native_data.getAdjointScreenedRutherfordElasticCrossSection()
        threshold = self.native_data.getAdjointScreenedRutherfordElasticCrossSectionThresholdEnergyIndex()
        self.assertEqual( len(data), 88 - threshold )
        self.assertEqual( data[0], 1.9363459618063644e+01 )
        self.assertEqual( data[-1], 1.30888131403400272e+05 )

        data = self.native_data.getAdjointTotalElasticCrossSection()
        self.assertEqual( len(data), 88 )
        self.assertEqual( data[0], 3.06351e+09 )
        self.assertEqual( data[-1], 1.412904898612021e+05 )

        data = self.native_data.getAdjointElectroionizationCrossSection(1)
        self.assertEqual( len(data), 88 )
        self.assertEqual( data[0], 4.0099376757954115e+08 )
        self.assertEqual( data[-1], 1.2491122082781872e+04 )

        data = self.native_data.getAdjointBremsstrahlungElectronCrossSection()
        self.assertEqual( len(data), 88 )
        self.assertEqual( data[0], 9.383751316029665e+02 )
        self.assertEqual( data[-1], 4.46027232691087 )

        data = self.native_data.getAdjointAtomicExcitationCrossSection()
        self.assertEqual( len(data), 88 )
        self.assertEqual( data[0], 5.90009144459967241e+07 )
        self.assertEqual( data[-1], 1.24076998649746980e+05 )

        # Check the forward brem cross section data
        data = self.native_data.getForwardBremsstrahlungElectronCrossSection()
        self.assertEqual( len(data), 88 )
        self.assertEqual( data[0], 6.03128e+02 )
        self.assertEqual( data[-1], 1.32769004460848929e+01 )

         # Check the forward electroionization cross section data
        data = self.native_data.getForwardElectroionizationElectronCrossSection()
        self.assertEqual( len(data), 88 )
        self.assertEqual( data[0], 3.1449e+07 )
        self.assertEqual( data[-1], 4.00458584513825655e+05 )

        data = self.native_data.getForwardAtomicExcitationElectronCrossSection()
        self.assertEqual( len(data), 88 )
        self.assertEqual( data[0], 3.16863e+06 )
        self.assertEqual( data[-1], 1.24077e+05 )

#-----------------------------------------------------------------------------#
# Custom main
#-----------------------------------------------------------------------------#
if __name__ == "__main__":

    # Create the test suite object
    suite = unittest.TestSuite()

    # Add the test cases to the test suite
    suite.addTest(unittest.makeSuite(AdjointElectronPhotonRelaxationDataContainerTestCase))

    print >>sys.stderr, \
        "\n****************\n" +\
        "Testing Data.AdjointElectronPhotonRelaxation \n" + \
        "****************\n"
    result = unittest.TextTestRunner(verbosity=options.verbosity).run(suite)

    errs_plus_fails = len(result.errors) + len(result.failures)

    if errs_plus_fails == 0:
        print "End Result: TEST PASSED"

    # Delete the suite
    del suite

    # Exit
    sys.exit(errs_plus_fails)

#-----------------------------------------------------------------------------#
# end tstData.Native.AdjointElectronPhotonRelaxationDataContainer.py
#-----------------------------------------------------------------------------#<|MERGE_RESOLUTION|>--- conflicted
+++ resolved
@@ -76,27 +76,21 @@
 
         data = self.native_data.getAdjointImpulseApproxIncoherentCrossSection()
         self.assertEqual( len(data), 1009 )
-<<<<<<< HEAD
-=======
         self.assertEqual( len(data[0]), 12 )
         self.assertEqual( len(data[len(data)-1]), 12 )
 
         data = self.native_data.getAdjointDopplerBroadenedImpulseApproxIncoherentCrossSection()
         self.assertEqual( len(data), 1009 )
->>>>>>> 36e5e7cd
         self.assertEqual( len(data[0]), 12 )
         self.assertEqual( len(data[-1]), 12 )
 
         data = self.native_data.getAdjointImpulseApproxSubshellIncoherentCrossSection(1)
         self.assertEqual( len(data), 1009 )
-<<<<<<< HEAD
-=======
         self.assertEqual( len(data[0]), 3 )
         self.assertEqual( len(data[len(data)-1]), 3 )
 
         data = self.native_data.getAdjointDopplerBroadenedImpulseApproxSubshellIncoherentCrossSection(1)
         self.assertEqual( len(data), 1009 )
->>>>>>> 36e5e7cd
         self.assertEqual( len(data[0]), 3 )
         self.assertEqual( len(data[-1]), 3 )
 
