# Configure the Boost options that will be required in this project. The
# following variables will be set:
# 1.)
MACRO(ENABLE_BOOST_SUPPORT)

<<<<<<< HEAD
    # Only use static libraries
    SET(Boost_USE_STATIC_LIBS OFF)
    SET(Boost_USE_STATIC_RUNTIME OFF)

=======
>>>>>>> 0af8d39f
    # No multithreading
    SET(Boost_USE_MULTITHREAD OFF)

    # Use the user supplied prefix to find the Boost libraries and include dirs.
    IF(DEFINED BOOST_PREFIX)
      SET(BOOST_ROOT ${BOOST_PREFIX})
      SET(Boost_NO_SYSTEM_PATHS ON)
    ENDIF()

    # Find the Boost package
    FIND_PACKAGE(Boost 1.54.0 REQUIRED COMPONENTS ${ARGN})

    # Set the include paths for Boost
    INCLUDE_DIRECTORIES(${Boost_INCLUDE_DIRS})

    # Echo the Boost details if a verbose configure was requested
    IF(CMAKE_VERBOSE_CONFIGURE)
      MESSAGE("Found BOOST! Here are the details: ")
      MESSAGE("  BOOST_PREFIX = ${BOOST_ROOT}")
      MESSAGE("  BOOST_INCLUDE_DIRS = ${Boost_INCLUDE_DIRS}")
      MESSAGE("  BOOST_LIBRARY_DIRS = ${Boost_LIBRARY_DIRS}")
      MESSAGE("  BOOST_LIBRARIES = ${Boost_LIBRARIES}")
      MESSAGE("End of BOOST details\n")
    ENDIF()

ENDMACRO(ENABLE_BOOST_SUPPORT)
    <|MERGE_RESOLUTION|>--- conflicted
+++ resolved
@@ -3,13 +3,6 @@
 # 1.)
 MACRO(ENABLE_BOOST_SUPPORT)
 
-<<<<<<< HEAD
-    # Only use static libraries
-    SET(Boost_USE_STATIC_LIBS OFF)
-    SET(Boost_USE_STATIC_RUNTIME OFF)
-
-=======
->>>>>>> 0af8d39f
     # No multithreading
     SET(Boost_USE_MULTITHREAD OFF)
 
