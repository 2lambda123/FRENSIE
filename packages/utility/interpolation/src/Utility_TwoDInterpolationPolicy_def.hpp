--- conflicted
+++ resolved
@@ -178,19 +178,11 @@
  * policy does not do extrapolation.
  */
 template<typename ZYInterpPolicy, typename ZXInterpPolicy>
-<<<<<<< HEAD
 template<size_t YIndepMember,
 	 size_t DepMember,
 	 typename YIterator,
 	 typename ZIterator,
 	 typename T >
-=======
-template<TupleMember YIndepMember,
-     TupleMember DepMember,
-     typename YIterator,
-     typename ZIterator,
-     typename T >
->>>>>>> f89aeb69
 inline T
 TwoDInterpolationPolicyImpl<ZYInterpPolicy,ZXInterpPolicy>::interpolate(
                         const T indep_var_x_0,
@@ -227,20 +219,12 @@
   testPrecondition( Sort::isSortedAscending<YIndepMember>(start_indep_y_grid_0,
                               end_indep_y_grid_0));
   testPrecondition( ThisType::isSecondIndepVarInValidRange(
-<<<<<<< HEAD
 				Utility::get<YIndepMember>( *start_indep_y_grid_0 ) ) );
-=======
-                get<YIndepMember>( *start_indep_y_grid_0 ) ) );
->>>>>>> f89aeb69
   testPrecondition( start_indep_y_grid_1 != end_indep_y_grid_1 );
   testPrecondition( Sort::isSortedAscending<YIndepMember>(start_indep_y_grid_1,
                               end_indep_y_grid_1));
   testPrecondition( ThisType::isSecondIndepVarInValidRange(
-<<<<<<< HEAD
 				Utility::get<YIndepMember>( *start_indep_y_grid_1 ) ) );
-=======
-                get<YIndepMember>( *start_indep_y_grid_1 ) ) );
->>>>>>> f89aeb69
   // Make sure the right type of interpolation is being used
   // Note: if this fails - use unit base interpolation
   testPrecondition( indep_var_y >= Utility::get<YIndepMember>( *start_indep_y_grid_0 ));
@@ -290,17 +274,10 @@
  * policy does not do extrapolation.
  */
 template<typename ZYInterpPolicy, typename ZXInterpPolicy>
-<<<<<<< HEAD
 template<size_t YIndepMember,
 	 size_t DepMember,
 	 typename Iterator,
 	 typename T >
-=======
-template<TupleMember YIndepMember,
-     TupleMember DepMember,
-     typename Iterator,
-     typename T >
->>>>>>> f89aeb69
 inline T
 TwoDInterpolationPolicyImpl<ZYInterpPolicy,ZXInterpPolicy>::interpolate(
                         const T indep_var_x_0,
@@ -559,19 +536,11 @@
  * a value of 0.0 will be returned from this method.
  */
 template<typename ZYInterpPolicy, typename ZXInterpPolicy>
-<<<<<<< HEAD
 template<size_t YIndepMember,
 	 size_t DepMember,
 	 typename YIterator,
 	 typename ZIterator,
 	 typename T>
-=======
-template<TupleMember YIndepMember,
-     TupleMember DepMember,
-     typename YIterator,
-     typename ZIterator,
-     typename T>
->>>>>>> f89aeb69
 inline T TwoDInterpolationPolicyImpl<ZYInterpPolicy,ZXInterpPolicy>::interpolateUnitBase(
                                 const T indep_var_x_0,
                                 const T indep_var_x_1,
@@ -600,20 +569,12 @@
   testPrecondition( Sort::isSortedAscending<YIndepMember>(start_indep_y_grid_0,
                               end_indep_y_grid_0));
   testPrecondition( ThisType::isSecondIndepVarInValidRange(
-<<<<<<< HEAD
 				Utility::get<YIndepMember>( *start_indep_y_grid_0 ) ) );
-=======
-                get<YIndepMember>( *start_indep_y_grid_0 ) ) );
->>>>>>> f89aeb69
   testPrecondition( start_indep_y_grid_1 != end_indep_y_grid_1 );
   testPrecondition( Sort::isSortedAscending<YIndepMember>(start_indep_y_grid_1,
                               end_indep_y_grid_1));
   testPrecondition( ThisType::isSecondIndepVarInValidRange(
-<<<<<<< HEAD
 				Utility::get<YIndepMember>( *start_indep_y_grid_1 ) ) );
-=======
-                get<YIndepMember>( *start_indep_y_grid_1 ) ) );
->>>>>>> f89aeb69
   // Make sure the dependent variables are valid
   testPrecondition( start_dep_grid_0 != end_dep_grid_0 );
   testPrecondition( start_dep_grid_1 != end_dep_grid_1 );
@@ -665,17 +626,10 @@
  * a value of 0.0 will be returned from this method.
  */
 template<typename ZYInterpPolicy, typename ZXInterpPolicy>
-<<<<<<< HEAD
 template<size_t YIndepMember,
 	 size_t DepMember,
 	 typename Iterator,
 	 typename T>
-=======
-template<TupleMember YIndepMember,
-     TupleMember DepMember,
-     typename Iterator,
-     typename T>
->>>>>>> f89aeb69
 inline T TwoDInterpolationPolicyImpl<ZYInterpPolicy,
                      ZXInterpPolicy>::interpolateUnitBase(
                      const T indep_var_x_0,
@@ -751,19 +705,11 @@
  * policy does not do extrapolation.
  */
 template<typename ZYInterpPolicy, typename ZXInterpPolicy>
-<<<<<<< HEAD
 template<size_t YIndepMember,
 	 size_t DepMember,
 	 typename T,
 	 typename YIterator,
 	 typename ZIterator>
-=======
-template<TupleMember YIndepMember,
-     TupleMember DepMember,
-     typename T,
-     typename YIterator,
-     typename ZIterator>
->>>>>>> f89aeb69
 inline T TwoDInterpolationPolicyImpl<ZYInterpPolicy,ZXInterpPolicy>::interpolateProcessed(
                       const T processed_indep_var_x_0,
                       const T processed_indep_var_x_1,
@@ -787,21 +733,12 @@
   // The z iterator must have T as the value type
   testStaticPrecondition( (std::is_same<typename TupleElement<DepMember,typename std::iterator_traits<ZIterator>::value_type>::type,T>::value) );
   // Make sure the first independent variables are valid
-<<<<<<< HEAD
   testPrecondition( !Utility::QuantityTraits<T>::isnaninf(
 						   processed_indep_var_x_0 ) );
   testPrecondition( !Utility::QuantityTraits<T>::isnaninf(
 						   processed_indep_var_x_1 ) );
   testPrecondition( !Utility::QuantityTraits<T>::isnaninf(
 						   processed_indep_var_x ) );
-=======
-  testPrecondition( !Teuchos::ScalarTraits<T>::isnaninf(
-                           processed_indep_var_x_0 ) );
-  testPrecondition( !Teuchos::ScalarTraits<T>::isnaninf(
-                           processed_indep_var_x_1 ) );
-  testPrecondition( !Teuchos::ScalarTraits<T>::isnaninf(
-                           processed_indep_var_x ) );
->>>>>>> f89aeb69
   testPrecondition( processed_indep_var_x_0 < processed_indep_var_x_1 );
   testPrecondition( processed_indep_var_x >= processed_indep_var_x_0 );
   testPrecondition( processed_indep_var_x <= processed_indep_var_x_1 );
@@ -819,37 +756,21 @@
   // Make sure the right type of interpolation is being used
   // Note: if this fails - use unit base interpolation
   testPrecondition( processed_indep_var_y >=
-<<<<<<< HEAD
 		    Utility::get<YIndepMember>( *start_processed_indep_y_grid_0 ) );
-=======
-                    get<YIndepMember>( *start_processed_indep_y_grid_0 ) );
->>>>>>> f89aeb69
   remember( YIterator true_end_processed_indep_y_grid_0 =
                       end_processed_indep_y_grid_0 );
   remember( --true_end_processed_indep_y_grid_0 );
   testPrecondition( processed_indep_var_y <=
-<<<<<<< HEAD
 		    Utility::get<YIndepMember>( *true_end_processed_indep_y_grid_0 ) );
   testPrecondition( processed_indep_var_y >=
 		    Utility::get<YIndepMember>( *start_processed_indep_y_grid_1 ) );
-=======
-                    get<YIndepMember>( *true_end_processed_indep_y_grid_0 ) );
-  testPrecondition( processed_indep_var_y >=
-                    get<YIndepMember>( *start_processed_indep_y_grid_1 ) );
->>>>>>> f89aeb69
   remember( YIterator true_end_processed_indep_y_grid_1 =
                       end_processed_indep_y_grid_1 );
   remember( --true_end_processed_indep_y_grid_1 );
   testPrecondition( processed_indep_var_y <=
-<<<<<<< HEAD
 		    Utility::get<YIndepMember>( *true_end_processed_indep_y_grid_1 ) );
   testPrecondition( processed_indep_var_y >=
 		    Utility::get<YIndepMember>( *start_processed_indep_y_grid_1 ) );
-=======
-                    get<YIndepMember>( *true_end_processed_indep_y_grid_1 ) );
-  testPrecondition( processed_indep_var_y >=
-                    get<YIndepMember>( *start_processed_indep_y_grid_1 ) );
->>>>>>> f89aeb69
   // Make sure the dependent variables are valid
   testPrecondition( start_processed_dep_grid_0 != end_processed_dep_grid_0 );
   testPrecondition( start_processed_dep_grid_1 != end_processed_dep_grid_1 );
@@ -895,17 +816,10 @@
  * policy does not do extrapolation.
  */
 template<typename ZYInterpPolicy, typename ZXInterpPolicy>
-<<<<<<< HEAD
 template<size_t YIndepMember,
 	 size_t DepMember,
 	 typename T,
 	 typename Iterator>
-=======
-template<TupleMember YIndepMember,
-     TupleMember DepMember,
-     typename T,
-     typename Iterator>
->>>>>>> f89aeb69
 inline T TwoDInterpolationPolicyImpl<ZYInterpPolicy,ZXInterpPolicy>::interpolateProcessed(
                            const T processed_indep_var_x_0,
                            const T processed_indep_var_x_1,
@@ -977,19 +891,11 @@
  * a value of 0.0 will be returned from this method.
  */
 template<typename ZYInterpPolicy, typename ZXInterpPolicy>
-<<<<<<< HEAD
 template<size_t YIndepMember,
 	 size_t DepMember,
 	 typename T,
 	 typename YIterator,
 	 typename ZIterator>
-=======
-template<TupleMember YIndepMember,
-     TupleMember DepMember,
-     typename T,
-     typename YIterator,
-     typename ZIterator>
->>>>>>> f89aeb69
 inline T TwoDInterpolationPolicyImpl<ZYInterpPolicy,ZXInterpPolicy>::interpolateProcessedUnitBase(
                       const T processed_indep_var_x_0,
                       const T processed_indep_var_x_1,
@@ -1013,21 +919,12 @@
   // The z iterator must have T as the value type
   testStaticPrecondition( (std::is_same<typename TupleElement<DepMember,typename std::iterator_traits<ZIterator>::value_type>::type,T>::value) );
   // Make sure the first independent variables are valid
-<<<<<<< HEAD
   testPrecondition( !Utility::QuantityTraits<T>::isnaninf(
 						   processed_indep_var_x_0 ) );
   testPrecondition( !Utility::QuantityTraits<T>::isnaninf(
 						   processed_indep_var_x_1 ) );
   testPrecondition( !Utility::QuantityTraits<T>::isnaninf(
 						     processed_indep_var_x ) );
-=======
-  testPrecondition( !Teuchos::ScalarTraits<T>::isnaninf(
-                           processed_indep_var_x_0 ) );
-  testPrecondition( !Teuchos::ScalarTraits<T>::isnaninf(
-                           processed_indep_var_x_1 ) );
-  testPrecondition( !Teuchos::ScalarTraits<T>::isnaninf(
-                             processed_indep_var_x ) );
->>>>>>> f89aeb69
   testPrecondition( processed_indep_var_x_0 < processed_indep_var_x_1 );
   testPrecondition( processed_indep_var_x >= processed_indep_var_x_0 );
   testPrecondition( processed_indep_var_x <= processed_indep_var_x_1 );
@@ -1082,19 +979,11 @@
 
   // Calculate the intermediate y min
   const T processed_y_x_min = calculateIntermediateProcessedGridLimit(
-<<<<<<< HEAD
 			processed_indep_var_x_0,
 			processed_indep_var_x_1,
 			processed_indep_var_x,
 			Utility::get<YIndepMember>( *start_processed_indep_y_grid_0 ),
 			Utility::get<YIndepMember>( *start_processed_indep_y_grid_1 ) );
-=======
-            processed_indep_var_x_0,
-            processed_indep_var_x_1,
-            processed_indep_var_x,
-            get<YIndepMember>( *start_processed_indep_y_grid_0 ),
-            get<YIndepMember>( *start_processed_indep_y_grid_1 ) );
->>>>>>> f89aeb69
 
   // Calculate the unit base independent variable
   const T eta =
@@ -1103,7 +992,6 @@
                                                         Lx );
 
   // Calculate the y value on the first grid
-<<<<<<< HEAD
   T processed_indep_var_y_0 = ZYInterpPolicy::calculateProcessedIndepVar( 
 			  eta,
 			  Utility::get<YIndepMember>( *start_processed_indep_y_grid_0 ),
@@ -1113,18 +1001,6 @@
 			  eta,
 			  Utility::get<YIndepMember>( *start_processed_indep_y_grid_1 ),
 			  L1 );
-=======
-  T processed_indep_var_y_0 = ZYInterpPolicy::calculateProcessedIndepVar(
-              eta,
-              get<YIndepMember>( *start_processed_indep_y_grid_0 ),
-              L0 );
-  // Calculate the y value on the second grid
-  T processed_indep_var_y_1 = ZYInterpPolicy::calculateProcessedIndepVar(
-              eta,
-              get<YIndepMember>( *start_processed_indep_y_grid_1 ),
-              L1 );
->>>>>>> f89aeb69
-
   // Conduct the ZY interpolation on the first y grid
   T processed_dep_var_0 =
     ThisType::interpolateAndProcessOnProcessedYGrid<YIndepMember,DepMember>(
@@ -1163,17 +1039,10 @@
  * a value of 0.0 will be returned from this method.
  */
 template<typename ZYInterpPolicy, typename ZXInterpPolicy>
-<<<<<<< HEAD
 template<size_t YIndepMember,
 	 size_t DepMember,
 	 typename T,
 	 typename Iterator>
-=======
-template<TupleMember YIndepMember,
-     TupleMember DepMember,
-     typename T,
-     typename Iterator>
->>>>>>> f89aeb69
 inline T TwoDInterpolationPolicyImpl<ZYInterpPolicy,ZXInterpPolicy>::interpolateProcessedUnitBase(
                       const T processed_indep_var_x_0,
                       const T processed_indep_var_x_1,
@@ -1358,21 +1227,12 @@
                         const T grid_1_length )
 {
   // Make sure the first independent variables are valid
-<<<<<<< HEAD
   testPrecondition( !Utility::QuantityTraits<T>::isnaninf(
 						   processed_indep_var_x_0 ) );
   testPrecondition( !Utility::QuantityTraits<T>::isnaninf(
 						   processed_indep_var_x_1 ) );
   testPrecondition( !Utility::QuantityTraits<T>::isnaninf(
 						     processed_indep_var_x ) );
-=======
-  testPrecondition( !Teuchos::ScalarTraits<T>::isnaninf(
-                           processed_indep_var_x_0 ) );
-  testPrecondition( !Teuchos::ScalarTraits<T>::isnaninf(
-                           processed_indep_var_x_1 ) );
-  testPrecondition( !Teuchos::ScalarTraits<T>::isnaninf(
-                             processed_indep_var_x ) );
->>>>>>> f89aeb69
   testPrecondition( processed_indep_var_x_0 < processed_indep_var_x_1 );
   testPrecondition( processed_indep_var_x >= processed_indep_var_x_0 );
   testPrecondition( processed_indep_var_x <= processed_indep_var_x_1 );
@@ -1403,36 +1263,20 @@
                         const T processed_grid_1_y_limit )
 {
   // Make sure the first independent variables are valid
-<<<<<<< HEAD
   testPrecondition( !Utility::QuantityTraits<T>::isnaninf(
 						   processed_indep_var_x_0 ) );
   testPrecondition( !Utility::QuantityTraits<T>::isnaninf(
 						   processed_indep_var_x_1 ) );
   testPrecondition( !Utility::QuantityTraits<T>::isnaninf(
 						     processed_indep_var_x ) );
-=======
-  testPrecondition( !Teuchos::ScalarTraits<T>::isnaninf(
-                           processed_indep_var_x_0 ) );
-  testPrecondition( !Teuchos::ScalarTraits<T>::isnaninf(
-                           processed_indep_var_x_1 ) );
-  testPrecondition( !Teuchos::ScalarTraits<T>::isnaninf(
-                             processed_indep_var_x ) );
->>>>>>> f89aeb69
   testPrecondition( processed_indep_var_x_0 < processed_indep_var_x_1 );
   testPrecondition( processed_indep_var_x >= processed_indep_var_x_0 );
   testPrecondition( processed_indep_var_x <= processed_indep_var_x_1 );
   // Make sure the grid min values are valid
-<<<<<<< HEAD
   testPrecondition( !Utility::QuantityTraits<T>::isnaninf(
 						  processed_grid_0_y_limit ) );
   testPrecondition( !Utility::QuantityTraits<T>::isnaninf(
 						  processed_grid_1_y_limit ) );
-=======
-  testPrecondition( !Teuchos::ScalarTraits<T>::isnaninf(
-                          processed_grid_0_y_limit ) );
-  testPrecondition( !Teuchos::ScalarTraits<T>::isnaninf(
-                          processed_grid_1_y_limit ) );
->>>>>>> f89aeb69
 
   T processed_slope = (processed_grid_1_y_limit - processed_grid_0_y_limit)/
     (processed_indep_var_x_1 - processed_indep_var_x_0);
@@ -1445,19 +1289,11 @@
 
 // Interpolate on the specified y grid
 template<typename ZYInterpPolicy, typename ZXInterpPolicy>
-<<<<<<< HEAD
 template<size_t YIndepMember,
 	 size_t DepMember,
 	 typename YIterator,
 	 typename ZIterator,
 	 typename T>
-=======
-template<TupleMember YIndepMember,
-     TupleMember DepMember,
-     typename YIterator,
-     typename ZIterator,
-     typename T>
->>>>>>> f89aeb69
 inline T
 TwoDInterpolationPolicyImpl<ZYInterpPolicy,ZXInterpPolicy>::interpolateOnYGrid(
                           const T indep_var_y,
@@ -1479,11 +1315,7 @@
   testPrecondition( Sort::isSortedAscending<YIndepMember>( start_indep_y_grid,
                                                            end_indep_y_grid ));
   testPrecondition( ThisType::isSecondIndepVarInValidRange(
-<<<<<<< HEAD
 				Utility::get<YIndepMember>( *start_indep_y_grid ) ) );
-=======
-                                  get<YIndepMember>( *start_indep_y_grid ) ) );
->>>>>>> f89aeb69
   remember( YIterator true_end_indep_y_grid_test = end_indep_y_grid );
   remember( --true_end_indep_y_grid_test );
   testPrecondition( indep_var_y <= ThisType::calculateFuzzyUpperBound(
@@ -1517,13 +1349,10 @@
     ++upper_dep_bin_boundary;
 
     dep_var = ZYInterpPolicy::interpolate(
-<<<<<<< HEAD
 				   Utility::get<YIndepMember>( *lower_y_bin_boundary ),
                                    Utility::get<YIndepMember>( *upper_y_bin_boundary ),
-=======
                                    get<YIndepMember>( *lower_y_bin_boundary ),
                                    get<YIndepMember>( *upper_y_bin_boundary ),
->>>>>>> f89aeb69
                                    indep_var_y,
                                    Utility::get<DepMember>( *lower_dep_bin_boundary ),
                                    Utility::get<DepMember>( *upper_dep_bin_boundary ) );
@@ -1549,19 +1378,11 @@
 
 // Interpolate on the specified processed y grid
 template<typename ZYInterpPolicy, typename ZXInterpPolicy>
-<<<<<<< HEAD
 template<size_t YIndepMember,
 	 size_t DepMember,
 	 typename YIterator,
 	 typename ZIterator,
 	 typename T>
-=======
-template<TupleMember YIndepMember,
-     TupleMember DepMember,
-     typename YIterator,
-     typename ZIterator,
-     typename T>
->>>>>>> f89aeb69
 inline T TwoDInterpolationPolicyImpl<ZYInterpPolicy,ZXInterpPolicy>::interpolateAndProcessOnProcessedYGrid(
                     const T processed_indep_var_y,
                     YIterator start_processed_indep_y_grid,
@@ -1587,13 +1408,8 @@
                       end_processed_indep_y_grid );
   remember( --true_end_processed_indep_y_grid_test );
   testPrecondition( processed_indep_var_y <=
-<<<<<<< HEAD
               ThisType::calculateFuzzyUpperBound(
                  Utility::get<YIndepMember>(*true_end_processed_indep_y_grid_test)  ) );
-=======
-                    ThisType::calculateFuzzyUpperBound(
-                    get<YIndepMember>(*true_end_processed_indep_y_grid_test) ) );
->>>>>>> f89aeb69
   // Make sure the dependent variables are valid
   testPrecondition( start_processed_dep_grid != end_processed_dep_grid );
   testPrecondition( std::distance( start_processed_indep_y_grid,
@@ -1626,7 +1442,6 @@
     ZIterator upper_dep_bin_boundary = lower_dep_bin_boundary;
     ++upper_dep_bin_boundary;
 
-<<<<<<< HEAD
     T processed_slope = (Utility::get<DepMember>( *upper_dep_bin_boundary ) -
 			 Utility::get<DepMember>( *lower_dep_bin_boundary ))/
       (Utility::get<YIndepMember>( *upper_y_bin_boundary ) -
@@ -1637,18 +1452,6 @@
 				  processed_indep_var_y,
 				  Utility::get<DepMember>( *lower_dep_bin_boundary ),
 				  processed_slope );
-=======
-    T processed_slope = (get<DepMember>( *upper_dep_bin_boundary ) -
-                        get<DepMember>( *lower_dep_bin_boundary ))/
-                        (get<YIndepMember>( *upper_y_bin_boundary ) -
-                        get<YIndepMember>( *lower_y_bin_boundary ) );
-
-    processed_dep_var = ZYInterpPolicy::interpolateAndProcess(
-                        get<YIndepMember>( *lower_y_bin_boundary ),
-                        processed_indep_var_y,
-                        get<DepMember>( *lower_dep_bin_boundary ),
-                        processed_slope );
->>>>>>> f89aeb69
   }
   else if( processed_indep_var_y == Utility::get<YIndepMember>( *true_end_processed_indep_y_grid ) )
   {
@@ -1657,13 +1460,8 @@
 
     processed_dep_var = Utility::get<DepMember>( *true_end_processed_dep_grid );
   }
-<<<<<<< HEAD
   else if( processed_indep_var_y > ThisType::calculateFuzzyUpperBound(
                       Utility::get<YIndepMember>( *true_end_processed_indep_y_grid ) ) )
-=======
-  else if( processed_indep_var_y <= ThisType::calculateFuzzyUpperBound(
-                      get<YIndepMember>( *true_end_processed_indep_y_grid ) ) )
->>>>>>> f89aeb69
   {
     ZIterator true_end_processed_dep_grid = end_processed_dep_grid;
     --true_end_processed_dep_grid;
