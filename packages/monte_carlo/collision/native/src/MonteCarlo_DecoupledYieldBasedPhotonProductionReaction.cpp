//---------------------------------------------------------------------------//
//!
//! \file   MonteCarlo_DecoupledYieldBasePhotonProductionReaction.cpp
//! \author Alex Robinson, Eli Moll
//! \brief  The photon production reaction with yield data definition
//!
//---------------------------------------------------------------------------//

// FRENSIE Includes
#include "MonteCarlo_DecoupledYieldBasedPhotonProductionReaction.hpp"
#include "Utility_SortAlgorithms.hpp"
#include "Utility_SearchAlgorithms.hpp"
#include "Utility_InterpolationPolicy.hpp"
#include "Utility_ContractException.hpp"

namespace MonteCarlo{

// Constructor
DecoupledYieldBasedPhotonProductionReaction::DecoupledYieldBasedPhotonProductionReaction(
	 const NuclearReactionType base_reaction_type,
	 const unsigned photon_production_id,
	 const double temperature,
	 Teuchos::Array<std::shared_ptr<Utility::OneDDistribution> >& total_mt_yield_array,
	 std::shared_ptr<Utility::OneDDistribution>& mtp_yield,
	 const Teuchos::RCP<NuclearReaction>& base_reaction,
	 const Teuchos::RCP<NuclearScatteringDistribution<NeutronState,PhotonState> >& 
	 photon_production_distribution,
	 const Teuchos::RCP<NuclearReaction>& total_reaction )
  : DecoupledPhotonProductionReaction( base_reaction_type,
			      photon_production_id,
			      temperature,
			      photon_production_distribution,
			      total_reaction,
			      total_mt_yield_array ),
    d_mtp_yield( mtp_yield ),
    d_base_reaction( base_reaction )
{
  // Make sure the base reaction is valid
  testPrecondition( base_reaction.get() != NULL );
  testPrecondition( base_reaction->getReactionType() == base_reaction_type );
}

// Return the base reaction cross section at a given energy
/*! \details The photon production cross section is the base cross section
 * multiplied by the yield.
 */
double DecoupledYieldBasedPhotonProductionReaction::getBaseReactionCrossSection( 
						    const double energy ) const
{
  return d_base_reaction->getCrossSection( energy );
}

// Return the cross section at a given energy
/*! \details The photon production cross section is the base cross section
 * multiplied by the yield.
 */
double DecoupledYieldBasedPhotonProductionReaction::getCrossSection( 
						    const double energy ) const
{
<<<<<<< HEAD
  // Evaluate the yield at a given energy
  double yield = d_mtp_yield->evaluate( energy );
  
  // Evaluate the cross section at a given energy
  return d_base_reaction->getCrossSection( energy )*yield;
=======
  if( energy >= d_yield_energy_grid[0] &&
      energy < d_yield_energy_grid.back() )
  {
    unsigned yield_index = 
      Utility::Search::binaryLowerBoundIndex( d_yield_energy_grid.begin(),
					      d_yield_energy_grid.end(),
					      energy );

    double yield =
      Utility::LinLin::interpolate( d_yield_energy_grid[yield_index],
				    d_yield_energy_grid[yield_index+1],
				    energy,
				    d_yield[yield_index],
				    d_yield[yield_index+1] );
    
    return d_base_reaction->getCrossSection( energy )*yield;
  }
  else if( energy < d_yield_energy_grid[0] )
    return 0.0;
  else if( energy == d_yield_energy_grid.back() )
  {
    return d_base_reaction->getCrossSection( energy )*d_yield.back();
  }
  else // energy > this->getThresholdEnergy()
    return 0.0;
>>>>>>> 95121b09
}

} // end MonteCarlo namespace

//---------------------------------------------------------------------------//
// end MonteCarlo_DecoupledYieldBasedPhotonProductionReaction.cpp
//---------------------------------------------------------------------------//<|MERGE_RESOLUTION|>--- conflicted
+++ resolved
@@ -57,39 +57,11 @@
 double DecoupledYieldBasedPhotonProductionReaction::getCrossSection( 
 						    const double energy ) const
 {
-<<<<<<< HEAD
   // Evaluate the yield at a given energy
   double yield = d_mtp_yield->evaluate( energy );
   
   // Evaluate the cross section at a given energy
   return d_base_reaction->getCrossSection( energy )*yield;
-=======
-  if( energy >= d_yield_energy_grid[0] &&
-      energy < d_yield_energy_grid.back() )
-  {
-    unsigned yield_index = 
-      Utility::Search::binaryLowerBoundIndex( d_yield_energy_grid.begin(),
-					      d_yield_energy_grid.end(),
-					      energy );
-
-    double yield =
-      Utility::LinLin::interpolate( d_yield_energy_grid[yield_index],
-				    d_yield_energy_grid[yield_index+1],
-				    energy,
-				    d_yield[yield_index],
-				    d_yield[yield_index+1] );
-    
-    return d_base_reaction->getCrossSection( energy )*yield;
-  }
-  else if( energy < d_yield_energy_grid[0] )
-    return 0.0;
-  else if( energy == d_yield_energy_grid.back() )
-  {
-    return d_base_reaction->getCrossSection( energy )*d_yield.back();
-  }
-  else // energy > this->getThresholdEnergy()
-    return 0.0;
->>>>>>> 95121b09
 }
 
 } // end MonteCarlo namespace
