--- conflicted
+++ resolved
@@ -66,12 +66,6 @@
                 1e-42,
                 1e-15) );
 
-<<<<<<< HEAD
-=======
-  // Until Electron data added close endl file 
-  eedl_file_handler->closeENDLFile();
-
->>>>>>> 5fb9119b
   Data::ElectronPhotonRelaxationVolatileDataContainer data_container;
 
   data_generator_h->populateEPRDataContainer( data_container );
@@ -269,11 +263,6 @@
 		     data_container.getImpulseApproxTotalCrossSection().back(),
 		     3.59008691830915092e-02 );
 
-<<<<<<< HEAD
-
-=======
-/*
->>>>>>> 5fb9119b
   std::vector<double> energy_grid = data_container.getElectronEnergyGrid();
   TEST_EQUALITY_CONST( energy_grid.front(), 1.0e-5 );
   TEST_EQUALITY_CONST( energy_grid.back(), 1.0e+5 );
@@ -467,11 +456,7 @@
   TEST_EQUALITY_CONST( atomic_excitation_energy_loss.front(), 1.36100e-5 );
   TEST_EQUALITY_CONST( atomic_excitation_energy_loss.back(), 2.10777e-5 );
   TEST_EQUALITY_CONST( atomic_excitation_energy_loss.size(), 170 );
-<<<<<<< HEAD
-
-=======
-*/
->>>>>>> 5fb9119b
+
   data_container.exportData( "test_h_epr.xml",
 			     Utility::ArchivableObject::XML_ARCHIVE );
 }
@@ -501,12 +486,6 @@
 				     1e-32,
 				     1e-16) );
 
-<<<<<<< HEAD
-=======
-  // Until Electron data added close endl file 
-  eedl_file_handler->closeENDLFile();
-
->>>>>>> 5fb9119b
   Data::ElectronPhotonRelaxationVolatileDataContainer data_container;
 
   data_generator_c->populateEPRDataContainer( data_container );
@@ -919,11 +898,7 @@
 		     data_container.getImpulseApproxTotalCrossSection().back(),
 		     3.13351484549591885e-01,
 		     1e-15 );
-<<<<<<< HEAD
-
-=======
-/*
->>>>>>> 5fb9119b
+
   std::vector<double> energy_grid = data_container.getElectronEnergyGrid();
   TEST_EQUALITY_CONST( energy_grid.front(), 1.0e-5 );
   TEST_EQUALITY_CONST( energy_grid.back(), 1.0e+5 );
@@ -1161,11 +1136,7 @@
   TEST_EQUALITY_CONST( atomic_excitation_energy_loss.front(), 9.232690E-06 );
   TEST_EQUALITY_CONST( atomic_excitation_energy_loss.back(), 1.981540E-05 );
   TEST_EQUALITY_CONST( atomic_excitation_energy_loss.size(), 181 );
-<<<<<<< HEAD
-		       
-=======
-*/
->>>>>>> 5fb9119b
+
   data_container.exportData( "test_c_epr.xml",
 			     Utility::ArchivableObject::XML_ARCHIVE );
 }
