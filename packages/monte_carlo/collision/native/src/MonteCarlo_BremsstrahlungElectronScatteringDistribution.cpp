--- conflicted
+++ resolved
@@ -76,28 +76,18 @@
     {
       // Set the correlated unit based sample routine
       d_sample_func = std::bind<double>(
-<<<<<<< HEAD
-           &BremsstrahlungElectronScatteringDistribution::correlatedSampleUnitBased,
-           std::cref( *this ),
-=======
            &TwoDDist::correlatedSampleSecondaryConditionalInBoundaries,
            std::cref( *d_bremsstrahlung_scattering_distribution ),
            std::placeholders::_1,
            1e-7,
->>>>>>> 7fdd6c71
            std::placeholders::_1 );
     }
     else
     {
       // Set the stochastic unit based sample routine
       d_sample_func = std::bind<double>(
-<<<<<<< HEAD
-           &BremsstrahlungElectronScatteringDistribution::sampleUnitBased,
-           std::cref( *this ),
-=======
            &TwoDDist::sampleSecondaryConditional,
            std::cref( *d_bremsstrahlung_scattering_distribution ),
->>>>>>> 7fdd6c71
            std::placeholders::_1 );
     }
   }
@@ -105,13 +95,8 @@
   {
       // Set the correlated exact sample routine
     d_sample_func = std::bind<double>(
-<<<<<<< HEAD
-           &BremsstrahlungElectronScatteringDistribution::correlatedSampleExact,
-           std::cref( *this ),
-=======
            &TwoDDist::sampleSecondaryConditionalExact,
            std::cref( *d_bremsstrahlung_scattering_distribution ),
->>>>>>> 7fdd6c71
            std::placeholders::_1 );
   }
 }
@@ -129,24 +114,6 @@
   {
     // Set the correlated unit based evaluation routines
     d_evaluate_func = std::bind<double>(
-<<<<<<< HEAD
-       &BremsstrahlungElectronScatteringDistribution::correlatedEvaluateUnitBased,
-       std::cref( *this ),
-       std::placeholders::_1,
-       std::placeholders::_2 );
-
-    d_evaluate_pdf_func = std::bind<double>(
-       &BremsstrahlungElectronScatteringDistribution::correlatedEvaluatePDFUnitBased,
-       std::cref( *this ),
-       std::placeholders::_1,
-       std::placeholders::_2 );
-
-    d_evaluate_cdf_func = std::bind<double>(
-       &BremsstrahlungElectronScatteringDistribution::correlatedEvaluateCDFUnitBased,
-       std::cref( *this ),
-       std::placeholders::_1,
-       std::placeholders::_2 );
-=======
        &TwoDDist::correlatedEvaluateInBoundaries,
        std::cref( *d_bremsstrahlung_scattering_distribution ),
        std::placeholders::_1,
@@ -169,41 +136,25 @@
        std::placeholders::_2,
        1e-7,
        std::placeholders::_1 );
->>>>>>> 7fdd6c71
   }
   else
   {
     // Set the correlated exact evaluation routines
     d_evaluate_func = std::bind<double>(
-<<<<<<< HEAD
-       &BremsstrahlungElectronScatteringDistribution::correlatedEvaluateExact,
-       std::cref( *this ),
-=======
        &TwoDDist::evaluateExact,
        std::cref( *d_bremsstrahlung_scattering_distribution ),
->>>>>>> 7fdd6c71
        std::placeholders::_1,
        std::placeholders::_2 );
 
     d_evaluate_pdf_func = std::bind<double>(
-<<<<<<< HEAD
-       &BremsstrahlungElectronScatteringDistribution::correlatedEvaluatePDFExact,
-       std::cref( *this ),
-=======
        &TwoDDist::evaluateSecondaryConditionalPDFExact,
        std::cref( *d_bremsstrahlung_scattering_distribution ),
->>>>>>> 7fdd6c71
        std::placeholders::_1,
        std::placeholders::_2 );
 
     d_evaluate_cdf_func = std::bind<double>(
-<<<<<<< HEAD
-       &BremsstrahlungElectronScatteringDistribution::correlatedEvaluateCDFExact,
-       std::cref( *this ),
-=======
        &TwoDDist::evaluateSecondaryConditionalCDFExact,
        std::cref( *d_bremsstrahlung_scattering_distribution ),
->>>>>>> 7fdd6c71
        std::placeholders::_1,
        std::placeholders::_2 );
   }
@@ -227,14 +178,8 @@
                      const double photon_energy ) const
 {
   // Make sure the energies are valid
-<<<<<<< HEAD
-  testPrecondition( incoming_energy > 0.0 );
-  testPrecondition( photon_energy <= incoming_energy );
-  testPrecondition( photon_energy > 0.0 );
-=======
   testPrecondition( photon_energy > 0.0 );
   testPrecondition( photon_energy <= incoming_energy );
->>>>>>> 7fdd6c71
 
   // evaluate the distribution
   return d_evaluate_func( incoming_energy, photon_energy );
@@ -246,11 +191,6 @@
                      const double photon_energy ) const
 {
   // Make sure the energies are valid
-<<<<<<< HEAD
-  testPrecondition( incoming_energy > 0.0 );
-  testPrecondition( photon_energy <= incoming_energy );
-=======
->>>>>>> 7fdd6c71
   testPrecondition( photon_energy > 0.0 );
   testPrecondition( photon_energy <= incoming_energy );
 
@@ -264,11 +204,6 @@
                      const double photon_energy ) const
 {
   // Make sure the energies are valid
-<<<<<<< HEAD
-  testPrecondition( incoming_energy > 0.0 );
-  testPrecondition( photon_energy <= incoming_energy );
-=======
->>>>>>> 7fdd6c71
   testPrecondition( photon_energy > 0.0 );
   testPrecondition( photon_energy <= incoming_energy );
 
@@ -344,101 +279,6 @@
 
   // Bank the photon
   bank.push( bremsstrahlung_photon );
-}
-
-// Evaluate the distribution for a given incoming and photon energy
-double BremsstrahlungElectronScatteringDistribution::correlatedEvaluateUnitBased(
-                                        const double incoming_energy,
-                                        const double photon_energy ) const
-{
-  return d_bremsstrahlung_scattering_distribution->correlatedEvaluate(
-            incoming_energy,
-            photon_energy,
-            1e-7,
-            incoming_energy );
-}
-
-// Evaluate the distribution for a given incoming and photon energy
-double BremsstrahlungElectronScatteringDistribution::correlatedEvaluateExact(
-                                        const double incoming_energy,
-                                        const double photon_energy ) const
-{
-  return d_bremsstrahlung_scattering_distribution->evaluateExact(
-            incoming_energy,
-            photon_energy );
-}
-
-// Evaluate the PDF value for a given incoming and photon energy
-double BremsstrahlungElectronScatteringDistribution::correlatedEvaluatePDFUnitBased(
-                                        const double incoming_energy,
-                                        const double photon_energy ) const
-{
-  return d_bremsstrahlung_scattering_distribution->correlatedEvaluateSecondaryConditionalPDF(
-            incoming_energy,
-            photon_energy,
-            1e-7,
-            incoming_energy );
-}
-
-// Evaluate the PDF value for a given incoming and photon energy
-double BremsstrahlungElectronScatteringDistribution::correlatedEvaluatePDFExact(
-                                        const double incoming_energy,
-                                        const double photon_energy ) const
-{
-  return d_bremsstrahlung_scattering_distribution->evaluateSecondaryConditionalPDFExact(
-            incoming_energy,
-            photon_energy );
-}
-
-// Evaluate the CDF value for a given incoming and photon energy
-double BremsstrahlungElectronScatteringDistribution::correlatedEvaluateCDFUnitBased(
-                                        const double incoming_energy,
-                                        const double photon_energy ) const
-{
-  return d_bremsstrahlung_scattering_distribution->correlatedEvaluateSecondaryConditionalCDF(
-            incoming_energy,
-            photon_energy,
-            1e-7,
-            incoming_energy );
-}
-
-// Evaluate the CDF value for a given incoming and photon energy
-double BremsstrahlungElectronScatteringDistribution::correlatedEvaluateCDFExact(
-                                        const double incoming_energy,
-                                        const double photon_energy ) const
-{
-  return d_bremsstrahlung_scattering_distribution->evaluateSecondaryConditionalCDFExact(
-            incoming_energy,
-            photon_energy );
-}
-
-// Sample a secondary energy from the distribution
-double BremsstrahlungElectronScatteringDistribution::sampleUnitBased(
-            const double incoming_energy ) const
-{
-  // Sample the photon energy
-  return d_bremsstrahlung_scattering_distribution->sampleSecondaryConditional(
-            incoming_energy );
-}
-
-// Sample a secondary energy from the distribution
-double BremsstrahlungElectronScatteringDistribution::correlatedSampleUnitBased(
-             const double incoming_energy ) const
-{
-  // Sample the photon energy
-  return d_bremsstrahlung_scattering_distribution->correlatedSampleSecondaryConditional(
-            incoming_energy,
-            1e-7,
-            incoming_energy );
-}
-
-// Sample a secondary energy from the distribution
-double BremsstrahlungElectronScatteringDistribution::correlatedSampleExact(
-             const double incoming_energy ) const
-{
-  // Sample the photon energy
-  return d_bremsstrahlung_scattering_distribution->sampleSecondaryConditionalExact(
-            incoming_energy );
 }
 
 // Sample the outgoing photon direction from the analytical function
