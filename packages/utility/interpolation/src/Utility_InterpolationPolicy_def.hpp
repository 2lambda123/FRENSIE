--- conflicted
+++ resolved
@@ -34,17 +34,17 @@
   // T must be a floating point type
   testStaticPrecondition( (std::is_floating_point<T>::value) );
   // Make sure the processed independent variables are valid
-  testPrecondition( !Utility::QuantityTraits<T>::isnaninf( 
+  testPrecondition( !Utility::QuantityTraits<T>::isnaninf(
 						     processed_indep_var_0 ) );
-  testPrecondition( !Utility::QuantityTraits<T>::isnaninf( 
+  testPrecondition( !Utility::QuantityTraits<T>::isnaninf(
 						       processed_indep_var ) );
   testPrecondition( processed_indep_var_0 <= processed_indep_var );
   // Make sure the processed dependent variable is valid
-  testPrecondition( !Utility::QuantityTraits<T>::isnaninf( 
+  testPrecondition( !Utility::QuantityTraits<T>::isnaninf(
 						       processed_dep_var_0 ) );
   // Make sure that the slope is valid
   testPrecondition( !Utility::QuantityTraits<T>::isnaninf( processed_slope ) );
-  
+
   return ParentInterpolationType::recoverProcessedDepVar(
                processed_dep_var_0 +
                processed_slope*(processed_indep_var - processed_indep_var_0) );
@@ -62,18 +62,18 @@
   // T must be a floating point type
   testStaticPrecondition( (std::is_floating_point<T>::value) );
   // Make sure the processed independent variables are valid
-  testPrecondition( !Utility::QuantityTraits<T>::isnaninf( 
+  testPrecondition( !Utility::QuantityTraits<T>::isnaninf(
 						     processed_indep_var_0 ) );
-  testPrecondition( !Utility::QuantityTraits<T>::isnaninf( 
+  testPrecondition( !Utility::QuantityTraits<T>::isnaninf(
 						       processed_indep_var ) );
   testPrecondition( processed_indep_var_0 <= processed_indep_var );
   // Make sure the processed dependent variable is valid
-  testPrecondition( !Utility::QuantityTraits<T>::isnaninf( 
+  testPrecondition( !Utility::QuantityTraits<T>::isnaninf(
 						       processed_dep_var_0 ) );
   // Make sure that the slope is valid
   testPrecondition( !Utility::QuantityTraits<T>::isnaninf( processed_slope ) );
-  
-  return processed_dep_var_0 + 
+
+  return processed_dep_var_0 +
     processed_slope*(processed_indep_var - processed_indep_var_0);
 }
 
@@ -312,7 +312,6 @@
     return value*(1-tol);
 }
 
-<<<<<<< HEAD
 // // Convert from cosine variable
 // /*! \details This function converts from cosine (mu) to the delta cosine
 //  * (1 - mu) + nudge.
@@ -336,26 +335,13 @@
 // {
 //   return delta_cosine + QuantityTraits<T>::one();
 // }
-=======
+
 // The name of the policy
 template<typename ParentInterpolationType>
 inline std::string InterpolationHelper<ParentInterpolationType>::name()
 {
   return Utility::typeName<ParentInterpolationType>();
 }
-
-// Convert the cosine variable
-/*! \details This function converts from cosine (mu) to delta cosine (1 - mu) or
- *  from delta cosine (1 - mu) back to cosine (mu).
- */
-template<typename ParentInterpolationType>
-template<typename T>
-inline T InterpolationHelper<ParentInterpolationType>::convertCosineVar(
-          const T cosine_var )
-{
-  return QuantityTraits<T>::one() - cosine_var;
-}
->>>>>>> 1eeb2a37
 
 // Get the interpolation type
 inline InterpolationType LogLog::getInterpolationType()
