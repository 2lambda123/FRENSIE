--- conflicted
+++ resolved
@@ -339,22 +339,15 @@
 	  {	
             EstimatorParticleStateWrapper particle_state_wrapper( particle );
 
-<<<<<<< HEAD
 
             double tet_contribution = tet_track_length*contribution_mult;
-=======
-            double tet_contribution = tet_track_length*contribution_mult;
-
->>>>>>> 50ea8662
+
             
 	    // Add partial history contribution
 	    this->addPartialHistoryContribution( tet,
                                                  particle_state_wrapper,
                                                  tet_contribution );
-<<<<<<< HEAD
-
-=======
->>>>>>> 50ea8662
+
 	  }
 	}
       }
@@ -377,19 +370,13 @@
         {
           EstimatorParticleStateWrapper particle_state_wrapper( particle );
 
-<<<<<<< HEAD
-
-=======
->>>>>>> 50ea8662
+
           double tet_contribution = track_length*contribution_mult;
           
 	  this->addPartialHistoryContribution( tet, 
                                                particle_state_wrapper, 
                                                tet_contribution );
-<<<<<<< HEAD
-
-=======
->>>>>>> 50ea8662
+
         }
       }
       // case 2: track entirely misses mesh - do nothing
