--- conflicted
+++ resolved
@@ -12,12 +12,6 @@
 // std Includes
 #include <queue>
 
-<<<<<<< HEAD
-=======
-// Trilinos Includes
-#include <Teuchos_Array.hpp>
-
->>>>>>> f89aeb69
 // Boost Includes
 #include <boost/numeric/odeint.hpp>
 
