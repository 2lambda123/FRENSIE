--- conflicted
+++ resolved
@@ -56,12 +56,7 @@
     const int& number_of_discrete_angles ) const;
 
   // Generate elastic discrete angle cosines and weights
-<<<<<<< HEAD
-  void evaluateDisceteAnglesAndWeights(
-    const std::shared_ptr<DataGen::ElasticElectronMomentsEvaluator>& moments_evaluator,
-=======
   void evaluateDiscreteAnglesAndWeights(
->>>>>>> 7fdd6c71
     const double& energy,
     const int& number_of_discrete_angles,
     std::vector<double>& discrete_angles,
@@ -78,11 +73,7 @@
   // The max electron energy
   double d_max_electron_energy;
 
-<<<<<<< HEAD
-  // The cutoff angle cosine between moment preserving and analog elastic collisions
-=======
   // The cutoff angle cosine between moment preserving and coupled elastic collisions
->>>>>>> 7fdd6c71
   double d_cutoff_angle_cosine;
 
   // The FullyTabularTwoDDistribution evaluation tolerance
@@ -90,12 +81,9 @@
 
   // The LinLinLog interplation mode
   bool d_linlinlog_interpolation_mode_on;
-<<<<<<< HEAD
-=======
 
   // The moment evaluator of the elastic scattering distribution
   std::shared_ptr<DataGen::ElasticElectronMomentsEvaluator> d_moments_evaluator;
->>>>>>> 7fdd6c71
 };
 
 
