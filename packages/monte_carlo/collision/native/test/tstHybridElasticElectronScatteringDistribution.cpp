--- conflicted
+++ resolved
@@ -37,18 +37,6 @@
             TwoDDist;
 
   TestHybridElasticElectronScatteringDistribution(
-<<<<<<< HEAD
-    const std::shared_ptr<TwoDDist>& continuous_distribution,
-    const std::shared_ptr<TwoDDist>& discrete_distribution,
-    const std::shared_ptr<const Utility::OneDDistribution>& cross_section_ratios,
-    const double cutoff_angle_cosine,
-    const double evaluation_tol )
-    : MonteCarlo::HybridElasticElectronScatteringDistribution(
-                            continuous_distribution,
-                            discrete_distribution,
-                            cross_section_ratios,
-                            cutoff_angle_cosine,
-=======
     const std::shared_ptr<TwoDDist>& hybrid_distribution,
     const double cutoff_angle_cosine,
     const bool correlated_sampling_mode_on,
@@ -57,7 +45,6 @@
                             hybrid_distribution,
                             cutoff_angle_cosine,
                             correlated_sampling_mode_on,
->>>>>>> 7fdd6c71
                             evaluation_tol )
   { /* ... */ }
 
@@ -74,32 +61,21 @@
 typedef Utility::FullyTabularTwoDDistribution TwoDDist;
 
 std::shared_ptr<MonteCarlo::HybridElasticElectronScatteringDistribution>
-<<<<<<< HEAD
-    hybrid_distribution, lin_hybrid_distribution;
-std::shared_ptr<TestHybridElasticElectronScatteringDistribution>
-    test_hybrid_distribution, test_lin_hybrid_distribution;
-=======
     hybrid_distribution, lin_hybrid_distribution, linlog_hybrid_distribution;
 std::shared_ptr<TestHybridElasticElectronScatteringDistribution>
     test_hybrid_distribution, test_lin_hybrid_distribution, test_linlog_hybrid_distribution;
->>>>>>> 7fdd6c71
 
 double angle_cosine_cutoff = 0.9;
 bool correlated_sampling_mode_on = true;
 
 //---------------------------------------------------------------------------//
-<<<<<<< HEAD
-// LinLinLog Tests
-=======
 // LogLogLog Tests
->>>>>>> 7fdd6c71
 //---------------------------------------------------------------------------//
 // Check that the distribution can be evaluated
 TEUCHOS_UNIT_TEST( HybridElasticElectronScatteringDistribution,
                    evaluate )
 {
   double energy, scattering_angle_cosine, pdf_value;
-<<<<<<< HEAD
 
   // Test: below lowest bin
   energy = 1e-6;
@@ -120,14 +96,56 @@
   // Test 1: at cutoff angle
   scattering_angle_cosine = angle_cosine_cutoff;
   pdf_value = hybrid_distribution->evaluate( energy, scattering_angle_cosine );
-  TEST_FLOATING_EQUALITY( pdf_value, 5.602720631514607419e+01, 1e-12 );
-
-  // Test 2: right above the cutoff angle
-  scattering_angle_cosine = 0.9001;
-=======
-
-  // Test: below lowest bin
-  energy = 1e-6;
+  TEST_FLOATING_EQUALITY( pdf_value, 3.0535587703057387e-01, 1e-12 );
+
+  // Test 2: right above the cutoff angle
+  scattering_angle_cosine = angle_cosine_cutoff+1e-10;
+  pdf_value = hybrid_distribution->evaluate( energy, scattering_angle_cosine );
+  TEST_FLOATING_EQUALITY( pdf_value, 0.0, 1e-12 );
+
+  // Test 3: at the max angle
+  scattering_angle_cosine = 1.0;
+  pdf_value = hybrid_distribution->evaluate( energy, scattering_angle_cosine );
+  TEST_FLOATING_EQUALITY( pdf_value, 0.0, 1e-12 );
+
+  // Test: On bin
+  energy = 1e-3;
+
+  // Test 1: at cutoff angle
+  scattering_angle_cosine = angle_cosine_cutoff;
+  pdf_value = hybrid_distribution->evaluate( energy, scattering_angle_cosine );
+  TEST_FLOATING_EQUALITY( pdf_value, 1.9520884073343972e-01, 1e-12 );
+
+  // Test 2: right above the cutoff angle
+  scattering_angle_cosine = angle_cosine_cutoff+1e-10;
+  pdf_value = hybrid_distribution->evaluate( energy, scattering_angle_cosine );
+  TEST_FLOATING_EQUALITY( pdf_value, 0.0, 1e-12 );
+
+  // Test 3: at the max angle
+  scattering_angle_cosine = 1.0;
+  pdf_value = hybrid_distribution->evaluate( energy, scattering_angle_cosine );
+  TEST_FLOATING_EQUALITY( pdf_value, 0.0, 1e-12 );
+
+  // Test on highest bin
+  energy = 1e5;
+
+  // Test 1: at cutoff angle
+  scattering_angle_cosine = angle_cosine_cutoff;
+  pdf_value = hybrid_distribution->evaluate( energy, scattering_angle_cosine );
+  TEST_FLOATING_EQUALITY( pdf_value, 2.8685662935501774e-08, 1e-12 );
+
+  // Test 2: right above the cutoff angle
+  scattering_angle_cosine = angle_cosine_cutoff+1e-10;
+  pdf_value = hybrid_distribution->evaluate( energy, scattering_angle_cosine );
+  TEST_FLOATING_EQUALITY( pdf_value, 0.0, 1e-12 );
+
+  // Test 3: at the max angle
+  scattering_angle_cosine = 1.0;
+  pdf_value = hybrid_distribution->evaluate( energy, scattering_angle_cosine );
+  TEST_FLOATING_EQUALITY( pdf_value, 0.0, 1e-12 );
+
+  // Test: above highest bin
+  energy = 1e6;
 
   // Test 1: at the min angle
   scattering_angle_cosine = -1.0;
@@ -138,115 +156,6 @@
   scattering_angle_cosine = 1.0;
   pdf_value = hybrid_distribution->evaluate( energy, scattering_angle_cosine );
   TEST_FLOATING_EQUALITY( pdf_value, 0.0, 1e-12 );
-
-  // Test: Inbetween bins
-  energy = 1e-4;
-
-  // Test 1: at cutoff angle
-  scattering_angle_cosine = angle_cosine_cutoff;
-  pdf_value = hybrid_distribution->evaluate( energy, scattering_angle_cosine );
-  TEST_FLOATING_EQUALITY( pdf_value, 3.0535587703057387e-01, 1e-12 );
-
-  // Test 2: right above the cutoff angle
-  scattering_angle_cosine = angle_cosine_cutoff+1e-10;
->>>>>>> 7fdd6c71
-  pdf_value = hybrid_distribution->evaluate( energy, scattering_angle_cosine );
-  TEST_FLOATING_EQUALITY( pdf_value, 0.0, 1e-12 );
-
-  // Test 3: at the max angle
-  scattering_angle_cosine = 1.0;
-  pdf_value = hybrid_distribution->evaluate( energy, scattering_angle_cosine );
-  TEST_FLOATING_EQUALITY( pdf_value, 0.0, 1e-12 );
-
-  // Test: On bin
-  energy = 1e-3;
-
-  // Test 1: at cutoff angle
-  scattering_angle_cosine = angle_cosine_cutoff;
-  pdf_value = hybrid_distribution->evaluate( energy, scattering_angle_cosine );
-<<<<<<< HEAD
-  TEST_FLOATING_EQUALITY( pdf_value, 1.300958868493, 1e-12 );
-
-  // Test 2: right above the cutoff angle
-  scattering_angle_cosine = 0.9001;
-  pdf_value = hybrid_distribution->evaluate( energy, scattering_angle_cosine );
-  TEST_FLOATING_EQUALITY( pdf_value, 0.0, 1e-12 );
-
-  // Test 3: at the max angle
-  scattering_angle_cosine = 1.0;
-  pdf_value = hybrid_distribution->evaluate( energy, scattering_angle_cosine );
-  TEST_FLOATING_EQUALITY( pdf_value, 0.0, 1e-12 );
-
-  // Test on highest bin
-  energy = 1e5;
-
-  // Test 1: at cutoff angle
-  scattering_angle_cosine = angle_cosine_cutoff;
-  pdf_value = hybrid_distribution->evaluate( energy, scattering_angle_cosine );
-  TEST_FLOATING_EQUALITY( pdf_value, 3.30220600215765E-03, 1e-12 );
-
-  // Test 2: right above the cutoff angle
-  scattering_angle_cosine = 0.9001;
-  pdf_value = hybrid_distribution->evaluate( energy, scattering_angle_cosine );
-  TEST_FLOATING_EQUALITY( pdf_value, 0.0, 1e-12 );
-
-  // Test 3: at the max angle
-  scattering_angle_cosine = 1.0;
-  pdf_value = hybrid_distribution->evaluate( energy, scattering_angle_cosine );
-  TEST_FLOATING_EQUALITY( pdf_value, 0.0, 1e-12 );
-
-  // Test: above highest bin
-  energy = 1e6;
-
-  // Test 1: at the min angle
-  scattering_angle_cosine = -1.0;
-  pdf_value = hybrid_distribution->evaluate( energy, scattering_angle_cosine );
-  TEST_FLOATING_EQUALITY( pdf_value, 0.0, 1e-12 );
-
-=======
-  TEST_FLOATING_EQUALITY( pdf_value, 1.9520884073343972e-01, 1e-12 );
-
-  // Test 2: right above the cutoff angle
-  scattering_angle_cosine = angle_cosine_cutoff+1e-10;
-  pdf_value = hybrid_distribution->evaluate( energy, scattering_angle_cosine );
-  TEST_FLOATING_EQUALITY( pdf_value, 0.0, 1e-12 );
-
-  // Test 3: at the max angle
-  scattering_angle_cosine = 1.0;
-  pdf_value = hybrid_distribution->evaluate( energy, scattering_angle_cosine );
-  TEST_FLOATING_EQUALITY( pdf_value, 0.0, 1e-12 );
-
-  // Test on highest bin
-  energy = 1e5;
-
-  // Test 1: at cutoff angle
-  scattering_angle_cosine = angle_cosine_cutoff;
-  pdf_value = hybrid_distribution->evaluate( energy, scattering_angle_cosine );
-  TEST_FLOATING_EQUALITY( pdf_value, 2.8685662935501774e-08, 1e-12 );
-
-  // Test 2: right above the cutoff angle
-  scattering_angle_cosine = angle_cosine_cutoff+1e-10;
-  pdf_value = hybrid_distribution->evaluate( energy, scattering_angle_cosine );
-  TEST_FLOATING_EQUALITY( pdf_value, 0.0, 1e-12 );
-
-  // Test 3: at the max angle
-  scattering_angle_cosine = 1.0;
-  pdf_value = hybrid_distribution->evaluate( energy, scattering_angle_cosine );
-  TEST_FLOATING_EQUALITY( pdf_value, 0.0, 1e-12 );
-
-  // Test: above highest bin
-  energy = 1e6;
-
-  // Test 1: at the min angle
-  scattering_angle_cosine = -1.0;
-  pdf_value = hybrid_distribution->evaluate( energy, scattering_angle_cosine );
-  TEST_FLOATING_EQUALITY( pdf_value, 0.0, 1e-12 );
-
->>>>>>> 7fdd6c71
-  // Test 2: at the max angle
-  scattering_angle_cosine = 1.0;
-  pdf_value = hybrid_distribution->evaluate( energy, scattering_angle_cosine );
-  TEST_FLOATING_EQUALITY( pdf_value, 0.0, 1e-12 );
 }
 
 //---------------------------------------------------------------------------//
@@ -258,7 +167,6 @@
 
   // Test: below lowest bin
   energy = 1e-6;
-<<<<<<< HEAD
 
   // Test 1: at the min angle
   scattering_angle_cosine = -1.0;
@@ -276,11 +184,56 @@
   // Test 1: at cutoff angle
   scattering_angle_cosine = angle_cosine_cutoff;
   pdf_value = hybrid_distribution->evaluatePDF( energy, scattering_angle_cosine );
-  TEST_FLOATING_EQUALITY( pdf_value, 5.602719921040877438e+01, 1e-12 );
-
-  // Test 2: right above the cutoff angle
-  scattering_angle_cosine = 0.9001;
-=======
+  TEST_FLOATING_EQUALITY( pdf_value, 8.0877272007709344e-01, 1e-12 );
+
+  // Test 2: right above the cutoff angle
+  scattering_angle_cosine = angle_cosine_cutoff+1e-10;
+  pdf_value = hybrid_distribution->evaluatePDF( energy, scattering_angle_cosine );
+  TEST_FLOATING_EQUALITY( pdf_value, 0.0, 1e-12 );
+
+  // Test 3: at the max angle
+  scattering_angle_cosine = 1.0;
+  pdf_value = hybrid_distribution->evaluatePDF( energy, scattering_angle_cosine );
+  TEST_FLOATING_EQUALITY( pdf_value, 0.0, 1e-12 );
+
+  // Test: On bin
+  energy = 1e-3;
+
+  // Test 1: at cutoff angle
+  scattering_angle_cosine = angle_cosine_cutoff;
+  pdf_value = hybrid_distribution->evaluatePDF( energy, scattering_angle_cosine );
+  TEST_FLOATING_EQUALITY( pdf_value, 1.3009586997586640, 1e-12 );
+
+  // Test 2: right above the cutoff angle
+  scattering_angle_cosine = angle_cosine_cutoff+1e-10;
+  pdf_value = hybrid_distribution->evaluatePDF( energy, scattering_angle_cosine );
+  TEST_FLOATING_EQUALITY( pdf_value, 0.0, 1e-12 );
+
+  // Test 3: at the max angle
+  scattering_angle_cosine = 1.0;
+  pdf_value = hybrid_distribution->evaluatePDF( energy, scattering_angle_cosine );
+  TEST_FLOATING_EQUALITY( pdf_value, 0.0, 1e-12 );
+
+  // Test on highest bin
+  energy = 1e5;
+
+  // Test 1: at cutoff angle
+  scattering_angle_cosine = angle_cosine_cutoff;
+  pdf_value = hybrid_distribution->evaluatePDF( energy, scattering_angle_cosine );
+  TEST_FLOATING_EQUALITY( pdf_value, 3.3022053062175981e-03, 1e-12 );
+
+  // Test 2: right above the cutoff angle
+  scattering_angle_cosine = angle_cosine_cutoff+1e-10;
+  pdf_value = hybrid_distribution->evaluatePDF( energy, scattering_angle_cosine );
+  TEST_FLOATING_EQUALITY( pdf_value, 0.0, 1e-12 );
+
+  // Test 3: at the max angle
+  scattering_angle_cosine = 1.0;
+  pdf_value = hybrid_distribution->evaluatePDF( energy, scattering_angle_cosine );
+  TEST_FLOATING_EQUALITY( pdf_value, 0.0, 1e-12 );
+
+  // Test: above highest bin
+  energy = 1e6;
 
   // Test 1: at the min angle
   scattering_angle_cosine = -1.0;
@@ -291,88 +244,6 @@
   scattering_angle_cosine = 1.0;
   pdf_value = hybrid_distribution->evaluatePDF( energy, scattering_angle_cosine );
   TEST_FLOATING_EQUALITY( pdf_value, 0.0, 1e-12 );
-
-  // Test: Inbetween bins
-  energy = 1e-4;
-
-  // Test 1: at cutoff angle
-  scattering_angle_cosine = angle_cosine_cutoff;
-  pdf_value = hybrid_distribution->evaluatePDF( energy, scattering_angle_cosine );
-  TEST_FLOATING_EQUALITY( pdf_value, 8.0877272007709344e-01, 1e-12 );
-
-  // Test 2: right above the cutoff angle
-  scattering_angle_cosine = angle_cosine_cutoff+1e-10;
->>>>>>> 7fdd6c71
-  pdf_value = hybrid_distribution->evaluatePDF( energy, scattering_angle_cosine );
-  TEST_FLOATING_EQUALITY( pdf_value, 0.0, 1e-12 );
-
-  // Test 3: at the max angle
-  scattering_angle_cosine = 1.0;
-  pdf_value = hybrid_distribution->evaluatePDF( energy, scattering_angle_cosine );
-  TEST_FLOATING_EQUALITY( pdf_value, 0.0, 1e-12 );
-
-  // Test: On bin
-  energy = 1e-3;
-
-  // Test 1: at cutoff angle
-  scattering_angle_cosine = angle_cosine_cutoff;
-  pdf_value = hybrid_distribution->evaluatePDF( energy, scattering_angle_cosine );
-<<<<<<< HEAD
-  TEST_FLOATING_EQUALITY( pdf_value, 1.30095869975870E+00, 1e-12 );
-
-  // Test 2: right above the cutoff angle
-  scattering_angle_cosine = 0.9001;
-=======
-  TEST_FLOATING_EQUALITY( pdf_value, 1.3009586997586640, 1e-12 );
-
-  // Test 2: right above the cutoff angle
-  scattering_angle_cosine = angle_cosine_cutoff+1e-10;
->>>>>>> 7fdd6c71
-  pdf_value = hybrid_distribution->evaluatePDF( energy, scattering_angle_cosine );
-  TEST_FLOATING_EQUALITY( pdf_value, 0.0, 1e-12 );
-
-  // Test 3: at the max angle
-  scattering_angle_cosine = 1.0;
-  pdf_value = hybrid_distribution->evaluatePDF( energy, scattering_angle_cosine );
-  TEST_FLOATING_EQUALITY( pdf_value, 0.0, 1e-12 );
-
-  // Test on highest bin
-  energy = 1e5;
-
-  // Test 1: at cutoff angle
-  scattering_angle_cosine = angle_cosine_cutoff;
-  pdf_value = hybrid_distribution->evaluatePDF( energy, scattering_angle_cosine );
-<<<<<<< HEAD
-  TEST_FLOATING_EQUALITY( pdf_value, 3.30220497423299E-03, 1e-12 );
-
-  // Test 2: right above the cutoff angle
-  scattering_angle_cosine = 0.9001;
-=======
-  TEST_FLOATING_EQUALITY( pdf_value, 3.3022053062175981e-03, 1e-12 );
-
-  // Test 2: right above the cutoff angle
-  scattering_angle_cosine = angle_cosine_cutoff+1e-10;
->>>>>>> 7fdd6c71
-  pdf_value = hybrid_distribution->evaluatePDF( energy, scattering_angle_cosine );
-  TEST_FLOATING_EQUALITY( pdf_value, 0.0, 1e-12 );
-
-  // Test 3: at the max angle
-  scattering_angle_cosine = 1.0;
-  pdf_value = hybrid_distribution->evaluatePDF( energy, scattering_angle_cosine );
-  TEST_FLOATING_EQUALITY( pdf_value, 0.0, 1e-12 );
-
-  // Test: above highest bin
-  energy = 1e6;
-
-  // Test 1: at the min angle
-  scattering_angle_cosine = -1.0;
-  pdf_value = hybrid_distribution->evaluatePDF( energy, scattering_angle_cosine );
-  TEST_FLOATING_EQUALITY( pdf_value, 0.0, 1e-12 );
-
-  // Test 2: at the max angle
-  scattering_angle_cosine = 1.0;
-  pdf_value = hybrid_distribution->evaluatePDF( energy, scattering_angle_cosine );
-  TEST_FLOATING_EQUALITY( pdf_value, 0.0, 1e-12 );
 }
 
 //---------------------------------------------------------------------------//
@@ -381,7 +252,6 @@
                    evaluateCDF )
 {
   double energy, scattering_angle_cosine, cdf_value;
-<<<<<<< HEAD
 
   // Test: below lowest bin
   energy = 1e-6;
@@ -391,144 +261,83 @@
   cdf_value = hybrid_distribution->evaluateCDF( energy, scattering_angle_cosine );
   TEST_FLOATING_EQUALITY( cdf_value, 0.0, 1e-12 );
 
-=======
-
-  // Test: below lowest bin
-  energy = 1e-6;
+  // Test 2: at the max angle
+  scattering_angle_cosine = 1.0;
+  cdf_value = hybrid_distribution->evaluateCDF( energy, scattering_angle_cosine );
+  TEST_FLOATING_EQUALITY( cdf_value, 0.0, 1e-12 );
+
+  // Test: Inbetween bins
+  energy = 1e-4;
+
+  // Test 1: at cutoff angle
+  scattering_angle_cosine = angle_cosine_cutoff;
+  cdf_value = hybrid_distribution->evaluateCDF( energy, scattering_angle_cosine );
+  TEST_FLOATING_EQUALITY( cdf_value, 8.5424427950788118e-01, 1e-12 );
+
+  // Test 2: right above the cutoff angle
+  scattering_angle_cosine = angle_cosine_cutoff+1e-10;
+  cdf_value = hybrid_distribution->evaluateCDF( energy, scattering_angle_cosine );
+  TEST_FLOATING_EQUALITY( cdf_value, 8.5424427983082440e-01, 1e-12 );
+
+  // Test 3: at the max angle
+  scattering_angle_cosine = 1.0;
+  cdf_value = hybrid_distribution->evaluateCDF( energy, scattering_angle_cosine );
+  TEST_FLOATING_EQUALITY( cdf_value, 1.0, 1e-12 );
+
+  // Test: On bin
+  energy = 1e-3;
+
+  // Test 1: right below cutoff angle
+  scattering_angle_cosine = angle_cosine_cutoff-1e-10;
+  cdf_value = hybrid_distribution->evaluateCDF( energy, scattering_angle_cosine );
+  TEST_FLOATING_EQUALITY( cdf_value, 2.4463192139860923e-01, 1e-12 );
+
+  // Test 2: at cutoff angle
+  scattering_angle_cosine = angle_cosine_cutoff;
+  cdf_value = hybrid_distribution->evaluateCDF( energy, scattering_angle_cosine );
+  TEST_FLOATING_EQUALITY( cdf_value, 2.4463192152870505e-01, 1e-12 );
+
+  // Test 3: right above the cutoff angle
+  scattering_angle_cosine = angle_cosine_cutoff+1e-10;
+  cdf_value = hybrid_distribution->evaluateCDF( energy, scattering_angle_cosine );
+  TEST_FLOATING_EQUALITY( cdf_value, 2.4463192152870505e-01, 1e-12 );
+
+  // Test 4: at the max angle
+  scattering_angle_cosine = 1.0;
+  cdf_value = hybrid_distribution->evaluateCDF( energy, scattering_angle_cosine );
+  TEST_FLOATING_EQUALITY( cdf_value, 1.0, 1e-12 );
+
+  // Test on highest bin
+  energy = 1e5;
+
+  // Test 1: right below cutoff angle
+  scattering_angle_cosine = angle_cosine_cutoff-1e-10;
+  cdf_value = hybrid_distribution->evaluateCDF( energy, scattering_angle_cosine );
+  TEST_FLOATING_EQUALITY( cdf_value, 2.8288974926903438e-04, 1e-12 );
+
+  // Test 2: at cutoff angle
+  scattering_angle_cosine = angle_cosine_cutoff;
+  cdf_value = hybrid_distribution->evaluateCDF( energy, scattering_angle_cosine );
+  TEST_FLOATING_EQUALITY( cdf_value, 2.8288974959925499e-04, 1e-12 );
+
+  // Test 3: at 1st discrete angle
+  scattering_angle_cosine = angle_cosine_cutoff+1e-10;
+  cdf_value = hybrid_distribution->evaluateCDF( energy, scattering_angle_cosine );
+  TEST_FLOATING_EQUALITY( cdf_value, 2.8288974959925499e-04, 1e-12 );
+
+  // Test 4: at the max angle
+  scattering_angle_cosine = 1.0;
+  cdf_value = hybrid_distribution->evaluateCDF( energy, scattering_angle_cosine );
+  TEST_FLOATING_EQUALITY( cdf_value, 1.0, 1e-12 );
+
+  // Test: above highest bin
+  energy = 1e6;
 
   // Test 1: at the min angle
   scattering_angle_cosine = -1.0;
   cdf_value = hybrid_distribution->evaluateCDF( energy, scattering_angle_cosine );
   TEST_FLOATING_EQUALITY( cdf_value, 0.0, 1e-12 );
 
->>>>>>> 7fdd6c71
-  // Test 2: at the max angle
-  scattering_angle_cosine = 1.0;
-  cdf_value = hybrid_distribution->evaluateCDF( energy, scattering_angle_cosine );
-  TEST_FLOATING_EQUALITY( cdf_value, 0.0, 1e-12 );
-
-  // Test: Inbetween bins
-  energy = 1e-4;
-
-  // Test 1: at cutoff angle
-  scattering_angle_cosine = angle_cosine_cutoff;
-  cdf_value = hybrid_distribution->evaluateCDF( energy, scattering_angle_cosine );
-<<<<<<< HEAD
-  TEST_FLOATING_EQUALITY( cdf_value, 0.92652534676358189181, 1e-12 );
-
-  // Test 2: right above the cutoff angle
-  scattering_angle_cosine = 0.9001;
-  cdf_value = hybrid_distribution->evaluateCDF( energy, scattering_angle_cosine );
-  TEST_FLOATING_EQUALITY( cdf_value, 1.0, 1e-12 );
-=======
-  TEST_FLOATING_EQUALITY( cdf_value, 8.5424427950788118e-01, 1e-12 );
-
-  // Test 2: right above the cutoff angle
-  scattering_angle_cosine = angle_cosine_cutoff+1e-10;
-  cdf_value = hybrid_distribution->evaluateCDF( energy, scattering_angle_cosine );
-  TEST_FLOATING_EQUALITY( cdf_value, 8.5424427983082440e-01, 1e-12 );
->>>>>>> 7fdd6c71
-
-  // Test 3: at the max angle
-  scattering_angle_cosine = 1.0;
-  cdf_value = hybrid_distribution->evaluateCDF( energy, scattering_angle_cosine );
-  TEST_FLOATING_EQUALITY( cdf_value, 1.0, 1e-12 );
-
-  // Test: On bin
-  energy = 1e-3;
-<<<<<<< HEAD
-
-  // Test 1: at cutoff angle
-  scattering_angle_cosine = angle_cosine_cutoff;
-  cdf_value = hybrid_distribution->evaluateCDF( energy, scattering_angle_cosine );
-  TEST_FLOATING_EQUALITY( cdf_value, 2.44631921528705E-01, 1e-12 );
-
-  // Test 2: right above the cutoff angle
-  scattering_angle_cosine = 0.9001;
-  cdf_value = hybrid_distribution->evaluateCDF( energy, scattering_angle_cosine );
-  TEST_FLOATING_EQUALITY( cdf_value, 1.0, 1e-12 );
-
-  // Test 3: at the max angle
-=======
-
-  // Test 1: right below cutoff angle
-  scattering_angle_cosine = angle_cosine_cutoff-1e-10;
-  cdf_value = hybrid_distribution->evaluateCDF( energy, scattering_angle_cosine );
-  TEST_FLOATING_EQUALITY( cdf_value, 2.4463192139860923e-01, 1e-12 );
-
-  // Test 2: at cutoff angle
-  scattering_angle_cosine = angle_cosine_cutoff;
-  cdf_value = hybrid_distribution->evaluateCDF( energy, scattering_angle_cosine );
-  TEST_FLOATING_EQUALITY( cdf_value, 2.4463192152870505e-01, 1e-12 );
-
-  // Test 3: right above the cutoff angle
-  scattering_angle_cosine = angle_cosine_cutoff+1e-10;
-  cdf_value = hybrid_distribution->evaluateCDF( energy, scattering_angle_cosine );
-  TEST_FLOATING_EQUALITY( cdf_value, 2.4463192152870505e-01, 1e-12 );
-
-  // Test 4: at the max angle
->>>>>>> 7fdd6c71
-  scattering_angle_cosine = 1.0;
-  cdf_value = hybrid_distribution->evaluateCDF( energy, scattering_angle_cosine );
-  TEST_FLOATING_EQUALITY( cdf_value, 1.0, 1e-12 );
-
-  // Test on highest bin
-  energy = 1e5;
-
-<<<<<<< HEAD
-  // Test 1: at cutoff angle
-  scattering_angle_cosine = angle_cosine_cutoff;
-  cdf_value = hybrid_distribution->evaluateCDF( energy, scattering_angle_cosine );
-  TEST_FLOATING_EQUALITY( cdf_value, 2.82889721159159E-04, 1e-12 );
-
-  // Test 2: at 1st discrete angle
-  scattering_angle_cosine = 0.9001;
-  cdf_value = hybrid_distribution->evaluateCDF( energy, scattering_angle_cosine );
-  TEST_FLOATING_EQUALITY( cdf_value, 1.0, 1e-12 );
-
-  // Test 3: at the max angle
-  scattering_angle_cosine = 1.0;
-  cdf_value = hybrid_distribution->evaluateCDF( energy, scattering_angle_cosine );
-  TEST_FLOATING_EQUALITY( cdf_value, 1.0, 1e-12 );
-
-  // Test: above highest bin
-  energy = 1e6;
-
-  // Test 1: at the min angle
-  scattering_angle_cosine = -1.0;
-  cdf_value = hybrid_distribution->evaluateCDF( energy, scattering_angle_cosine );
-  TEST_FLOATING_EQUALITY( cdf_value, 0.0, 1e-12 );
-
-=======
-  // Test 1: right below cutoff angle
-  scattering_angle_cosine = angle_cosine_cutoff-1e-10;
-  cdf_value = hybrid_distribution->evaluateCDF( energy, scattering_angle_cosine );
-  TEST_FLOATING_EQUALITY( cdf_value, 2.8288974926903438e-04, 1e-12 );
-
-  // Test 2: at cutoff angle
-  scattering_angle_cosine = angle_cosine_cutoff;
-  cdf_value = hybrid_distribution->evaluateCDF( energy, scattering_angle_cosine );
-  TEST_FLOATING_EQUALITY( cdf_value, 2.8288974959925499e-04, 1e-12 );
-
-  // Test 3: at 1st discrete angle
-  scattering_angle_cosine = angle_cosine_cutoff+1e-10;
-  cdf_value = hybrid_distribution->evaluateCDF( energy, scattering_angle_cosine );
-  TEST_FLOATING_EQUALITY( cdf_value, 2.8288974959925499e-04, 1e-12 );
-
-  // Test 4: at the max angle
-  scattering_angle_cosine = 1.0;
-  cdf_value = hybrid_distribution->evaluateCDF( energy, scattering_angle_cosine );
-  TEST_FLOATING_EQUALITY( cdf_value, 1.0, 1e-12 );
-
-  // Test: above highest bin
-  energy = 1e6;
-
-  // Test 1: at the min angle
-  scattering_angle_cosine = -1.0;
-  cdf_value = hybrid_distribution->evaluateCDF( energy, scattering_angle_cosine );
-  TEST_FLOATING_EQUALITY( cdf_value, 0.0, 1e-12 );
-
->>>>>>> 7fdd6c71
   // Test 2: at the max angle
   scattering_angle_cosine = 1.0;
   cdf_value = hybrid_distribution->evaluateCDF( energy, scattering_angle_cosine );
@@ -597,122 +406,6 @@
   TEST_EQUALITY_CONST( trials, 14 );
 
 
-<<<<<<< HEAD
-  // Sample between 1e-5 and 1e-3 distribution bin
-  double energy = 1e-4;
-
-  // Discrete angles for energy bin 1e-5 and 1e-3
-  double lower_angle_1 = 9.155051025654784569e-01;
-  double lower_angle_2 = 9.644948973992915064e-01;
-  double upper_angle_1 = 9.237831271699217250e-01;
-  double upper_angle_2 = 9.817731638374440628e-01;
-
-  // Interpolation fraction for incoming energy 1e-4
-  double log_interpolation = std::log(energy/1e-5)/std::log(1e-3/1e-5);
-
-  // Interpolated discrete angles for incoming energy 1e-4
-  double interp_angle_1 =
-            lower_angle_1 + ( upper_angle_1 - lower_angle_1 )*log_interpolation;
-  double interp_angle_2 =
-            lower_angle_1 + ( upper_angle_2 - lower_angle_1 )*log_interpolation;
-  double interp_angle_3 =
-            lower_angle_2 + ( upper_angle_2 - lower_angle_2 )*log_interpolation;
-
-  // Weights of discrete angles for energy bin 1e-5 and 1e-3
-  double lower_weight_1 = 4.234534455432483191e-01;
-  double lower_weight_2 = 5.765465544567517364e-01;
-  double upper_weight_1 = 1.416154016231610246e-01;
-  double upper_weight_2 = 8.583845983768390031e-01;
-
-  // Sampling values for energy 1e-4
-  double sampling_ratio = 0.92652534676358189181;
-  double cs_ratio = 12.610135685599178856;
-  double cdf_lower_1 = ( lower_weight_1 + cs_ratio )/(1.0+cs_ratio);
-  double cdf_lower_2 = ( lower_weight_2 + cs_ratio )/(1.0+cs_ratio);
-  double cdf_upper_1 = ( upper_weight_1 + cs_ratio )/(1.0+cs_ratio);
-  double cdf_upper_2 = ( upper_weight_2 + cs_ratio )/(1.0+cs_ratio);
-
-  fake_stream.resize( 7 );
-  // Sample at sampling ratio (mu = 0.9)
-  fake_stream[0] = sampling_ratio;
-  // Sample right above sampling ratio (mu = 9.196441148677001465e-01)
-  fake_stream[1] = sampling_ratio + (cdf_upper_1 - sampling_ratio)/50.0;
-  // Sample right below upper weight 1 (mu = 9.196441148677001465e-01)
-  fake_stream[2] = cdf_upper_1 - (cdf_upper_1 - sampling_ratio)/50.0;
-  // Sample at upper weight 1 (mu = 9.486391332014612043e-01)
-  fake_stream[3] = cdf_upper_1;
-  // Sample right below lower weight 1 (mu = 9.486391332014612043e-01)
-  fake_stream[4] = cdf_lower_1 - (cdf_lower_1 - cdf_upper_1)/50.0;
-  // Sample at lower weight 1 (mu = 9.731340306183677846e-01)
-  fake_stream[5] = cdf_lower_1;
-  // Sample at max (mu = 9.731340306183677846e-01)
-  fake_stream[6] = 1.0-1e-12;
-
-
-  Utility::RandomNumberGenerator::setFakeStream( fake_stream );
-
-  electron.setEnergy( 1.0e-4 );
-  electron.setDirection( 0.0, 0.0, 1.0 );
-
-  scattering_angle_cosine;
-  trials = 10;
-
-  // Test 1
-  test_hybrid_distribution->sampleAndRecordTrialsImpl(
-                                                electron.getEnergy(),
-                                                scattering_angle_cosine,
-                                                trials );
-  TEST_FLOATING_EQUALITY( scattering_angle_cosine, 0.9, 1e-12 );
-  TEST_EQUALITY_CONST( trials, 11 );
-
-  // Test 2
-  test_hybrid_distribution->sampleAndRecordTrialsImpl(
-                                                electron.getEnergy(),
-                                                scattering_angle_cosine,
-                                                trials );
-  TEST_FLOATING_EQUALITY( scattering_angle_cosine, interp_angle_1, 1e-12 );
-  TEST_EQUALITY_CONST( trials, 12 );
-
-  // Test 3
-  test_hybrid_distribution->sampleAndRecordTrialsImpl(
-                                                electron.getEnergy(),
-                                                scattering_angle_cosine,
-                                                trials );
-  TEST_FLOATING_EQUALITY( scattering_angle_cosine, interp_angle_1, 1e-12 );
-  TEST_EQUALITY_CONST( trials, 13 );
-
-  // Test 4
-  test_hybrid_distribution->sampleAndRecordTrialsImpl(
-                                                electron.getEnergy(),
-                                                scattering_angle_cosine,
-                                                trials );
-  TEST_FLOATING_EQUALITY( scattering_angle_cosine, interp_angle_2, 1e-12 );
-  TEST_EQUALITY_CONST( trials, 14 );
-
-  // Test 5
-  test_hybrid_distribution->sampleAndRecordTrialsImpl(
-                                                electron.getEnergy(),
-                                                scattering_angle_cosine,
-                                                trials );
-  TEST_FLOATING_EQUALITY( scattering_angle_cosine, interp_angle_2, 1e-12 );
-  TEST_EQUALITY_CONST( trials, 15 );
-
-  // Test 6
-  test_hybrid_distribution->sampleAndRecordTrialsImpl(
-                                                electron.getEnergy(),
-                                                scattering_angle_cosine,
-                                                trials );
-  TEST_FLOATING_EQUALITY( scattering_angle_cosine, interp_angle_3, 1e-12 );
-  TEST_EQUALITY_CONST( trials, 16 );
-
-  // Test 7
-  test_hybrid_distribution->sampleAndRecordTrialsImpl(
-                                                electron.getEnergy(),
-                                                scattering_angle_cosine,
-                                                trials );
-  TEST_FLOATING_EQUALITY( scattering_angle_cosine, interp_angle_3, 1e-12 );
-  TEST_EQUALITY_CONST( trials, 17 );
-=======
 //  // Sample between 1e-5 and 1e-3 distribution bin
 //  double energy = 1e-4;
 
@@ -805,7 +498,6 @@
 //                                                trials );
 //  TEST_FLOATING_EQUALITY( scattering_angle_cosine, 9.745609416833512784e-01, 1e-12 );
 //  TEST_EQUALITY_CONST( trials, 18 );
->>>>>>> 7fdd6c71
 }
 
 //---------------------------------------------------------------------------//
@@ -815,11 +507,7 @@
 {
   // Set fake random number stream
   std::vector<double> fake_stream( 1 );
-<<<<<<< HEAD
-  fake_stream[0] = 2.44631921528705E-01;
-=======
   fake_stream[0] = 2.4463192152870505e-01;
->>>>>>> 7fdd6c71
 
   Utility::RandomNumberGenerator::setFakeStream( fake_stream );
 
@@ -956,11 +644,10 @@
   // Test 1: at cutoff angle
   scattering_angle_cosine = angle_cosine_cutoff;
   pdf_value = lin_hybrid_distribution->evaluate( energy, scattering_angle_cosine );
-<<<<<<< HEAD
-  TEST_FLOATING_EQUALITY( pdf_value, 1.117726458931536371e+01, 1e-12 );
-
-  // Test 2: right above the cutoff angle
-  scattering_angle_cosine = 0.9001;
+  TEST_FLOATING_EQUALITY( pdf_value, 4.5197683215255630e-01, 1e-12 );
+
+  // Test 2: right above the cutoff angle
+  scattering_angle_cosine = angle_cosine_cutoff+1e-10;
   pdf_value = lin_hybrid_distribution->evaluate( energy, scattering_angle_cosine );
   TEST_FLOATING_EQUALITY( pdf_value, 0.0, 1e-12 );
 
@@ -975,622 +662,13 @@
   // Test 1: at cutoff angle
   scattering_angle_cosine = angle_cosine_cutoff;
   pdf_value = lin_hybrid_distribution->evaluate( energy, scattering_angle_cosine );
-  TEST_FLOATING_EQUALITY( pdf_value, 1.3009588684930047, 1e-12 );
-
-  // Test 2: right above the cutoff angle
-  scattering_angle_cosine = 0.9001;
+  TEST_FLOATING_EQUALITY( pdf_value, 1.9520884073343972e-01, 1e-12 );
+
+  // Test 2: right above the cutoff angle
+  scattering_angle_cosine = angle_cosine_cutoff+1e-10;
   pdf_value = lin_hybrid_distribution->evaluate( energy, scattering_angle_cosine );
   TEST_FLOATING_EQUALITY( pdf_value, 0.0, 1e-12 );
 
-  // Test 3: at the max angle
-  scattering_angle_cosine = 1.0;
-  pdf_value = lin_hybrid_distribution->evaluate( energy, scattering_angle_cosine );
-  TEST_FLOATING_EQUALITY( pdf_value, 0.0, 1e-12 );
-
-  // Test on highest bin
-  energy = 1e5;
-
-  // Test 1: at cutoff angle
-  scattering_angle_cosine = angle_cosine_cutoff;
-  pdf_value = lin_hybrid_distribution->evaluate( energy, scattering_angle_cosine );
-  TEST_FLOATING_EQUALITY( pdf_value, 3.3022060021574385e-03, 1e-12 );
-
-  // Test 2: right above the cutoff angle
-  scattering_angle_cosine = 0.9001;
-  pdf_value = lin_hybrid_distribution->evaluate( energy, scattering_angle_cosine );
-  TEST_FLOATING_EQUALITY( pdf_value, 0.0, 1e-12 );
-
-  // Test 3: at the max angle
-  scattering_angle_cosine = 1.0;
-  pdf_value = lin_hybrid_distribution->evaluate( energy, scattering_angle_cosine );
-  TEST_FLOATING_EQUALITY( pdf_value, 0.0, 1e-12 );
-
-  // Test: above highest bin
-  energy = 1e6;
-
-  // Test 1: at the min angle
-  scattering_angle_cosine = -1.0;
-  pdf_value = lin_hybrid_distribution->evaluate( energy, scattering_angle_cosine );
-  TEST_FLOATING_EQUALITY( pdf_value, 0.0, 1e-12 );
-
-  // Test 2: at the max angle
-  scattering_angle_cosine = 1.0;
-  pdf_value = lin_hybrid_distribution->evaluate( energy, scattering_angle_cosine );
-  TEST_FLOATING_EQUALITY( pdf_value, 0.0, 1e-12 );
-}
-
-//---------------------------------------------------------------------------//
-// Check that the pdf can be evaluated
-TEUCHOS_UNIT_TEST( HybridElasticElectronScatteringDistribution,
-                   evaluatePDF_lin )
-{
-  double energy, scattering_angle_cosine, pdf_value;
-
-  // Test: below lowest bin
-  energy = 1e-6;
-
-  // Test 1: at the min angle
-  scattering_angle_cosine = -1.0;
-  pdf_value = lin_hybrid_distribution->evaluatePDF( energy, scattering_angle_cosine );
-  TEST_FLOATING_EQUALITY( pdf_value, 0.0, 1e-12 );
-
-  // Test 2: at the max angle
-  scattering_angle_cosine = 1.0;
-  pdf_value = lin_hybrid_distribution->evaluatePDF( energy, scattering_angle_cosine );
-  TEST_FLOATING_EQUALITY( pdf_value, 0.0, 1e-12 );
-
-  // Test: Inbetween bins
-  energy = 1e-4;
-
-  // Test 1: at cutoff angle
-  scattering_angle_cosine = angle_cosine_cutoff;
-  pdf_value = lin_hybrid_distribution->evaluatePDF( energy, scattering_angle_cosine );
-  TEST_FLOATING_EQUALITY( pdf_value, 1.117726342122608862e+01, 1e-12 );
-
-  // Test 2: right above the cutoff angle
-  scattering_angle_cosine = 0.9001;
-  pdf_value = lin_hybrid_distribution->evaluatePDF( energy, scattering_angle_cosine );
-  TEST_FLOATING_EQUALITY( pdf_value, 0.0, 1e-12 );
-
-  // Test 3: at the max angle
-  scattering_angle_cosine = 1.0;
-  pdf_value = lin_hybrid_distribution->evaluatePDF( energy, scattering_angle_cosine );
-  TEST_FLOATING_EQUALITY( pdf_value, 0.0, 1e-12 );
-
-  // Test: On bin
-  energy = 1e-3;
-
-  // Test 1: at cutoff angle
-  scattering_angle_cosine = angle_cosine_cutoff;
-  pdf_value = lin_hybrid_distribution->evaluatePDF( energy, scattering_angle_cosine );
-  TEST_FLOATING_EQUALITY( pdf_value, 1.3009586997586637e+00, 1e-12 );
-
-  // Test 2: right above the cutoff angle
-  scattering_angle_cosine = 0.9001;
-  pdf_value = lin_hybrid_distribution->evaluatePDF( energy, scattering_angle_cosine );
-  TEST_FLOATING_EQUALITY( pdf_value, 0.0, 1e-12 );
-
-  // Test 3: at the max angle
-  scattering_angle_cosine = 1.0;
-  pdf_value = lin_hybrid_distribution->evaluatePDF( energy, scattering_angle_cosine );
-  TEST_FLOATING_EQUALITY( pdf_value, 0.0, 1e-12 );
-
-  // Test on highest bin
-  energy = 1e5;
-
-  // Test 1: at cutoff angle
-  scattering_angle_cosine = angle_cosine_cutoff;
-  pdf_value = lin_hybrid_distribution->evaluatePDF( energy, scattering_angle_cosine );
-  TEST_FLOATING_EQUALITY( pdf_value, 3.3022049742327912e-03, 1e-12 );
-
-  // Test 2: right above the cutoff angle
-  scattering_angle_cosine = 0.9001;
-  pdf_value = lin_hybrid_distribution->evaluatePDF( energy, scattering_angle_cosine );
-  TEST_FLOATING_EQUALITY( pdf_value, 0.0, 1e-12 );
-
-  // Test 3: at the max angle
-  scattering_angle_cosine = 1.0;
-  pdf_value = lin_hybrid_distribution->evaluatePDF( energy, scattering_angle_cosine );
-  TEST_FLOATING_EQUALITY( pdf_value, 0.0, 1e-12 );
-
-  // Test: above highest bin
-  energy = 1e6;
-
-  // Test 1: at the min angle
-  scattering_angle_cosine = -1.0;
-  pdf_value = lin_hybrid_distribution->evaluatePDF( energy, scattering_angle_cosine );
-  TEST_FLOATING_EQUALITY( pdf_value, 0.0, 1e-12 );
-
-  // Test 2: at the max angle
-  scattering_angle_cosine = 1.0;
-  pdf_value = lin_hybrid_distribution->evaluatePDF( energy, scattering_angle_cosine );
-  TEST_FLOATING_EQUALITY( pdf_value, 0.0, 1e-12 );
-}
-
-//---------------------------------------------------------------------------//
-// Check that the cdf can be evaluated
-TEUCHOS_UNIT_TEST( HybridElasticElectronScatteringDistribution,
-                   evaluateCDF_lin )
-{
-  double energy, scattering_angle_cosine, cdf_value;
-
-  // Test: below lowest bin
-  energy = 1e-6;
-
-  // Test 1: at the min angle
-  scattering_angle_cosine = -1.0;
-  cdf_value = lin_hybrid_distribution->evaluateCDF( energy, scattering_angle_cosine );
-  TEST_FLOATING_EQUALITY( cdf_value, 0.0, 1e-12 );
-
-  // Test 2: at the max angle
-  scattering_angle_cosine = 1.0;
-  cdf_value = lin_hybrid_distribution->evaluateCDF( energy, scattering_angle_cosine );
-  TEST_FLOATING_EQUALITY( cdf_value, 0.0, 1e-12 );
-
-  // Test: Inbetween bins
-  energy = 1e-4;
-
-  // Test 1: at cutoff angle
-  scattering_angle_cosine = angle_cosine_cutoff;
-  cdf_value = lin_hybrid_distribution->evaluateCDF( energy, scattering_angle_cosine );
-  TEST_FLOATING_EQUALITY( cdf_value, 9.297499658314400950e-01, 1e-12 );
-
-  // Test 2: right above the cutoff angle
-  scattering_angle_cosine = 0.9001;
-  cdf_value = lin_hybrid_distribution->evaluateCDF( energy, scattering_angle_cosine );
-  TEST_FLOATING_EQUALITY( cdf_value, 1.0, 1e-12 );
-
-  // Test 3: at the max angle
-  scattering_angle_cosine = 1.0;
-  cdf_value = lin_hybrid_distribution->evaluateCDF( energy, scattering_angle_cosine );
-  TEST_FLOATING_EQUALITY( cdf_value, 1.0, 1e-12 );
-
-  // Test: On bin
-  energy = 1e-3;
-
-  // Test 1: at cutoff angle
-  scattering_angle_cosine = angle_cosine_cutoff;
-  cdf_value = lin_hybrid_distribution->evaluateCDF( energy, scattering_angle_cosine );
-  TEST_FLOATING_EQUALITY( cdf_value, 2.4463192152870505e-01, 1e-12 );
-
-  // Test 2: right above the cutoff angle
-  scattering_angle_cosine = 0.9001;
-  cdf_value = lin_hybrid_distribution->evaluateCDF( energy, scattering_angle_cosine );
-  TEST_FLOATING_EQUALITY( cdf_value, 1.0, 1e-12 );
-
-  // Test 3: at the max angle
-  scattering_angle_cosine = 1.0;
-  cdf_value = lin_hybrid_distribution->evaluateCDF( energy, scattering_angle_cosine );
-  TEST_FLOATING_EQUALITY( cdf_value, 1.0, 1e-12 );
-
-  // Test on highest bin
-  energy = 1e5;
-
-  // Test 1: at cutoff angle
-  scattering_angle_cosine = angle_cosine_cutoff;
-  cdf_value = lin_hybrid_distribution->evaluateCDF( energy, scattering_angle_cosine );
-  TEST_FLOATING_EQUALITY( cdf_value, 2.82889721159159E-04, 1e-12 );
-
-  // Test 2: right above the cutoff angle
-  scattering_angle_cosine = 0.9001;
-  cdf_value = lin_hybrid_distribution->evaluateCDF( energy, scattering_angle_cosine );
-  TEST_FLOATING_EQUALITY( cdf_value, 1.0, 1e-12 );
-
-  // Test 3: at the max angle
-  scattering_angle_cosine = 1.0;
-  cdf_value = lin_hybrid_distribution->evaluateCDF( energy, scattering_angle_cosine );
-  TEST_FLOATING_EQUALITY( cdf_value, 1.0, 1e-12 );
-
-  // Test: above highest bin
-  energy = 1e6;
-
-  // Test 1: at the min angle
-  scattering_angle_cosine = -1.0;
-  cdf_value = lin_hybrid_distribution->evaluateCDF( energy, scattering_angle_cosine );
-  TEST_FLOATING_EQUALITY( cdf_value, 0.0, 1e-12 );
-
-  // Test 2: at the max angle
-  scattering_angle_cosine = 1.0;
-  cdf_value = lin_hybrid_distribution->evaluateCDF( energy, scattering_angle_cosine );
-  TEST_FLOATING_EQUALITY( cdf_value, 0.0, 1e-12 );
-}
-
-//---------------------------------------------------------------------------//
-// Check that sampleAndRecordTrialsImpl can be evaluated
-TEUCHOS_UNIT_TEST( HybridElasticElectronScatteringDistribution,
-                   sampleAndRecordTrialsImpl_lin )
-{
-  // Set fake random number stream
-  std::vector<double> fake_stream( 4 );
-  fake_stream[0] = 1.30241599279513E-01; // sample mu = 0.7 (cutoff)
-  fake_stream[1] = 2.44631921528705E-01; // sample mu = 0.9 (cutoff)
-  fake_stream[2] = 0.3; // sample mu = 9.237831271699E-01 (discrete)
-  fake_stream[3] = 0.352; // sample mu = 9.817731638374E-01 (discrete)
-
-  Utility::RandomNumberGenerator::setFakeStream( fake_stream );
-
-  MonteCarlo::ElectronState electron( 0 );
-  electron.setEnergy( 1.0e-3 );
-  electron.setDirection( 0.0, 0.0, 1.0 );
-
-  double scattering_angle_cosine;
-  unsigned trials = 10;
-
-  // sampleAndRecordTrialsImpl from distribution
-  test_lin_hybrid_distribution->sampleAndRecordTrialsImpl(
-                                                electron.getEnergy(),
-                                                scattering_angle_cosine,
-                                                trials );
-
-  // Test 1
-  TEST_FLOATING_EQUALITY( scattering_angle_cosine, 0.7, 1e-12 );
-  TEST_EQUALITY_CONST( trials, 11 );
-
-  // sampleAndRecordTrialsImpl from distribution
-  test_lin_hybrid_distribution->sampleAndRecordTrialsImpl(
-                                                electron.getEnergy(),
-                                                scattering_angle_cosine,
-                                                trials );
-
-  // Test 2
-  TEST_FLOATING_EQUALITY( scattering_angle_cosine, 0.9, 1e-12 );
-  TEST_EQUALITY_CONST( trials, 12 );
-
-  // sampleAndRecordTrialsImpl from distribution
-  test_lin_hybrid_distribution->sampleAndRecordTrialsImpl(
-                                                electron.getEnergy(),
-                                                scattering_angle_cosine,
-                                                trials );
-
-  // Test 3
-  TEST_FLOATING_EQUALITY( scattering_angle_cosine, 9.237831271699E-01, 1e-12 );
-  TEST_EQUALITY_CONST( trials, 13 );
-
-  // sampleAndRecordTrialsImpl from distribution
-  test_lin_hybrid_distribution->sampleAndRecordTrialsImpl(
-                                                electron.getEnergy(),
-                                                scattering_angle_cosine,
-                                                trials );
-
-  // Test 4
-  TEST_FLOATING_EQUALITY( scattering_angle_cosine, 9.817731638374E-01, 1e-12 );
-  TEST_EQUALITY_CONST( trials, 14 );
-}
-
-//---------------------------------------------------------------------------//
-// Check sample can be evaluated
-TEUCHOS_UNIT_TEST( HybridElasticElectronScatteringDistribution,
-                   sample_lin )
-{
-  // Set fake random number stream
-  std::vector<double> fake_stream( 1 );
-  fake_stream[0] = 2.44631921528705E-01;
-
-  Utility::RandomNumberGenerator::setFakeStream( fake_stream );
-
-  MonteCarlo::ElectronState electron( 0 );
-  electron.setEnergy( 1.0e-3 );
-  electron.setDirection( 0.0, 0.0, 1.0 );
-
-  double scattering_angle_cosine, outgoing_energy;
-
-  // sample from distribution
-  lin_hybrid_distribution->sample( electron.getEnergy(),
-                                   outgoing_energy,
-                                   scattering_angle_cosine );
-
-  // Test
-  TEST_FLOATING_EQUALITY( scattering_angle_cosine, 0.9, 1e-12 );
-  TEST_FLOATING_EQUALITY( outgoing_energy, 1.0e-3, 1e-12 );
-}
-
-//---------------------------------------------------------------------------//
-// Check sampleAndRecordTrials can be evaluated
-TEUCHOS_UNIT_TEST( HybridElasticElectronScatteringDistribution,
-                   sampleAndRecordTrials_lin )
-{
-  // Set fake random number stream
-  std::vector<double> fake_stream( 1 );
-  fake_stream[0] = 2.44631921528705E-01; // sample mu = 0.9
-
-  Utility::RandomNumberGenerator::setFakeStream( fake_stream );
-
-  MonteCarlo::ElectronState electron( 0 );
-  electron.setEnergy( 1.0e-3 );
-  electron.setDirection( 0.0, 0.0, 1.0 );
-
-  double scattering_angle_cosine, outgoing_energy;
-  unsigned trials = 10;
-
-  // sampleAndRecordTrials from distribution
-  lin_hybrid_distribution->sampleAndRecordTrials( electron.getEnergy(),
-                                                  outgoing_energy,
-                                                  scattering_angle_cosine,
-                                                  trials );
-
-  // Test
-  TEST_FLOATING_EQUALITY( scattering_angle_cosine, 0.9, 1e-12 );
-  TEST_FLOATING_EQUALITY( outgoing_energy, 1.0e-3, 1e-12 );
-  TEST_EQUALITY_CONST( trials, 11 );
-}
-
-//---------------------------------------------------------------------------//
-// Check that the angle can be evaluated
-TEUCHOS_UNIT_TEST( HybridElasticElectronScatteringDistribution,
-                   ScatterElectron_lin )
-{
-  // Set fake random number stream
-  std::vector<double> fake_stream( 1 );
-  fake_stream[0] = 2.44631921528705E-01; // sample mu = 0.9
-
-  Utility::RandomNumberGenerator::setFakeStream( fake_stream );
-
-  MonteCarlo::ParticleBank bank;
-  Data::SubshellType shell_of_interaction;
-
-  MonteCarlo::ElectronState electron( 0 );
-  electron.setEnergy( 1.0e-3 );
-  electron.setDirection( 0.0, 0.0, 1.0 );
-
-  // Analytically scatter electron
-  lin_hybrid_distribution->scatterElectron( electron,
-                                            bank,
-                                            shell_of_interaction );
-
-  // Test
-  TEST_FLOATING_EQUALITY( electron.getZDirection(), 0.9, 1e-12 );
-  TEST_FLOATING_EQUALITY( electron.getEnergy(), 1.0e-3, 1e-12 );
-
-}
-
-//---------------------------------------------------------------------------//
-// Check that the angle cosine can be evaluated
-TEUCHOS_UNIT_TEST( HybridElasticElectronScatteringDistribution,
-                   ScatterAdjointElectron_lin )
-{
-  // Set fake random number stream
-  std::vector<double> fake_stream( 1 );
-  fake_stream[0] = 2.44631921528705E-01; // sample mu = 0.9
-
-  Utility::RandomNumberGenerator::setFakeStream( fake_stream );
-
-  MonteCarlo::ParticleBank bank;
-  Data::SubshellType shell_of_interaction;
-
-  MonteCarlo::AdjointElectronState adjoint_electron( 0 );
-  adjoint_electron.setEnergy( 1.0e-3 );
-  adjoint_electron.setDirection( 0.0, 0.0, 1.0 );
-
-  // Analytically scatter electron
-  lin_hybrid_distribution->scatterAdjointElectron( adjoint_electron,
-                                                   bank,
-                                                   shell_of_interaction );
-
-  // Test
-  TEST_FLOATING_EQUALITY( adjoint_electron.getZDirection(), 0.9, 1e-12 );
-  TEST_FLOATING_EQUALITY( adjoint_electron.getEnergy(), 1.0e-3, 1e-12 );
-
-}
-
-//---------------------------------------------------------------------------//
-// Custom setup
-//---------------------------------------------------------------------------//
-UTILITY_CUSTOM_TEUCHOS_UNIT_TEST_SETUP_BEGIN();
-
-std::string test_native_file_name;
-
-UTILITY_CUSTOM_TEUCHOS_UNIT_TEST_COMMAND_LINE_OPTIONS()
-{
-  clp().setOption( "test_native_file",
-                   &test_native_file_name,
-                   "Test Native file name" );
-}
-
-UTILITY_CUSTOM_TEUCHOS_UNIT_TEST_DATA_INITIALIZATION()
-{
-  // create Native distributions
-  {
-  // Get native data container
-  Data::ElectronPhotonRelaxationDataContainer data_container =
-    Data::ElectronPhotonRelaxationDataContainer( test_native_file_name );
-
-  Teuchos::ArrayRCP<double> raw_energy_grid;
-  raw_energy_grid.assign(
-    data_container.getElectronEnergyGrid().begin(),
-    data_container.getElectronEnergyGrid().end() );
-
-  // Construct the grid searcher
-  Utility::StandardHashBasedGridSearcher<Teuchos::ArrayRCP<const double>,false> 
-    grid_searcher(
-       raw_energy_grid,
-       raw_energy_grid[0],
-       raw_energy_grid[raw_energy_grid.size()-1],
-       raw_energy_grid.size()/10+1 );
-=======
-  TEST_FLOATING_EQUALITY( pdf_value, 4.5197683215255630e-01, 1e-12 );
-
-  // Test 2: right above the cutoff angle
-  scattering_angle_cosine = angle_cosine_cutoff+1e-10;
-  pdf_value = lin_hybrid_distribution->evaluate( energy, scattering_angle_cosine );
-  TEST_FLOATING_EQUALITY( pdf_value, 0.0, 1e-12 );
-
-  // Test 3: at the max angle
-  scattering_angle_cosine = 1.0;
-  pdf_value = lin_hybrid_distribution->evaluate( energy, scattering_angle_cosine );
-  TEST_FLOATING_EQUALITY( pdf_value, 0.0, 1e-12 );
-
-  // Test: On bin
-  energy = 1e-3;
->>>>>>> 7fdd6c71
-
-  // Test 1: at cutoff angle
-  scattering_angle_cosine = angle_cosine_cutoff;
-  pdf_value = lin_hybrid_distribution->evaluate( energy, scattering_angle_cosine );
-  TEST_FLOATING_EQUALITY( pdf_value, 1.9520884073343972e-01, 1e-12 );
-
-  // Test 2: right above the cutoff angle
-  scattering_angle_cosine = angle_cosine_cutoff+1e-10;
-  pdf_value = lin_hybrid_distribution->evaluate( energy, scattering_angle_cosine );
-  TEST_FLOATING_EQUALITY( pdf_value, 0.0, 1e-12 );
-
-<<<<<<< HEAD
-  // Get the angular energy grid
-  std::vector<double> angular_energy_grid =
-    data_container.getElasticAngularEnergyGrid();
-
-  // Get size of paramters
-  int size = angular_energy_grid.size();
-
-  // Get the distribution data
-  TwoDDist::DistributionType continuous_function_data( size );
-  TwoDDist::DistributionType discrete_function_data( size );
-
-  for( unsigned n = 0; n < angular_energy_grid.size(); ++n )
-  {
-    // Get the energy
-    continuous_function_data[n].first = angular_energy_grid[n];
-    discrete_function_data[n].first = angular_energy_grid[n];
-
-    // Get the cutoff elastic scattering angles at the energy
-    Teuchos::Array<double> angles(
-        data_container.getCutoffElasticAngles( angular_energy_grid[n] ) );
-
-    // Get the cutoff elastic scatering pdf at the energy
-    Teuchos::Array<double> pdf(
-        data_container.getCutoffElasticPDF( angular_energy_grid[n] ) );
-
-    continuous_function_data[n].second.reset(
-      new const Utility::TabularDistribution<Utility::LinLin>( angles, pdf ) );
-
-
-    // Get the moment preserving elastic scattering angle cosines at the energy
-    std::vector<double> discrete_angles(
-        data_container.getMomentPreservingElasticDiscreteAngles(
-            angular_energy_grid[n] ) );
-
-    // Get the cutoff elastic scatering pdf at the energy
-    std::vector<double> weights(
-        data_container.getMomentPreservingElasticWeights(
-            angular_energy_grid[n] ) );
-
-    discrete_function_data[n].second.reset(
-      new const Utility::DiscreteDistribution( discrete_angles, weights, false, true ) );
-  }
-
-    double evaluation_tol = 1e-7;
-    double cutoff_angle_cosine = 0.9;
-
-    // LinLinLog
-    {
-    // Set the continuous scattering function
-    std::shared_ptr<TwoDDist> continuous_function(
-        new Utility::InterpolatedFullyTabularTwoDDistribution<Utility::LinLinLog>(
-          continuous_function_data,
-          1e-6,
-          evaluation_tol ) );
-
-    // Set the discrete scattering function
-    std::shared_ptr<TwoDDist> discrete_function(
-        new Utility::InterpolatedFullyTabularTwoDDistribution<Utility::LinLinLog>(
-          discrete_function_data,
-          1e-6,
-          evaluation_tol ) );
-
-    std::vector<double> energy_grid = data_container.getElectronEnergyGrid();
-    std::vector<double> cross_section_ratio( energy_grid.size() );
-    for( unsigned n = 0; n < energy_grid.size(); ++n )
-    {
-      // Get the cutoff cdf value at the angle cosine cutoff
-      double cutoff_cdf =
-              continuous_function->evaluateSecondaryConditionalCDFExact(
-                                                          energy_grid[n],
-                                                          cutoff_angle_cosine );
-
-      // Get the ratio of the cutoff cross section to the moment preserving cross section
-      cross_section_ratio[n] =
-        cutoff_cross_section[n]*cutoff_cdf/mp_cross_section[n];
-    }
-
-    // Create cross section ratios
-    std::shared_ptr<const Utility::OneDDistribution> cross_section_ratios(
-        new const Utility::TabularDistribution<Utility::LinLin>(
-                                        energy_grid, cross_section_ratio ) );
-
-
-    hybrid_distribution.reset(
-        new MonteCarlo::HybridElasticElectronScatteringDistribution(
-            continuous_function,
-            discrete_function,
-            cross_section_ratios,
-            angle_cosine_cutoff,
-            evaluation_tol ) );
-
-    test_hybrid_distribution.reset(
-        new TestHybridElasticElectronScatteringDistribution(
-            continuous_function,
-            discrete_function,
-            cross_section_ratios,
-            angle_cosine_cutoff,
-            evaluation_tol ) );
-    }
-
-    // LinLinLin
-    {
-    // Set the continuous scattering function
-    std::shared_ptr<TwoDDist> continuous_function(
-        new Utility::InterpolatedFullyTabularTwoDDistribution<Utility::LinLinLin>(
-          continuous_function_data,
-          1e-6,
-          evaluation_tol ) );
-
-    // Set the discrete scattering function
-    std::shared_ptr<TwoDDist> discrete_function(
-        new Utility::InterpolatedFullyTabularTwoDDistribution<Utility::LinLinLin>(
-          discrete_function_data,
-          1e-6,
-          evaluation_tol ) );
-
-    std::vector<double> energy_grid = data_container.getElectronEnergyGrid();
-    std::vector<double> cross_section_ratio( energy_grid.size() );
-    for( unsigned n = 0; n < energy_grid.size(); ++n )
-    {
-      // Get the cutoff cdf value at the angle cosine cutoff
-      double cutoff_cdf =
-              continuous_function->evaluateSecondaryConditionalCDFExact(
-                                                          energy_grid[n],
-                                                          cutoff_angle_cosine );
-
-      // Get the ratio of the cutoff cross section to the moment preserving cross section
-      cross_section_ratio[n] =
-        cutoff_cross_section[n]*cutoff_cdf/mp_cross_section[n];
-    }
-
-    // Create cross section ratios
-    std::shared_ptr<const Utility::OneDDistribution> cross_section_ratios(
-        new const Utility::TabularDistribution<Utility::LinLin>(
-                                        energy_grid, cross_section_ratio ) );
-
-    lin_hybrid_distribution.reset(
-        new MonteCarlo::HybridElasticElectronScatteringDistribution(
-            continuous_function,
-            discrete_function,
-            cross_section_ratios,
-            angle_cosine_cutoff,
-            evaluation_tol ) );
-
-    test_lin_hybrid_distribution.reset(
-        new TestHybridElasticElectronScatteringDistribution(
-            continuous_function,
-            discrete_function,
-            cross_section_ratios,
-            angle_cosine_cutoff,
-            evaluation_tol ) );
-    }
-  }
-
-  // Initialize the random number generator
-  Utility::RandomNumberGenerator::createStreams();
-=======
   // Test 3: at the max angle
   scattering_angle_cosine = 1.0;
   pdf_value = lin_hybrid_distribution->evaluate( energy, scattering_angle_cosine );
@@ -1869,10 +947,7 @@
   // Test 4
   TEST_FLOATING_EQUALITY( scattering_angle_cosine, 9.817731638374E-01, 1e-12 );
   TEST_EQUALITY_CONST( trials, 14 );
->>>>>>> 7fdd6c71
-}
-
-UTILITY_CUSTOM_TEUCHOS_UNIT_TEST_SETUP_END();
+}
 
 //---------------------------------------------------------------------------//
 // Check sample can be evaluated
