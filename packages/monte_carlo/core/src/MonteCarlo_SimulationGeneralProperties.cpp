--- conflicted
+++ resolved
@@ -45,15 +45,6 @@
 // Return the number of histories to run
 unsigned long long SimulationGeneralProperties::getNumberOfHistories() const
 {
-<<<<<<< HEAD
-  d_number_of_histories = histories;
-}
-
-// Return the number of histories to run
-unsigned long long SimulationGeneralProperties::getNumberOfHistories() const
-{
-=======
->>>>>>> 7fdd6c71
   return d_number_of_histories;
 }
 
