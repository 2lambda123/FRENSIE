#! ${PYTHON_EXECUTABLE}
#-----------------------------------------------------------------------------#
## Data.Native.AdjointElectronPhotonRelaxationDataContainer class unit tests
#  \file   tstData.Native.AdjointElectronPhotonRelaxationDataContainer.py
#  \author Luke Kersting
#  \brief  Unit tests for the Data.AdjointElectronPhotonRelaxationDataContainer class
#-----------------------------------------------------------------------------#

# System imports
import numpy
import sys
import unittest
from optparse import *

# Parse the command-line arguments
parser = OptionParser()
parser.add_option("-v", "--verbosity", type="int", dest="verbosity", default=2,
                  help="set the verbosity level [default 2]")
parser.add_option("-a", "--nativefile", type="string", dest="nativefile",
                  help="set the Native file to test.")
options,args = parser.parse_args()

from testingHelpers import importPyFrensieModuleFromBuildDir
Native = importPyFrensieModuleFromBuildDir('Data.Native')

#-----------------------------------------------------------------------------#
# Tests.
#-----------------------------------------------------------------------------#
# Test the AdjointElectronPhotonRelaxationDataContainer for Carbon
class AdjointElectronPhotonRelaxationDataContainerTestCase(unittest.TestCase):
    "TestCase for Data.Native.AdjointElectronPhotonRelaxationDataContainer class using C data"
    @classmethod
    def setUpClass(cls):
        cls.native_data = Native.AdjointElectronPhotonRelaxationDataContainer( options.nativefile )

    def testConstructor(self):
        "*Test Data.Native.AdjointElectronPhotonRelaxationDataContainer constructor"
        self.assertTrue(isinstance(self.native_data, Native.AdjointElectronPhotonRelaxationDataContainer))

    def testTableData(self):
        "*Test Data.Native.AdjointElectronPhotonRelaxationDataContainer table data methods"
        self.assertEqual(self.native_data.getAtomicNumber(), 6)
        self.assertEqual(self.native_data.getAtomicWeight(), 12.011)
        self.assertEqual(self.native_data.getMinPhotonEnergy(), 1e-3)
        self.assertEqual(self.native_data.getMaxPhotonEnergy(), 20.0)
        self.assertEqual(self.native_data.getMinElectronEnergy(), 1e-5)
        self.assertEqual(self.native_data.getMaxElectronEnergy(), 20.0)
        self.assertEqual(self.native_data.getCutoffAngleCosine(), 0.9)
        self.assertEqual(self.native_data.getNumberOfAdjointMomentPreservingAngles(), 2)

    def testRelaxationData(self):
        "*Test Data.Native.AdjointElectronPhotonRelaxationDataContainer get relaxation data methods"
        self.assertFalse(self.native_data.hasAdjointRelaxationData() )

        self.assertEqual(len(self.native_data.getSubshells() ), 4 )
        self.assertTrue(1 in self.native_data.getSubshells() )
        self.assertTrue(2 in self.native_data.getSubshells() )
        self.assertTrue(3 in self.native_data.getSubshells() )
        self.assertTrue(4 in self.native_data.getSubshells() )
        self.assertFalse(5 in self.native_data.getSubshells() )

        self.assertEqual(self.native_data.getSubshellOccupancy( 1 ), 2.0 )
        self.assertEqual(self.native_data.getSubshellBindingEnergy( 1 ), 2.9101e-4 )

    def testPhotonData(self):
        "*Test Data.Native.AdjointElectronPhotonRelaxationDataContainer photon data methods"
        data = self.native_data.getAdjointPhotonEnergyGrid()
        self.assertEqual( len(data), 1009 )
        self.assertEqual( data[0], 1e-3 )
        self.assertEqual( data[-1], 20.0 )

        data = self.native_data.getAdjointWallerHartreeIncoherentCrossSection()
        self.assertEqual( len(data), 1009 )
        self.assertEqual( len(data[0]), 3 )
        self.assertEqual( len(data[-1]), 3 )

        data = self.native_data.getAdjointImpulseApproxIncoherentCrossSection()
        self.assertEqual( len(data), 1009 )
        self.assertEqual( len(data[0]), 12 )
        self.assertEqual( len(data[-1]), 12 )

        data = self.native_data.getAdjointImpulseApproxSubshellIncoherentCrossSection(1)
        self.assertEqual( len(data), 1009 )
        self.assertEqual( len(data[0]), 3 )
        self.assertEqual( len(data[-1]), 3 )

        data = self.native_data.getAdjointWallerHartreeCoherentCrossSection()
        self.assertEqual( len(data), 1009 )
        self.assertEqual( data[0], 2.45600299049398139e+01 )
        self.assertEqual( data[-1], 1.92198769740615498e-06 )

        data = self.native_data.getAdjointWallerHartreeTotalCrossSection()
        self.assertEqual( len(data), 1009 )
        self.assertEqual( len(data[0]), 3 )
        self.assertEqual( len(data[-1]), 3 )

        data = self.native_data.getAdjointImpulseApproxTotalCrossSection()
        self.assertEqual( len(data), 1009 )
        self.assertEqual( len(data[0]), 12 )
        self.assertEqual( len(data[-1]), 12 )

        data = self.native_data.getWallerHartreeTotalCrossSection()
        self.assertEqual( len(data), 1009 )
        self.assertEqual( data[0], 4.40594690580228344e+04 )
        self.assertEqual( data[-1], 3.13338538552983381e-01 )

        data = self.native_data.getImpulseApproxTotalCrossSection()
        self.assertEqual( len(data), 1009 )
        self.assertEqual( data[0], 4.40594858435388887e+04 )
        self.assertEqual( data[-1], 3.13351508326949857e-01 )

    def testElectronData(self):
        "*Test Data.Native.AdjointElectronPhotonRelaxationDataContainer electron data methods"
        self.assertEqual( self.native_data.getElectronTwoDInterpPolicy(), "Log-Log-Log" )
        self.assertEqual( self.native_data.getElectronTwoDGridPolicy(), "Unit-base Correlated" )

        data = self.native_data.getAdjointCutoffElasticAngles()
        self.assertEqual( len(data), 12 )
        self.assertEqual( len(data[1e-5]), 2 )
        self.assertEqual( len(data[20.0]), 95 )

        data = self.native_data.getAdjointCutoffElasticPDF()
        self.assertEqual( len(data), 12 )
        self.assertEqual( len(data[1e-5]), 2 )
        self.assertEqual( len(data[20.0]), 95 )

        data = self.native_data.getAdjointElectronEnergyGrid()
<<<<<<< HEAD
        self.assertEqual( len(data), 89 )
=======
        self.assertEqual( len(data), 91 )
>>>>>>> 3eda0a80
        self.assertEqual( data[0], 1e-5 )
        self.assertEqual( data[-1], 20.0 )

        data = self.native_data.getAdjointCutoffElasticCrossSection()
<<<<<<< HEAD
        self.assertEqual( len(data), 89 )
=======
        self.assertEqual( len(data), 91 )
>>>>>>> 3eda0a80
        self.assertEqual( data[0], 3.06351e+09 )
        self.assertEqual( data[-1], 1.04023584578018363e+04 )

        data = self.native_data.getAdjointScreenedRutherfordElasticCrossSection()
        threshold = self.native_data.getAdjointScreenedRutherfordElasticCrossSectionThresholdEnergyIndex()
<<<<<<< HEAD
        self.assertEqual( len(data), 89 - threshold )
=======
        self.assertEqual( len(data), 91 - threshold )
>>>>>>> 3eda0a80
        self.assertEqual( data[0], 1.9363459618063644e+01 )
        self.assertEqual( data[-1], 1.30888131403400272e+05 )

        data = self.native_data.getAdjointTotalElasticCrossSection()
<<<<<<< HEAD
        self.assertEqual( len(data), 89 )
=======
        self.assertEqual( len(data), 91 )
>>>>>>> 3eda0a80
        self.assertEqual( data[0], 3.06351e+09 )
        self.assertEqual( data[-1], 1.41290489861202106e+05 )

        data = self.native_data.getAdjointElectroionizationCrossSection(1)
<<<<<<< HEAD
        self.assertEqual( len(data), 89 )
        self.assertEqual( data[0], 1.6359001736627002e+09 )
        self.assertEqual( data[-1], 1.3345789646459076e+04 )

        data = self.native_data.getAdjointBremsstrahlungElectronCrossSection()
        self.assertEqual( len(data), 89 )
        self.assertEqual( data[0], 9.383502051677241e+02 )
        self.assertEqual( data[-1], 4.536969105953958 )

        data = self.native_data.getAdjointAtomicExcitationCrossSection()
        self.assertEqual( len(data), 89 )
=======
        self.assertEqual( len(data), 91 )
        self.assertEqual( data[0], 1.6350291131514242e+09 )
        self.assertEqual( data[-1], 0.0 )

        data = self.native_data.getAdjointBremsstrahlungElectronCrossSection()
        self.assertEqual( len(data), 91 )
        self.assertEqual( data[0], 9.383502051478955e+02 )
        self.assertEqual( data[-1], 0.0 )

        data = self.native_data.getAdjointAtomicExcitationCrossSection()
        self.assertEqual( len(data), 91 )
>>>>>>> 3eda0a80
        self.assertEqual( data[0], 5.90009144459967241e+07 )
        self.assertEqual( data[-1], 0.0 )

        # Check the forward brem cross section data
        data = self.native_data.getForwardBremsstrahlungElectronCrossSection()
<<<<<<< HEAD
        self.assertEqual( len(data), 89 )
        self.assertEqual( data[0], 6.03128e+02 )
=======
        self.assertEqual( len(data), 91 )
        self.assertEqual( data[0], 6.03128e+2 )
>>>>>>> 3eda0a80
        self.assertEqual( data[-1], 1.3276900446084893e+01 )

         # Check the forward electroionization cross section data
        data = self.native_data.getForwardElectroionizationElectronCrossSection()
<<<<<<< HEAD
        self.assertEqual( len(data), 89 )
=======
        self.assertEqual( len(data), 91 )
>>>>>>> 3eda0a80
        self.assertEqual( data[0], 3.1449e+07 )
        self.assertEqual( data[-1], 4.0045858451382566e+05 )

        data = self.native_data.getForwardAtomicExcitationElectronCrossSection()
<<<<<<< HEAD
        self.assertEqual( len(data), 89 )
=======
        self.assertEqual( len(data), 91 )
>>>>>>> 3eda0a80
        self.assertEqual( data[0], 3.16863e+06 )
        self.assertEqual( data[-1], 1.24077e+05 )

#-----------------------------------------------------------------------------#
# Custom main
#-----------------------------------------------------------------------------#
if __name__ == "__main__":

    # Create the test suite object
    suite = unittest.TestSuite()

    # Add the test cases to the test suite
    suite.addTest(unittest.makeSuite(AdjointElectronPhotonRelaxationDataContainerTestCase))

    print >>sys.stderr, \
        "\n****************\n" +\
        "Testing Data.AdjointElectronPhotonRelaxation \n" + \
        "****************\n"
    result = unittest.TextTestRunner(verbosity=options.verbosity).run(suite)

    errs_plus_fails = len(result.errors) + len(result.failures)

    if errs_plus_fails == 0:
        print "End Result: TEST PASSED"

    # Delete the suite
    del suite

    # Exit
    sys.exit(errs_plus_fails)

#-----------------------------------------------------------------------------#
# end tstData.Native.AdjointElectronPhotonRelaxationDataContainer.py
#-----------------------------------------------------------------------------#<|MERGE_RESOLUTION|>--- conflicted
+++ resolved
@@ -125,98 +125,55 @@
         self.assertEqual( len(data[20.0]), 95 )
 
         data = self.native_data.getAdjointElectronEnergyGrid()
-<<<<<<< HEAD
-        self.assertEqual( len(data), 89 )
-=======
-        self.assertEqual( len(data), 91 )
->>>>>>> 3eda0a80
+        self.assertEqual( len(data), 85 )
         self.assertEqual( data[0], 1e-5 )
         self.assertEqual( data[-1], 20.0 )
 
         data = self.native_data.getAdjointCutoffElasticCrossSection()
-<<<<<<< HEAD
-        self.assertEqual( len(data), 89 )
-=======
-        self.assertEqual( len(data), 91 )
->>>>>>> 3eda0a80
+        self.assertEqual( len(data), 85 )
         self.assertEqual( data[0], 3.06351e+09 )
         self.assertEqual( data[-1], 1.04023584578018363e+04 )
 
         data = self.native_data.getAdjointScreenedRutherfordElasticCrossSection()
         threshold = self.native_data.getAdjointScreenedRutherfordElasticCrossSectionThresholdEnergyIndex()
-<<<<<<< HEAD
-        self.assertEqual( len(data), 89 - threshold )
-=======
-        self.assertEqual( len(data), 91 - threshold )
->>>>>>> 3eda0a80
+        self.assertEqual( len(data), 85 - threshold )
         self.assertEqual( data[0], 1.9363459618063644e+01 )
         self.assertEqual( data[-1], 1.30888131403400272e+05 )
 
         data = self.native_data.getAdjointTotalElasticCrossSection()
-<<<<<<< HEAD
-        self.assertEqual( len(data), 89 )
-=======
-        self.assertEqual( len(data), 91 )
->>>>>>> 3eda0a80
+        self.assertEqual( len(data), 85 )
         self.assertEqual( data[0], 3.06351e+09 )
-        self.assertEqual( data[-1], 1.41290489861202106e+05 )
+        self.assertEqual( data[-1], 1.412904898612021e+05 )
 
         data = self.native_data.getAdjointElectroionizationCrossSection(1)
-<<<<<<< HEAD
-        self.assertEqual( len(data), 89 )
-        self.assertEqual( data[0], 1.6359001736627002e+09 )
+        self.assertEqual( len(data), 85 )
+        self.assertEqual( data[0], 1.6359001395683875e+09 )
         self.assertEqual( data[-1], 1.3345789646459076e+04 )
 
         data = self.native_data.getAdjointBremsstrahlungElectronCrossSection()
-        self.assertEqual( len(data), 89 )
+        self.assertEqual( len(data), 85 )
         self.assertEqual( data[0], 9.383502051677241e+02 )
         self.assertEqual( data[-1], 4.536969105953958 )
 
         data = self.native_data.getAdjointAtomicExcitationCrossSection()
-        self.assertEqual( len(data), 89 )
-=======
-        self.assertEqual( len(data), 91 )
-        self.assertEqual( data[0], 1.6350291131514242e+09 )
-        self.assertEqual( data[-1], 0.0 )
-
-        data = self.native_data.getAdjointBremsstrahlungElectronCrossSection()
-        self.assertEqual( len(data), 91 )
-        self.assertEqual( data[0], 9.383502051478955e+02 )
-        self.assertEqual( data[-1], 0.0 )
-
-        data = self.native_data.getAdjointAtomicExcitationCrossSection()
-        self.assertEqual( len(data), 91 )
->>>>>>> 3eda0a80
+        self.assertEqual( len(data), 85 )
         self.assertEqual( data[0], 5.90009144459967241e+07 )
-        self.assertEqual( data[-1], 0.0 )
+        self.assertEqual( data[-1], 1.24076998649746980e+05 )
 
         # Check the forward brem cross section data
         data = self.native_data.getForwardBremsstrahlungElectronCrossSection()
-<<<<<<< HEAD
-        self.assertEqual( len(data), 89 )
+        self.assertEqual( len(data), 85 )
         self.assertEqual( data[0], 6.03128e+02 )
-=======
-        self.assertEqual( len(data), 91 )
-        self.assertEqual( data[0], 6.03128e+2 )
->>>>>>> 3eda0a80
-        self.assertEqual( data[-1], 1.3276900446084893e+01 )
+        self.assertEqual( data[-1], 1.32769004460848929e+01 )
 
          # Check the forward electroionization cross section data
         data = self.native_data.getForwardElectroionizationElectronCrossSection()
-<<<<<<< HEAD
-        self.assertEqual( len(data), 89 )
-=======
-        self.assertEqual( len(data), 91 )
->>>>>>> 3eda0a80
+        self.assertEqual( len(data), 85 )
         self.assertEqual( data[0], 3.1449e+07 )
-        self.assertEqual( data[-1], 4.0045858451382566e+05 )
+        self.assertEqual( data[-1], 4.00458584513825655e+05 )
 
         data = self.native_data.getForwardAtomicExcitationElectronCrossSection()
-<<<<<<< HEAD
-        self.assertEqual( len(data), 89 )
-=======
-        self.assertEqual( len(data), 91 )
->>>>>>> 3eda0a80
+        self.assertEqual( len(data), 85 )
         self.assertEqual( data[0], 3.16863e+06 )
         self.assertEqual( data[-1], 1.24077e+05 )
 
