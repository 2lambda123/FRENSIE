//---------------------------------------------------------------------------//
//!
//! \file   Geometry_DagMCModel_def.hpp
//! \author Alex Robinson
//! \brief  DagMC model class template and inline definitions
//!
//---------------------------------------------------------------------------//

#ifndef GEOMETRY_DAGMC_MODEL_DEF_HPP
#define GEOMETRY_DAGMC_MODEL_DEF_HPP

// Std Lib Includes
#include <string>
#include <vector>
#include <sstream>
#include <unordered_map>
#include <unordered_set>

// FRENSIE Includes
#include "Utility_3DCartesianVectorHelpers.hpp"
#include "Utility_Tuple.hpp"
#include "Utility_DesignByContract.hpp"
#include "Utility_ExceptionTestMacros.hpp"

namespace Geometry{

// Extract estimator property values
// An estimator property is assumed to have the form id.type.ptype
template<typename IntType>
void DagMCModel::extractEstimatorPropertyValues(
                                            const std::string& prop_value,
                                            IntType& estimator_id,
                                            EstimatorType& estimator_type,
                                            ParticleType& particle_type ) const
{
  size_t first_pos = prop_value.find_first_of( "." );
  size_t last_pos = prop_value.find_last_of( "." );

  // Make sure the estimator property format is valid
  TEST_FOR_EXCEPTION( first_pos > prop_value.size(),
                      std::runtime_error,
                      "the estimator property " << prop_value <<
                      " found in the .h5m file is invalid (the form needs to "
                      "be id.type.ptype)!" );
  TEST_FOR_EXCEPTION( last_pos > prop_value.size(),
                      std::runtime_error,
                      "the estimator property " << prop_value <<
                      " found in the .h5m file is invalid (the form needs to "
                      "be id.type.ptype)!" );
  TEST_FOR_EXCEPTION( first_pos == last_pos,
                      std::runtime_error,
                      "the estimator property " << prop_value <<
                      " found in the .h5m file is invalid (the form needs to "
                      "be id.type.ptype)!" );

  std::string id_string = prop_value.substr( 0, first_pos );

  std::istringstream iss( id_string );

  iss >> estimator_id;

  std::string estimator_name =
    prop_value.substr( first_pos+1, last_pos-first_pos-1 );

  // Make sure the estimator type is valid
  TEST_FOR_EXCEPTION(
                   !d_model_properties->isEstimatorNameValid( estimator_name ),
                   InvalidDagMCGeometry,
                   "estimator " << estimator_id <<
                   " has an invalid estimator type ("
                   << estimator_type << ") specified!" );

  estimator_type = d_model_properties->getEstimatorType( estimator_name );

  std::string particle_name =
    prop_value.substr( last_pos+1, prop_value.size()-last_pos-1);

  // Make sure the particle type is valid
  TEST_FOR_EXCEPTION(
                     !d_model_properties->isParticleNameValid( particle_name ),
                     InvalidDagMCGeometry,
                     "estimator " << estimator_id <<
                     " has an invalid particle type (" << particle_type <<
                     ") specified!" );

  particle_type = d_model_properties->getParticleType( particle_name );
}

// Save the model to an archive
template<typename Archive>
void DagMCModel::save( Archive& ar, const unsigned version ) const
{
  // Save the base class first
  ar & BOOST_SERIALIZATION_BASE_OBJECT_NVP( AdvancedModel );

  // Save the model properties - all other data will be reinitialized
  ar & BOOST_SERIALIZATION_NVP( d_model_properties );
}

// Load the model from an archive
template<typename Archive>
void DagMCModel::load( Archive& ar, const unsigned version )
{
  // Load the base class first
  ar & BOOST_SERIALIZATION_BASE_OBJECT_NVP( AdvancedModel );

  // Load the model properties only - all other data must be reinitialized
<<<<<<< HEAD
  decltype(d_model_properties) cached_model_properties;

  ar & boost::serialization::make_nvp( "d_model_properties",
                                       cached_model_properties );
=======
  ar & BOOST_SERIALIZATION_NVP( d_model_properties );
>>>>>>> f947db40

  this->initialize( true );
}

} // end Geometry namespace

#endif // end GEOMETRY_DAGMC_MODEL_DEF_HPP

//---------------------------------------------------------------------------//
// end Geometry_DagMCModel_def.hpp
//---------------------------------------------------------------------------//<|MERGE_RESOLUTION|>--- conflicted
+++ resolved
@@ -105,14 +105,7 @@
   ar & BOOST_SERIALIZATION_BASE_OBJECT_NVP( AdvancedModel );
 
   // Load the model properties only - all other data must be reinitialized
-<<<<<<< HEAD
-  decltype(d_model_properties) cached_model_properties;
-
-  ar & boost::serialization::make_nvp( "d_model_properties",
-                                       cached_model_properties );
-=======
   ar & BOOST_SERIALIZATION_NVP( d_model_properties );
->>>>>>> f947db40
 
   this->initialize( true );
 }
