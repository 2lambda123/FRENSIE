//---------------------------------------------------------------------------//
//!
//! \file   MonteCarlo_BremsstrahlungElectronScatteringDistributionNativeFactory.hpp
//! \author Luke Kersting
//! \brief  The bremsstrahlung scattering distribution native factory declaration
//!
//---------------------------------------------------------------------------//

#ifndef MONTE_CARLO_BREMSSTRAHLUNG_ELECTRON_SCATTERING_DISTRIBUTION_NATIVE_FACTORY_HPP
#define MONTE_CARLO_BREMSSTRAHLUNG_ELECTRON_SCATTERING_DISTRIBUTION_NATIVE_FACTORY_HPP

// FRENSIE Includes
#include "MonteCarlo_BremsstrahlungElectronScatteringDistribution.hpp"
#include "Data_ElectronPhotonRelaxationDataContainer.hpp"

namespace MonteCarlo{

//! The bremsstrahlung scattering distribution factory class that uses Native data
class BremsstrahlungElectronScatteringDistributionNativeFactory
{

public:

<<<<<<< HEAD
=======
  //! Typedef for this type
>>>>>>> 84a0c863
  using ThisType = BremsstrahlungElectronScatteringDistributionNativeFactory;

  //! Create a simple dipole bremsstrahlung distribution
  template <typename TwoDInterpPolicy = Utility::LogLogLog>
  static void createBremsstrahlungDistribution(
    const Data::ElectronPhotonRelaxationDataContainer& data_container,
    const std::vector<double>& bremsstrahlung_energy_grid,
    std::shared_ptr<const BremsstrahlungElectronScatteringDistribution>&
        scattering_distribution,
    const bool correlated_sampling_mode_on,
    const bool unit_based_interpolation_mode_on,
    const double evaluation_tol = 1e-7 );

  //! Create a simple dipole bremsstrahlung distribution
  template <typename TwoDInterpPolicy = Utility::LogLogLog>
  static void createBremsstrahlungDistribution(
    const Data::ElectronPhotonRelaxationDataContainer& data_container,
    std::shared_ptr<const BremsstrahlungElectronScatteringDistribution>&
        scattering_distribution,
    const bool correlated_sampling_mode_on,
    const bool unit_based_interpolation_mode_on,
    const double evaluation_tol = 1e-7 );

  //! Create a detailed 2BS bremsstrahlung distribution
  template <typename TwoDInterpPolicy = Utility::LogLogLog>
  static void createBremsstrahlungDistribution(
    const Data::ElectronPhotonRelaxationDataContainer& data_container,
    const int atomic_number,
    std::shared_ptr<const BremsstrahlungElectronScatteringDistribution>&
        scattering_distribution,
    const bool correlated_sampling_mode_on,
    const bool unit_based_interpolation_mode_on,
    const double evaluation_tol = 1e-7 );

  //! Create a detailed 2BS bremsstrahlung distribution
  template <typename TwoDInterpPolicy = Utility::LogLogLog>
  static void createBremsstrahlungDistribution(
    const Data::ElectronPhotonRelaxationDataContainer& data_container,
    const int atomic_number,
    const std::vector<double>& bremsstrahlung_energy_grid,
    std::shared_ptr<const BremsstrahlungElectronScatteringDistribution>&
        scattering_distribution,
    const bool correlated_sampling_mode_on,
    const bool unit_based_interpolation_mode_on,
    const double evaluation_tol = 1e-7 );

  //! Create the energy loss function
  template <typename TwoDInterpPolicy = Utility::LogLogLog>
  static void createEnergyLossFunction(
    const Data::ElectronPhotonRelaxationDataContainer& data_container,
    const std::vector<double> bremsstrahlung_energy_grid,
    std::shared_ptr<Utility::FullyTabularTwoDDistribution>&
        energy_loss_function,
    const double evaluation_tol = 1e-7 );

private:

<<<<<<< HEAD
  //! Return if the TwoDInterpPolicy is compatible with the nit based sampling mode
  template <typename TwoDInterpPolicy>
  static bool isCompatibleWithUnitBaseSamplingMode(
        const bool unit_based_interpolation_mode_on );
=======
  //! Return if the TwoDInterpPolicy is compatible with the unit base sampling mode
  template <typename TwoDInterpPolicy>
  static bool isCompatibleWithUnitBaseSamplingMode(
    const bool unit_based_interpolation_mode_on );

>>>>>>> 84a0c863
};

} // end MonteCarlo namespace

//---------------------------------------------------------------------------//
// Template Includes
//---------------------------------------------------------------------------//

#include "MonteCarlo_BremsstrahlungElectronScatteringDistributionNativeFactory_def.hpp"

//---------------------------------------------------------------------------//

#endif // end MONTE_CARLO_BREMSSTRAHLUNG_ELECTRON_SCATTERING_DISTRIBUTION_NATIVE_FACTORY_HPP

//---------------------------------------------------------------------------//
// end MonteCarlo_BremsstrahlungElectronScatteringDistributionNativeFactory.hpp
//---------------------------------------------------------------------------//
<|MERGE_RESOLUTION|>--- conflicted
+++ resolved
@@ -21,10 +21,7 @@
 
 public:
 
-<<<<<<< HEAD
-=======
   //! Typedef for this type
->>>>>>> 84a0c863
   using ThisType = BremsstrahlungElectronScatteringDistributionNativeFactory;
 
   //! Create a simple dipole bremsstrahlung distribution
@@ -82,18 +79,11 @@
 
 private:
 
-<<<<<<< HEAD
-  //! Return if the TwoDInterpPolicy is compatible with the nit based sampling mode
-  template <typename TwoDInterpPolicy>
-  static bool isCompatibleWithUnitBaseSamplingMode(
-        const bool unit_based_interpolation_mode_on );
-=======
   //! Return if the TwoDInterpPolicy is compatible with the unit base sampling mode
   template <typename TwoDInterpPolicy>
   static bool isCompatibleWithUnitBaseSamplingMode(
     const bool unit_based_interpolation_mode_on );
 
->>>>>>> 84a0c863
 };
 
 } // end MonteCarlo namespace
