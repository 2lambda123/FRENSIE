--- conflicted
+++ resolved
@@ -55,13 +55,8 @@
     return "One D Union";
   case MonteCarlo::TWO_D_UNION:
     return "Two D Union";
-<<<<<<< HEAD
-  case MODIFIED_TWO_D_UNION:
+  case MonteCarlo::MODIFIED_TWO_D_UNION:
     return "Modified Two D Union";
-=======
-  case MonteCarlo::SIMPLIFIED_UNION:
-    return "Simplified Union";
->>>>>>> 1eeb2a37
   default:
     THROW_EXCEPTION( std::logic_error,
                      "Cannot convert the coupled elastic "
@@ -72,22 +67,7 @@
 // Place the MonteCarlo::CoupledElasticSamplingMethod in a stream
 void ToStringTraits<MonteCarlo::CoupledElasticSamplingMethod>::toStream( std::ostream& os, const MonteCarlo::CoupledElasticSamplingMethod type )
 {
-<<<<<<< HEAD
-  if( raw_method == "One D Union" )
-    return ONE_D_UNION;
-  else if( raw_method == "Two D Union" )
-    return TWO_D_UNION;
-  else if( raw_method == "Modified Two D Union" )
-    return MODIFIED_TWO_D_UNION;
-  else
-  {
-    THROW_EXCEPTION( std::logic_error,
-                     "Error: cannot convert the string to a "
-                     "Coupled Elastic electron sampling method!" );
-  }
-=======
   os << ToStringTraits<MonteCarlo::CoupledElasticSamplingMethod>::toString( type );
->>>>>>> 1eeb2a37
 }
 
 } // end Utility namespace
