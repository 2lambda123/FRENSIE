//---------------------------------------------------------------------------//
//!
//! \file   MonteCarlo_HybridElasticElectroatomicReaction.hpp
//! \author Luke Kersting
//! \brief  The hybrid scattering elastic electroatomic reaction class decl.
//!
//---------------------------------------------------------------------------//

#ifndef MONTE_CARLO_HYBRID_ELASTIC_ELECTROATOMIC_REACTION_HPP
#define MONTE_CARLO_HYBRID_ELASTIC_ELECTROATOMIC_REACTION_HPP

// Trilinos Includes
#include <Teuchos_RCP.hpp>

// FRENSIE Includes
#include "MonteCarlo_ElectroatomicReaction.hpp"
#include "MonteCarlo_StandardGenericAtomicReaction.hpp"
#include "MonteCarlo_HybridElasticElectronScatteringDistribution.hpp"

namespace MonteCarlo{

//! The hybrid elastic electroatomic reaction class
<<<<<<< HEAD
template<typename TwoDInterpPolicy,
         typename InterpPolicy,
=======
template<typename InterpPolicy,
>>>>>>> 7fdd6c71
         bool processed_cross_section = false>
class HybridElasticElectroatomicReaction : public StandardGenericAtomicReaction<ElectroatomicReaction,InterpPolicy,processed_cross_section>
{

private:

  // Typedef for the base class type
typedef StandardGenericAtomicReaction<ElectroatomicReaction,InterpPolicy,processed_cross_section> 
    BaseType;

public:

  //! Basic Constructor
  HybridElasticElectroatomicReaction(
    const Teuchos::ArrayRCP<const double>& incoming_energy_grid,
    const Teuchos::ArrayRCP<const double>& cross_section,
    const unsigned threshold_energy_index,
    const double cutoff_angle_cosine,
    const std::shared_ptr<const HybridElasticElectronScatteringDistribution>&
            hybrid_distribution );

  //! Constructor
  HybridElasticElectroatomicReaction(
    const Teuchos::ArrayRCP<const double>& incoming_energy_grid,
    const Teuchos::ArrayRCP<const double>& cross_section,
    const unsigned threshold_energy_index,
    const Teuchos::RCP<const Utility::HashBasedGridSearcher>& grid_searcher,
    const double cutoff_angle_cosine,
    const std::shared_ptr<const HybridElasticElectronScatteringDistribution>&
            hybrid_distribution );


  //! Destructor
  ~HybridElasticElectroatomicReaction()
  { /* ... */ }

  //! Return the number of electrons emitted from the rxn at the given energy
  unsigned getNumberOfEmittedElectrons( const double energy ) const;

  //! Return the number of photons emitted from the rxn at the given energy
  unsigned getNumberOfEmittedPhotons( const double energy ) const;

  //! Return the reaction type
  ElectroatomicReactionType getReactionType() const;

  //! Return the differential cross section
  double getDifferentialCrossSection( const double incoming_energy,
                                      const double scattering_angle_cosine ) const;

  //! Simulate the reaction
  void react( ElectronState& electron,
              ParticleBank& bank,
              Data::SubshellType& shell_of_interaction ) const;

private:

  // The hybrid elastic scattering distribution
  std::shared_ptr<const HybridElasticElectronScatteringDistribution>
    d_hybrid_distribution;
};

} // end MonteCarlo namespace

//---------------------------------------------------------------------------//
// Template Includes
//---------------------------------------------------------------------------//

#include "MonteCarlo_HybridElasticElectroatomicReaction_def.hpp"

//---------------------------------------------------------------------------//

#endif // end MONTE_CARLO_HYBRID_ELASTIC_ELECTROATOMIC_REACTION_HPP

//---------------------------------------------------------------------------//
// end MonteCarlo_HybridElasticElectroatomicReaction.hpp
//---------------------------------------------------------------------------//<|MERGE_RESOLUTION|>--- conflicted
+++ resolved
@@ -20,12 +20,7 @@
 namespace MonteCarlo{
 
 //! The hybrid elastic electroatomic reaction class
-<<<<<<< HEAD
-template<typename TwoDInterpPolicy,
-         typename InterpPolicy,
-=======
 template<typename InterpPolicy,
->>>>>>> 7fdd6c71
          bool processed_cross_section = false>
 class HybridElasticElectroatomicReaction : public StandardGenericAtomicReaction<ElectroatomicReaction,InterpPolicy,processed_cross_section>
 {
