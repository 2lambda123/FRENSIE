//---------------------------------------------------------------------------//
//!
//! \file   tstIncoherentAdjointPhotoatomicReaction.cpp
//! \author Alex Robinson
//! \brief  The incoherent adjoint photoatomic reaction unit tests
//!
//---------------------------------------------------------------------------//

// Std Lib Includes
#include <iostream>
#include <memory>

// FRENSIE Includes
#include "MonteCarlo_IncoherentAdjointPhotoatomicReaction.hpp"
#include "MonteCarlo_IncoherentAdjointPhotonScatteringDistributionNativeFactory.hpp"
#include "Data_AdjointElectronPhotonRelaxationDataContainer.hpp"
#include "Utility_InterpolatedFullyTabularBasicBivariateDistribution.hpp"
#include "Utility_RandomNumberGenerator.hpp"
#include "Utility_UnitTestHarnessWithMain.hpp"

//---------------------------------------------------------------------------//
// Testing Variables
//---------------------------------------------------------------------------//

std::shared_ptr<MonteCarlo::AdjointPhotoatomicReaction> adjoint_incoherent_reaction;

//---------------------------------------------------------------------------//
// Tests
//---------------------------------------------------------------------------//
// Check that the reaction type can be returned
FRENSIE_UNIT_TEST( IncoherentAdjointPhotoatomicReaction, getReactionType )
{
  FRENSIE_CHECK_EQUAL( adjoint_incoherent_reaction->getReactionType(),
                       MonteCarlo::TOTAL_INCOHERENT_ADJOINT_PHOTOATOMIC_REACTION );
}

//---------------------------------------------------------------------------//
// Check that the threshold energy can be returned
FRENSIE_UNIT_TEST( IncoherentAdjointPhotoatomicReaction, getThresholdEnergy )
{
  FRENSIE_CHECK_EQUAL( adjoint_incoherent_reaction->getThresholdEnergy(),
                       1e-3 );
}

//---------------------------------------------------------------------------//
// Check that the max energy can be returned
FRENSIE_UNIT_TEST( IncoherentAdjointPhotoatomicReaction, getMaxEnergy )
{
  FRENSIE_CHECK_EQUAL( adjoint_incoherent_reaction->getMaxEnergy(), 20.0 );
}

//---------------------------------------------------------------------------//
// Check if an energy falls within the energy grid
FRENSIE_UNIT_TEST( IncoherentAdjointPhotoatomicReaction,
                   isEnergyWithinEnergyGrid )
{
  FRENSIE_CHECK( !adjoint_incoherent_reaction->isEnergyWithinEnergyGrid( 9e-4 ) );
  FRENSIE_CHECK( adjoint_incoherent_reaction->isEnergyWithinEnergyGrid( 1e-3 ) );
  FRENSIE_CHECK( adjoint_incoherent_reaction->isEnergyWithinEnergyGrid( 1.0 ) );
  FRENSIE_CHECK( adjoint_incoherent_reaction->isEnergyWithinEnergyGrid( 20.0 ) );
  FRENSIE_CHECK( !adjoint_incoherent_reaction->isEnergyWithinEnergyGrid( 20.1 ) );
}

//---------------------------------------------------------------------------//
// Check that the number of adjoint photons emitted from the reaction can be
// returned
FRENSIE_UNIT_TEST( IncoherentAdjointPhotoatomicReaction,
                   getNumberOfEmittedAdjointPhotons )
{
  FRENSIE_CHECK_EQUAL( adjoint_incoherent_reaction->getNumberOfEmittedAdjointPhotons( 9e-4 ),
                       0u );
  FRENSIE_CHECK_EQUAL( adjoint_incoherent_reaction->getNumberOfEmittedAdjointPhotons( 1e-3 ),
                       1u );
  FRENSIE_CHECK_EQUAL( adjoint_incoherent_reaction->getNumberOfEmittedAdjointPhotons( 20.0 ),
                       1u );
  FRENSIE_CHECK_EQUAL( adjoint_incoherent_reaction->getNumberOfEmittedAdjointPhotons( 20.1 ),
                       0u );
}

//---------------------------------------------------------------------------//
// Check that the number of adjoint electrons emitted from the reaction can be
// returned
FRENSIE_UNIT_TEST( IncoherentAdjointPhotoatomicReaction,
                   getNumberOfEmittedAdjointElectrons )
{
  FRENSIE_CHECK_EQUAL( adjoint_incoherent_reaction->getNumberOfEmittedAdjointElectrons( 9e-4 ),
                       0u );
  FRENSIE_CHECK_EQUAL( adjoint_incoherent_reaction->getNumberOfEmittedAdjointElectrons( 1e-3 ),
                       0u );
  FRENSIE_CHECK_EQUAL( adjoint_incoherent_reaction->getNumberOfEmittedAdjointElectrons( 20.0 ),
                       0u );
  FRENSIE_CHECK_EQUAL( adjoint_incoherent_reaction->getNumberOfEmittedAdjointElectrons( 20.1 ),
                       0u );
}

//---------------------------------------------------------------------------//
// Check that the number of adjoint positrons emitted from the reaction can be
// returned
FRENSIE_UNIT_TEST( IncoherentAdjointPhotoatomicReaction,
                   getNumberOfEmittedAdjointPositrons )
{
  FRENSIE_CHECK_EQUAL( adjoint_incoherent_reaction->getNumberOfEmittedAdjointPositrons( 9e-4 ),
                       0u );
  FRENSIE_CHECK_EQUAL( adjoint_incoherent_reaction->getNumberOfEmittedAdjointPositrons( 1e-3 ),
                       0u );
  FRENSIE_CHECK_EQUAL( adjoint_incoherent_reaction->getNumberOfEmittedAdjointPositrons( 20.0 ),
                       0u );
  FRENSIE_CHECK_EQUAL( adjoint_incoherent_reaction->getNumberOfEmittedAdjointPositrons( 20.1 ),
                       0u );
}

//---------------------------------------------------------------------------//
// Check that the cross section can be returned
FRENSIE_UNIT_TEST( IncoherentAdjointPhotoatomicReaction, getCrossSection )
{
  double cross_section =
    adjoint_incoherent_reaction->getCrossSection( 1e-3 );

  FRENSIE_CHECK_FLOATING_EQUALITY( cross_section, 0.620920802623559753, 1e-12 );

  cross_section =
    adjoint_incoherent_reaction->getCrossSection( 1.0 );

  FRENSIE_CHECK_FLOATING_EQUALITY( cross_section, 5.50415974966055277, 1e-12 );

  cross_section =
    adjoint_incoherent_reaction->getCrossSection( 20.0 );

  FRENSIE_CHECK_SMALL( cross_section, 1e-12 );
}

//---------------------------------------------------------------------------//
// Check that the cross section can be returned (efficiently)
FRENSIE_UNIT_TEST( IncoherentAdjointPhotoatomicReaction,
                   getCrossSection_efficient )
{
  double cross_section =
    adjoint_incoherent_reaction->getCrossSection( 1e-3, 0u );

  FRENSIE_CHECK_FLOATING_EQUALITY( cross_section, 0.620920802623559753, 1e-12 );

  cross_section =
<<<<<<< HEAD
    adjoint_incoherent_reaction->getCrossSection( 20.0, 1259 );

=======
    adjoint_incoherent_reaction->getCrossSection( 20.0, 1261 );
  
>>>>>>> 36e5e7cd
  FRENSIE_CHECK_SMALL( cross_section, 1e-12 );
}

//---------------------------------------------------------------------------//
// Check that the incoherent adjoint reaction can be simulated
FRENSIE_UNIT_TEST( IncoherentAdjointPhotoatomicReaction, react )
{
  MonteCarlo::AdjointPhotonState adjoint_photon( 0 );
  adjoint_photon.setEnergy(
		  Utility::PhysicalConstants::electron_rest_mass_energy/10.0 );
  adjoint_photon.setDirection( 0.0, 0.0, 1.0 );

  MonteCarlo::ParticleBank bank;

  Data::SubshellType shell_of_interaction;

  // Set the fake stream
  std::vector<double> fake_stream( 9 );
  fake_stream[0] = 0.15; // branch 1
  fake_stream[1] = 0.4721647344828152; // select x = 0.9
  fake_stream[2] = 0.49; // accept
  fake_stream[3] = 0.91; // reject based on scattering function
  fake_stream[4] = 0.15; // branch 1
  fake_stream[5] = 0.4721647344828152; // select x = 0.9
  fake_stream[6] = 0.49; // accept
  fake_stream[7] = 0.909; // accept based on scattering function
  fake_stream[8] = 0.0;

  Utility::RandomNumberGenerator::setFakeStream( fake_stream );

  adjoint_incoherent_reaction->react( adjoint_photon,
				      bank,
				      shell_of_interaction );

  FRENSIE_CHECK_FLOATING_EQUALITY( adjoint_photon.getEnergy(),
			  0.05677765668111111,
			  1e-15 );
  FRENSIE_CHECK_SMALL( adjoint_photon.getZDirection(), 1e-15 );
  FRENSIE_CHECK_EQUAL( bank.size(), 0 );
  FRENSIE_CHECK_EQUAL( shell_of_interaction, Data::UNKNOWN_SUBSHELL );

  Utility::RandomNumberGenerator::unsetFakeStream();

  // Generate two probes
  adjoint_photon.setEnergy( 0.3 );
  adjoint_photon.setDirection( 0.0, 0.0, 1.0 );

  adjoint_incoherent_reaction->react( adjoint_photon,
				      bank,
				      shell_of_interaction );

  FRENSIE_CHECK_EQUAL( bank.size(), 2 );
  FRENSIE_CHECK_EQUAL( bank.top().getEnergy(),
		       Utility::PhysicalConstants::electron_rest_mass_energy );
  // Due to the coarseness of the 2d test grid the weight will not be
  // exactly what it should theoretically be
  FRENSIE_CHECK_FLOATING_EQUALITY( bank.top().getWeight(),
			  0.401104057813784276,
			  5e-3 );

  bank.pop();

  FRENSIE_CHECK_EQUAL( bank.top().getEnergy(), 1.0 );
  // Due to the coarseness of the 2d test grid the weight will not be
  // exactly what it should theoretically be
  FRENSIE_CHECK_FLOATING_EQUALITY( bank.top().getWeight(),
			  0.203384875392762621,
			  5e-3 );
}

//---------------------------------------------------------------------------//
// Custom Setup
//---------------------------------------------------------------------------//
FRENSIE_CUSTOM_UNIT_TEST_SETUP_BEGIN();

std::string test_native_file_name;

FRENSIE_CUSTOM_UNIT_TEST_COMMAND_LINE_OPTIONS()
{
  ADD_STANDARD_OPTION_AND_ASSIGN_VALUE( "test_native_file",
                                        test_native_file_name, "",
                                        "Test Native file name" );
}

FRENSIE_CUSTOM_UNIT_TEST_INIT()
{
  // Create the native data file container
  Data::AdjointElectronPhotonRelaxationDataContainer
    data_container( test_native_file_name );

  // Get the incoming energy grid
  std::shared_ptr<std::vector<double> > incoming_energy_grid(
      new std::vector<double>( data_container.getAdjointPhotonEnergyGrid() ) );

  // Evaluate the cross section at the energy of interest
  std::shared_ptr<Utility::FullyTabularBasicBivariateDistribution> two_d_cross_section;
  {
  two_d_cross_section.reset(
    new Utility::InterpolatedFullyTabularBasicBivariateDistribution<Utility::UnitBaseCorrelated<Utility::LinLinLin> >(
        data_container.getAdjointPhotonEnergyGrid(),
        data_container.getAdjointWallerHartreeIncoherentMaxEnergyGrid(),
        data_container.getAdjointWallerHartreeIncoherentCrossSection() ) );
  }

  std::shared_ptr<std::vector<double> > cross_section(
                     new std::vector<double>( incoming_energy_grid->size() ) );

  for( size_t i = 0; i < incoming_energy_grid->size(); ++i )
  {
    (*cross_section)[i] =
      two_d_cross_section->evaluate( (*incoming_energy_grid)[i], 20.0 );
  }

  // Create the scattering distribution
  std::shared_ptr<MonteCarlo::IncoherentAdjointPhotonScatteringDistribution>
    scattering_distribution;

  MonteCarlo::IncoherentAdjointPhotonScatteringDistributionNativeFactory::createDistribution(
                    data_container,
                    scattering_distribution,
                    MonteCarlo::WH_INCOHERENT_ADJOINT_MODEL,
                    MonteCarlo::THREE_BRANCH_INVERSE_MIXED_ADJOINT_KN_SAMPLING,
                    20.0 );

  // Create the reaction
  std::shared_ptr<MonteCarlo::IncoherentAdjointPhotoatomicReaction<Utility::LinLin,false> > complete_reaction(
   new MonteCarlo::IncoherentAdjointPhotoatomicReaction<Utility::LinLin,false>(
                                                   incoming_energy_grid,
                                                   cross_section,
                                                   0u,
                                                   scattering_distribution ) );

  // Set the critical line energies
  std::shared_ptr<std::vector<double> >
    critical_line_energies( new std::vector<double>(3) );

  (*critical_line_energies)[0] = 0.08;
  (*critical_line_energies)[1] =
    Utility::PhysicalConstants::electron_rest_mass_energy;
  (*critical_line_energies)[2] = 1.0;

  complete_reaction->setCriticalLineEnergies(critical_line_energies);

  adjoint_incoherent_reaction = complete_reaction;

  // Initialize the random number generator
  Utility::RandomNumberGenerator::createStreams();
}

FRENSIE_CUSTOM_UNIT_TEST_SETUP_END();

//---------------------------------------------------------------------------//
// end tstIncoherentAdjointPhotoatomicReaction.cpp
//---------------------------------------------------------------------------//<|MERGE_RESOLUTION|>--- conflicted
+++ resolved
@@ -140,13 +140,8 @@
   FRENSIE_CHECK_FLOATING_EQUALITY( cross_section, 0.620920802623559753, 1e-12 );
 
   cross_section =
-<<<<<<< HEAD
-    adjoint_incoherent_reaction->getCrossSection( 20.0, 1259 );
-
-=======
     adjoint_incoherent_reaction->getCrossSection( 20.0, 1261 );
-  
->>>>>>> 36e5e7cd
+
   FRENSIE_CHECK_SMALL( cross_section, 1e-12 );
 }
 
