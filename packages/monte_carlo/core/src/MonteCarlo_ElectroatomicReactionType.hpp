//---------------------------------------------------------------------------//
//!
//! \file   MonteCarlo_ElectroatomicReactionType.hpp
//! \author Luke Kersting
//! \brief  Electroatomic reaction type enumeration and helper function decls.
//!
//---------------------------------------------------------------------------//

#ifndef MONTE_CARLO_ELECTROATOMIC_REACTION_TYPE_HPP
#define MONTE_CARLO_ELECTROATOMIC_REACTION_TYPE_HPP

// Std Lib Includes
#include <string>
#include <iostream>

// FRENSIE Includes
#include "MonteCarlo_SubshellType.hpp"

namespace MonteCarlo{
  
//! The electroatomic reaction type enum.
enum ElectroatomicReactionType{
  TOTAL_ELECTROATOMIC_REACTION = 1,
  TOTAL_ABSORPTION_ELECTROATOMIC_REACTION = 2,
  BREMSSTRAHLUNG_ELECTROATOMIC_REACTION = 3,
  POSITRON_ANNIHILATION_ELECTROATOMIC_REACTION = 4,
<<<<<<< HEAD
  ANALOG_ELASTIC_ELECTROATOMIC_REACTION = 5,
=======
  CUTOFF_ELASTIC_ELECTROATOMIC_REACTION = 5,
>>>>>>> 6fc334e6
  SCREENED_RUTHERFORD_ELASTIC_ELECTROATOMIC_REACTION = 6,
  MOMENT_PRESERVING_ELASTIC_ELECTROATOMIC_REACTION = 7,
  ATOMIC_EXCITATION_ELECTROATOMIC_REACTION = 8,
  TOTAL_ELECTROIONIZATION_ELECTROATOMIC_REACTION = 9,
  K_SUBSHELL_ELECTROIONIZATION_ELECTROATOMIC_REACTION = 10,
  L1_SUBSHELL_ELECTROIONIZATION_ELECTROATOMIC_REACTION = 11,
  L2_SUBSHELL_ELECTROIONIZATION_ELECTROATOMIC_REACTION = 12,
  L3_SUBSHELL_ELECTROIONIZATION_ELECTROATOMIC_REACTION = 13,
  M1_SUBSHELL_ELECTROIONIZATION_ELECTROATOMIC_REACTION = 14,
  M2_SUBSHELL_ELECTROIONIZATION_ELECTROATOMIC_REACTION = 15,
  M3_SUBSHELL_ELECTROIONIZATION_ELECTROATOMIC_REACTION = 16,
  M4_SUBSHELL_ELECTROIONIZATION_ELECTROATOMIC_REACTION = 17,
  M5_SUBSHELL_ELECTROIONIZATION_ELECTROATOMIC_REACTION = 18,
  N1_SUBSHELL_ELECTROIONIZATION_ELECTROATOMIC_REACTION = 19,
  N2_SUBSHELL_ELECTROIONIZATION_ELECTROATOMIC_REACTION = 20,
  N3_SUBSHELL_ELECTROIONIZATION_ELECTROATOMIC_REACTION = 21,
  N4_SUBSHELL_ELECTROIONIZATION_ELECTROATOMIC_REACTION = 22,
  N5_SUBSHELL_ELECTROIONIZATION_ELECTROATOMIC_REACTION = 23,
  N6_SUBSHELL_ELECTROIONIZATION_ELECTROATOMIC_REACTION = 24,
  N7_SUBSHELL_ELECTROIONIZATION_ELECTROATOMIC_REACTION = 25,
  O1_SUBSHELL_ELECTROIONIZATION_ELECTROATOMIC_REACTION = 26,
  O2_SUBSHELL_ELECTROIONIZATION_ELECTROATOMIC_REACTION = 27,
  O3_SUBSHELL_ELECTROIONIZATION_ELECTROATOMIC_REACTION = 28,
  O4_SUBSHELL_ELECTROIONIZATION_ELECTROATOMIC_REACTION = 29,
  O5_SUBSHELL_ELECTROIONIZATION_ELECTROATOMIC_REACTION = 30,
  O6_SUBSHELL_ELECTROIONIZATION_ELECTROATOMIC_REACTION = 31,
  O7_SUBSHELL_ELECTROIONIZATION_ELECTROATOMIC_REACTION = 32,
  O8_SUBSHELL_ELECTROIONIZATION_ELECTROATOMIC_REACTION = 33,
  O9_SUBSHELL_ELECTROIONIZATION_ELECTROATOMIC_REACTION = 34,
  P1_SUBSHELL_ELECTROIONIZATION_ELECTROATOMIC_REACTION = 35,
  P2_SUBSHELL_ELECTROIONIZATION_ELECTROATOMIC_REACTION = 36,
  P3_SUBSHELL_ELECTROIONIZATION_ELECTROATOMIC_REACTION = 37,
  P4_SUBSHELL_ELECTROIONIZATION_ELECTROATOMIC_REACTION = 38,
  P5_SUBSHELL_ELECTROIONIZATION_ELECTROATOMIC_REACTION = 39,
  P6_SUBSHELL_ELECTROIONIZATION_ELECTROATOMIC_REACTION = 40,
  P7_SUBSHELL_ELECTROIONIZATION_ELECTROATOMIC_REACTION = 41,
  P8_SUBSHELL_ELECTROIONIZATION_ELECTROATOMIC_REACTION = 42,
  P9_SUBSHELL_ELECTROIONIZATION_ELECTROATOMIC_REACTION = 43,
  P10_SUBSHELL_ELECTROIONIZATION_ELECTROATOMIC_REACTION = 44,
  P11_SUBSHELL_ELECTROIONIZATION_ELECTROATOMIC_REACTION = 45,
  Q1_SUBSHELL_ELECTROIONIZATION_ELECTROATOMIC_REACTION = 46,
  Q2_SUBSHELL_ELECTROIONIZATION_ELECTROATOMIC_REACTION = 47,
  Q3_SUBSHELL_ELECTROIONIZATION_ELECTROATOMIC_REACTION = 48
};

//! Convert a ElectroatomicReactionType enum to a string
std::string convertElectroatomicReactionEnumToString( 
				      const ElectroatomicReactionType reaction );

//! Convert a SubshellType enum to a ElectroatomicReactionType enum
ElectroatomicReactionType convertSubshellEnumToElectroatomicReactionEnum(
						 const SubshellType subshell );

//! Stream operator for printing ElectroatomicReactionType enums
inline std::ostream& operator<<( std::ostream& os,
				 const ElectroatomicReactionType reaction )
{
  os << convertElectroatomicReactionEnumToString( reaction );
  return os;
}

} // end MonteCarlo namespace

#endif // end MONTE_CARLO_ELECTROATOMIC_REACTION_TYPE_HPP

//---------------------------------------------------------------------------//
// end MonteCarlo_ElectroatomicReactionType.hpp
//---------------------------------------------------------------------------//

<|MERGE_RESOLUTION|>--- conflicted
+++ resolved
@@ -24,11 +24,7 @@
   TOTAL_ABSORPTION_ELECTROATOMIC_REACTION = 2,
   BREMSSTRAHLUNG_ELECTROATOMIC_REACTION = 3,
   POSITRON_ANNIHILATION_ELECTROATOMIC_REACTION = 4,
-<<<<<<< HEAD
-  ANALOG_ELASTIC_ELECTROATOMIC_REACTION = 5,
-=======
   CUTOFF_ELASTIC_ELECTROATOMIC_REACTION = 5,
->>>>>>> 6fc334e6
   SCREENED_RUTHERFORD_ELASTIC_ELECTROATOMIC_REACTION = 6,
   MOMENT_PRESERVING_ELASTIC_ELECTROATOMIC_REACTION = 7,
   ATOMIC_EXCITATION_ELECTROATOMIC_REACTION = 8,
