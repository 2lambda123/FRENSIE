--- conflicted
+++ resolved
@@ -435,7 +435,6 @@
   { testPrecondition( false ); } // cannot change a const array
 };
 
-<<<<<<< HEAD
 /*! \brief The partial specialization of the ArrayTraits struct for const
  * Teuchos::ArrayRCP.
  * \ingroup array_traits
@@ -483,10 +482,7 @@
 };
 
 /*! \brief The partial specialization of the ArrayTraits struct for 
-=======
-/*! \brief The partial specialization of the ArrayTraits struct for
->>>>>>> a560644b
-  Teuchos::ArrayView.
+ *  Teuchos::ArrayView.
  * \ingroup array_traits
  */
 template<typename T>
