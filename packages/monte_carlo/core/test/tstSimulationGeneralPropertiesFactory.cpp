//---------------------------------------------------------------------------//
//!
//! \file   tstSimulationGeneralPropertiesFactory.cpp
//! \author Alex Robinson, Luke Kersting
//! \brief  Simulation general properties factory unit tests
//!
//---------------------------------------------------------------------------//

// Std Lib Includes
#include <iostream>

// Trilinos Includes
#include <Teuchos_UnitTestHarness.hpp>
#include <Teuchos_VerboseObject.hpp>
#include <Teuchos_RCP.hpp>
#include <Teuchos_XMLParameterListCoreHelpers.hpp>

// FRENSIE Includes
#include "MonteCarlo_SimulationGeneralProperties.hpp"
#include "MonteCarlo_SimulationGeneralPropertiesFactory.hpp"
#include "Utility_UnitTestHarnessExtensions.hpp"

//---------------------------------------------------------------------------//
// Testing Variables
//---------------------------------------------------------------------------//

Teuchos::ParameterList properties;

//---------------------------------------------------------------------------//
// Tests
//---------------------------------------------------------------------------//
// Check that the properties can be parsed and set
TEUCHOS_UNIT_TEST( SimulationGeneralPropertiesFactory, initializeProperties )
{
  Teuchos::ParameterList general_properties =
    properties.get<Teuchos::ParameterList>( "General Properties" );
  
  MonteCarlo::SimulationGeneralProperties properties;

  MonteCarlo::SimulationGeneralPropertiesFactory::initializeProperties(
                                                            general_properties,
                                                            properties );

  TEST_EQUALITY_CONST( properties.getParticleMode(),
<<<<<<< HEAD
		       MonteCarlo::NEUTRON_PHOTON_MODE );
  TEST_EQUALITY_CONST( properties.getNumberOfHistories(), 10 );
  TEST_EQUALITY_CONST( properties.getSurfaceFluxEstimatorAngleCosineCutoff(),
		       0.1 );
=======
                       MonteCarlo::NEUTRON_PHOTON_MODE );
  TEST_EQUALITY_CONST( properties.getNumberOfHistories(), 10 );
  TEST_EQUALITY_CONST( properties.getSurfaceFluxEstimatorAngleCosineCutoff(),
                       0.1 );
>>>>>>> f89aeb69
  TEST_ASSERT( !properties.displayWarnings() );
  TEST_ASSERT( properties.isImplicitCaptureModeOn() );
  TEST_EQUALITY_CONST( properties.getNumberOfBatchesPerProcessor(), 25 );
}

//---------------------------------------------------------------------------//
// Custom setup
//---------------------------------------------------------------------------//
UTILITY_CUSTOM_TEUCHOS_UNIT_TEST_SETUP_BEGIN();

std::string test_properties_xml_file_name;

UTILITY_CUSTOM_TEUCHOS_UNIT_TEST_COMMAND_LINE_OPTIONS()
{
  clp().setOption( "test_properties_xml_file",
                   &test_properties_xml_file_name,
                   "Test properties.xml file name" );
}

UTILITY_CUSTOM_TEUCHOS_UNIT_TEST_DATA_INITIALIZATION()
{
  // Read in the xml file storing the simulation properties
  Teuchos::updateParametersFromXmlFile( test_properties_xml_file_name,
                                        Teuchos::inoutArg( properties ) );
}

UTILITY_CUSTOM_TEUCHOS_UNIT_TEST_SETUP_END();

//---------------------------------------------------------------------------//
// end tstSimulationGeneralPropertiesFactory.cpp
//---------------------------------------------------------------------------//<|MERGE_RESOLUTION|>--- conflicted
+++ resolved
@@ -42,17 +42,10 @@
                                                             properties );
 
   TEST_EQUALITY_CONST( properties.getParticleMode(),
-<<<<<<< HEAD
-		       MonteCarlo::NEUTRON_PHOTON_MODE );
-  TEST_EQUALITY_CONST( properties.getNumberOfHistories(), 10 );
-  TEST_EQUALITY_CONST( properties.getSurfaceFluxEstimatorAngleCosineCutoff(),
-		       0.1 );
-=======
                        MonteCarlo::NEUTRON_PHOTON_MODE );
   TEST_EQUALITY_CONST( properties.getNumberOfHistories(), 10 );
   TEST_EQUALITY_CONST( properties.getSurfaceFluxEstimatorAngleCosineCutoff(),
                        0.1 );
->>>>>>> f89aeb69
   TEST_ASSERT( !properties.displayWarnings() );
   TEST_ASSERT( properties.isImplicitCaptureModeOn() );
   TEST_EQUALITY_CONST( properties.getNumberOfBatchesPerProcessor(), 25 );
