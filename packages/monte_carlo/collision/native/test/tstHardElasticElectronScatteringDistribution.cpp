//---------------------------------------------------------------------------//
//!
//! \file   tstHardElasticElectronScatteringDistribution.cpp
//! \author Luke Kersting
//! \brief  Hard elastic electron scattering distribution unit tests
//!
//---------------------------------------------------------------------------//

// Std Lib Includes
#include <iostream>

// Trilinos Includes
#include <Teuchos_UnitTestHarness.hpp>
#include <Teuchos_VerboseObject.hpp>
#include <Teuchos_RCP.hpp>

// FRENSIE Includes
#include "MonteCarlo_HardElasticElectronScatteringDistribution.hpp"
#include "Data_ACEFileHandler.hpp"
#include "Data_XSSEPRDataExtractor.hpp"
#include "Utility_RandomNumberGenerator.hpp"
#include "Utility_HistogramDistribution.hpp"
#include "Utility_UnitTestHarnessExtensions.hpp"

//---------------------------------------------------------------------------//
// Testing Variables.
//---------------------------------------------------------------------------//

Teuchos::RCP<MonteCarlo::HardElasticElectronScatteringDistribution> 
  ace_basic_elastic_distribution;

//---------------------------------------------------------------------------//
// Tests
//---------------------------------------------------------------------------//
// Check that the pdf can be evaluated
TEUCHOS_UNIT_TEST( HardElasticElectronScatteringDistribution, 
                   evaluatePDF )
{
  // Set energy in MeV and angle cosine 
  double energy = 1.0e-3;
  double scattering_angle_cosine = 0.0;

  // Calculate the pdf
  double pdf_value = 
    ace_basic_elastic_distribution->evaluatePDF( energy, 
                                                 scattering_angle_cosine );

  // Test 1 energy 1
  TEST_FLOATING_EQUALITY( pdf_value, 4.821797947867E-02, 1e-12 );


  scattering_angle_cosine = 9.800000000000E-01;
  pdf_value = 
    ace_basic_elastic_distribution->evaluatePDF( energy, 
                                                 scattering_angle_cosine );

  // Test 2
  TEST_FLOATING_EQUALITY( pdf_value, 8.772194880275E+00, 1e-12 );

  // Test with a different energy
  energy = 1.00E+05;
  scattering_angle_cosine = -1.000000000000E+00;
  pdf_value = 
    ace_basic_elastic_distribution->evaluatePDF( energy, 
                                                 scattering_angle_cosine );

  // Test 1
  TEST_FLOATING_EQUALITY( pdf_value, 4.704745346116E-09, 1e-12 );


  scattering_angle_cosine = 9.999990000000E-01;
  pdf_value = 
    ace_basic_elastic_distribution->evaluatePDF( energy, 
                                                 scattering_angle_cosine );

  // Test 2
  TEST_FLOATING_EQUALITY( pdf_value, 4.48786781766095E+05, 1e-15 );

  // Set energy in MeV and angle cosine 
  unsigned energy_bin = 1;
  scattering_angle_cosine = 0.0;

  // Calculate the pdf
  pdf_value = 
    ace_basic_elastic_distribution->evaluatePDF( energy_bin, 
                                                 scattering_angle_cosine );

  // Test 1 energy_bin 1
  TEST_FLOATING_EQUALITY( pdf_value, 4.821797947867E-02, 1e-12 );


  scattering_angle_cosine = 9.800000000000E-01;
  pdf_value = 
    ace_basic_elastic_distribution->evaluatePDF( energy_bin, 
                                                 scattering_angle_cosine );

  // Test 2
  TEST_FLOATING_EQUALITY( pdf_value, 8.772194880275E+00, 1e-12 );

  // Test with a different energy_bin
  energy_bin = 13;
  scattering_angle_cosine = -1.000000000000E+00;
  pdf_value = 
    ace_basic_elastic_distribution->evaluatePDF( energy_bin, 
                                                 scattering_angle_cosine );

  // Test 1
  TEST_FLOATING_EQUALITY( pdf_value, 4.704745346116E-09, 1e-12 );


  scattering_angle_cosine = 9.999990000000E-01;
  pdf_value = 
    ace_basic_elastic_distribution->evaluatePDF( energy_bin, 
                                                 scattering_angle_cosine );

  // Test 2
  TEST_FLOATING_EQUALITY( pdf_value, 4.48786781766095E+05, 1e-15 );

}


//---------------------------------------------------------------------------//
// Check that the pdf can be evaluated
TEUCHOS_UNIT_TEST( HardElasticElectronScatteringDistribution, 
                   evaluateScreenedRutherfordPDF )
{
  // Set energy in MeV and angle cosine 
  double energy = 1.0e-3;

  long double scattering_angle_cosine = 9.999992000000E-01L;
  double pdf_value = 
    ace_basic_elastic_distribution->evaluateScreenedRutherfordPDF( energy, 
                                                 scattering_angle_cosine );

  // Test 1
  TEST_FLOATING_EQUALITY( pdf_value, 9.07761855353150E+01, 1e-12 );

  scattering_angle_cosine = 9.999994000000E-01L;
  pdf_value = 
    ace_basic_elastic_distribution->evaluateScreenedRutherfordPDF( energy, 
                                                 scattering_angle_cosine );

  // Test 2
  TEST_FLOATING_EQUALITY( pdf_value, 9.07761990732033E+01, 1e-12 );

  scattering_angle_cosine = 9.999996000000E-01L;
  pdf_value = 
    ace_basic_elastic_distribution->evaluateScreenedRutherfordPDF( energy, 
                                                 scattering_angle_cosine );

  // Test 3
  TEST_FLOATING_EQUALITY( pdf_value, 9.07762126110947E+01, 1e-12 );

  scattering_angle_cosine = 9.999998000000E-01L;
  pdf_value = 
    ace_basic_elastic_distribution->evaluateScreenedRutherfordPDF( energy, 
                                                 scattering_angle_cosine );

  // Test 4
  TEST_FLOATING_EQUALITY( pdf_value, 9.07762261489891E+01, 1e-12 );

  scattering_angle_cosine = 1.000000000000E+00L;
  pdf_value = 
    ace_basic_elastic_distribution->evaluateScreenedRutherfordPDF( energy, 
                                                 scattering_angle_cosine );

  // Test 5
  TEST_FLOATING_EQUALITY( pdf_value, 9.07762396868865E+01, 1e-12 );


  // Test with a different energy
  energy = 1.00E+05;

  scattering_angle_cosine = 9.99999200000000000000E-01L;
  pdf_value = 
    ace_basic_elastic_distribution->evaluateScreenedRutherfordPDF( energy, 
                                                 scattering_angle_cosine );

  // Test 1
  TEST_FLOATING_EQUALITY( pdf_value, 7.01229331962953E+05, 1e-12 );

  scattering_angle_cosine = 9.999994000000E-01L;
  pdf_value = 
    ace_basic_elastic_distribution->evaluateScreenedRutherfordPDF( energy, 
                                                 scattering_angle_cosine );

  // Test 2
  TEST_FLOATING_EQUALITY( pdf_value, 1.24662988038874E+06, 1e-12 );

  scattering_angle_cosine = 9.999996000000E-01L;
  pdf_value = 
    ace_basic_elastic_distribution->evaluateScreenedRutherfordPDF( energy, 
                                                 scattering_angle_cosine );

  // Test 3
  TEST_FLOATING_EQUALITY( pdf_value, 2.80491703692042E+06, 1e-12 );

  scattering_angle_cosine = 9.999998000000E-01L;
  pdf_value = 
    ace_basic_elastic_distribution->evaluateScreenedRutherfordPDF( energy, 
                                                 scattering_angle_cosine );

  // Test 4
  TEST_FLOATING_EQUALITY( pdf_value, 1.12196658202311E+07, 1e-12 );

  scattering_angle_cosine = 1.000000000000E+00L;
  pdf_value = 
    ace_basic_elastic_distribution->evaluateScreenedRutherfordPDF( energy, 
                                                 scattering_angle_cosine );

  // Test 5
  TEST_FLOATING_EQUALITY( pdf_value, 2.60722777551300E+20, 1e-10 );

}

//---------------------------------------------------------------------------//
// Check that the energy can be returned
TEUCHOS_UNIT_TEST( HardElasticElectronScatteringDistribution, 
                   getEnergy )
{
  // Set energy bin
  unsigned energy_bin = 1;

  double energy = 
    ace_basic_elastic_distribution->getEnergy( energy_bin );

  TEST_FLOATING_EQUALITY( energy, 1.0e-3, 1e-12 );


  energy_bin = 13;
  energy = 
    ace_basic_elastic_distribution->getEnergy( energy_bin );

  TEST_FLOATING_EQUALITY( energy, 1.0e+5, 1e-12 );

}

//---------------------------------------------------------------------------//
// Check that the screened Rutherford cross section ratio can be evaluated
TEUCHOS_UNIT_TEST( HardElasticElectronScatteringDistribution, 
                   evaluateScreenedRutherfordCrossSectionRatio )
{
  // Set energy in MeV
  double energy = 1.0e-5;

<<<<<<< HEAD
  // Calculate screening constant
  double ratio = 
    ace_basic_elastic_distribution->
                evaluateScreenedRutherfordCrossSectionRatio( energy );

  // Test 1
  TEST_FLOATING_EQUALITY( ratio, 5.000000001434400E-07, 1e-12 );

 
  energy = 1.0;
  ratio = 
    ace_basic_elastic_distribution->
                evaluateScreenedRutherfordCrossSectionRatio( energy );

  // Test 2
  TEST_FLOATING_EQUALITY( ratio, 2.579243469610230E-02, 1e-12 );


  energy = 1.0e5;
  ratio = 
    ace_basic_elastic_distribution->
                evaluateScreenedRutherfordCrossSectionRatio( energy );

  // Test 3
  TEST_FLOATING_EQUALITY( ratio, 1.081706689774850E+07, 1e-12 );

}

//---------------------------------------------------------------------------//
// Check that Moliere's screening constant can be evaluated
TEUCHOS_UNIT_TEST( HardElasticElectronScatteringDistribution, 
                   evaluateMoliereScreeningConstant )
{
  // Set energy in MeV
  double energy = 1.0e-5;

  // Calculate screening constant
  double screening_factor = 
    ace_basic_elastic_distribution->evaluateMoliereScreeningConstant( energy );

  // Test 1
  TEST_FLOATING_EQUALITY( screening_factor, 2.5131795894201700E+03, 1e-12 );

 
  energy = 1.0;
  screening_factor = 
    ace_basic_elastic_distribution->evaluateMoliereScreeningConstant( energy );

  // Test 2
  TEST_FLOATING_EQUALITY( screening_factor, 1.9610611503219500E-04, 1e-12 );


  energy = 1.0e5;
  screening_factor = 
    ace_basic_elastic_distribution->evaluateMoliereScreeningConstant( energy );

  // Test 3
  TEST_FLOATING_EQUALITY( screening_factor, 4.1488769980623900E-14, 1e-12 );
=======
  // Calculate scrrening angle
  double screening_factor = 
    ace_basic_elastic_distribution->evaluateScreeningFactor( energy );

  // Test
//  TEST_FLOATING_EQUALITY( screening_factor, 2.195957718728E-04, 1e-12 );
  TEST_FLOATING_EQUALITY( screening_factor,  2.19595774923989019e-4, 1e-12 );

>>>>>>> abe0e3ec

}

//---------------------------------------------------------------------------//
// Check that the screened analytical function angle can be evaluated
TEUCHOS_UNIT_TEST( HardElasticElectronScatteringDistribution, 
                   evaluateScreenedScatteringAngle )
{
  // Set fake random number stream
  std::vector<double> fake_stream( 1 );
  fake_stream[0] = 0.5;

  Utility::RandomNumberGenerator::setFakeStream( fake_stream );

  // Set energy in MeV
  double energy = 1.0;

  // Calculate screening angle
  double scattering_angle_cosine = 
    ace_basic_elastic_distribution->evaluateScreenedScatteringAngle( energy );

  // Test
  TEST_FLOATING_EQUALITY( scattering_angle_cosine, 0.999999501272, 1e-12 );
}

//---------------------------------------------------------------------------//
// Check that sampleAndRecordTrialsImpl can be evaluated from the distribution
TEUCHOS_UNIT_TEST( HardElasticElectronScatteringDistribution, 
                   sampleAndRecordTrialsImpl_distribution )
{
  // Set fake random number stream
  std::vector<double> fake_stream( 2 );
  fake_stream[0] = 9.9990E-01; // sample angle from distribution
  fake_stream[1] = 0.5; // sample mu = 0.9874366113907

  Utility::RandomNumberGenerator::setFakeStream( fake_stream );

  MonteCarlo::ElectronState electron( 0 );
  electron.setEnergy( 1.0e-3 );
  electron.setDirection( 0.0, 0.0, 1.0 );

  double scattering_angle_cosine;
  unsigned trials = 10;

  // sampleAndRecordTrialsImpl from distribution
  ace_basic_elastic_distribution->sampleAndRecordTrialsImpl( 
                                                electron.getEnergy(),
                                                scattering_angle_cosine,
                                                trials );

  // Test
  TEST_FLOATING_EQUALITY( scattering_angle_cosine, 9.874339332031E-01, 1e-12 );
  TEST_EQUALITY_CONST( trials, 11 );
}
//---------------------------------------------------------------------------//
// Check that sampleAndRecordTrialsImpl can be evaluated from the screened analytical function
TEUCHOS_UNIT_TEST( HardElasticElectronScatteringDistribution, 
                   sampleAndRecordTrialsImpl_analytical )
{
  // Set fake random number stream
  std::vector<double> fake_stream( 2 );
  fake_stream[0] = 9.9991E-01;
  fake_stream[1] = 0.5;

  Utility::RandomNumberGenerator::setFakeStream( fake_stream );
  
  MonteCarlo::ElectronState electron( 0 );
  electron.setEnergy( 1.1e-3 );
  electron.setDirection( 0.0, 0.0, 1.0 );

  double scattering_angle_cosine;
  unsigned trials = 10;

  // sampleAndRecordTrialsImpl from analytical function
  ace_basic_elastic_distribution->sampleAndRecordTrialsImpl( 
                                                electron.getEnergy(),
                                                scattering_angle_cosine,
                                                trials );;

  // Test
  TEST_FLOATING_EQUALITY( scattering_angle_cosine, 0.999999500000, 1e-12 );
  TEST_EQUALITY_CONST( trials, 11 );

}

//---------------------------------------------------------------------------//
// Check sample can be evaluated from the distribution
TEUCHOS_UNIT_TEST( HardElasticElectronScatteringDistribution, 
                   sample_distribution )
{
  // Set fake random number stream
  std::vector<double> fake_stream( 2 );
  fake_stream[0] = 9.9990E-01; // sample angle from distribution
  fake_stream[1] = 0.5; // sample mu = 0.9874366113907

  Utility::RandomNumberGenerator::setFakeStream( fake_stream );

  MonteCarlo::ElectronState electron( 0 );
  electron.setEnergy( 1.0e-3 );
  electron.setDirection( 0.0, 0.0, 1.0 );

  double scattering_angle_cosine, outgoing_energy;

  // sampleAndRecordTrialsImpl from distribution
  ace_basic_elastic_distribution->sample( electron.getEnergy(),
                                          outgoing_energy,
                                          scattering_angle_cosine );

  // Test
  TEST_FLOATING_EQUALITY( scattering_angle_cosine, 9.874339332031E-01, 1e-12 );
  TEST_FLOATING_EQUALITY( outgoing_energy, 1.0e-3, 1e-12 );
}
//---------------------------------------------------------------------------//
// Check that sample can be evaluated from the screened analytical function
TEUCHOS_UNIT_TEST( HardElasticElectronScatteringDistribution, 
                   sample_analytical )
{
  // Set fake random number stream
  std::vector<double> fake_stream( 2 );
  fake_stream[0] = 9.9991E-01;
  fake_stream[1] = 0.5;

  Utility::RandomNumberGenerator::setFakeStream( fake_stream );
  
  MonteCarlo::ElectronState electron( 0 );
  electron.setEnergy( 1.1e-3 );
  electron.setDirection( 0.0, 0.0, 1.0 );

  double scattering_angle_cosine, outgoing_energy;

  // sampleAndRecordTrialsImpl from analytical function
  ace_basic_elastic_distribution->sample( electron.getEnergy(),
                                          outgoing_energy,
                                          scattering_angle_cosine );

  // Test
  TEST_FLOATING_EQUALITY( scattering_angle_cosine, 0.999999500000, 1e-12 );
  TEST_FLOATING_EQUALITY( outgoing_energy, 1.1e-3, 1e-12 );

}
//---------------------------------------------------------------------------//
// Check sampleAndRecordTrials can be evaluated from the distribution
TEUCHOS_UNIT_TEST( HardElasticElectronScatteringDistribution, 
                   sampleAndRecordTrials_distribution )
{
  // Set fake random number stream
  std::vector<double> fake_stream( 2 );
  fake_stream[0] = 9.9990E-01; // sample angle from distribution
  fake_stream[1] = 0.5; // sample mu = 0.9874366113907

  Utility::RandomNumberGenerator::setFakeStream( fake_stream );

  MonteCarlo::ElectronState electron( 0 );
  electron.setEnergy( 1.0e-3 );
  electron.setDirection( 0.0, 0.0, 1.0 );

  double scattering_angle_cosine, outgoing_energy;
  unsigned trials = 10;

  // sampleAndRecordTrialsImpl from distribution
  ace_basic_elastic_distribution->sampleAndRecordTrials( 
                                          electron.getEnergy(),
                                          outgoing_energy,
                                          scattering_angle_cosine,
                                          trials );

  // Test
  TEST_FLOATING_EQUALITY( scattering_angle_cosine, 9.874339332031E-01, 1e-12 );
  TEST_FLOATING_EQUALITY( outgoing_energy, 1.0e-3, 1e-12 );
}
//---------------------------------------------------------------------------//
// Check that sampleAndRecordTrials can be evaluated from the screened analytical function
TEUCHOS_UNIT_TEST( HardElasticElectronScatteringDistribution, 
                   sampleAndRecordTrials_analytical )
{
  // Set fake random number stream
  std::vector<double> fake_stream( 2 );
  fake_stream[0] = 9.9991E-01;
  fake_stream[1] = 0.5;

  Utility::RandomNumberGenerator::setFakeStream( fake_stream );
  
  MonteCarlo::ElectronState electron( 0 );
  electron.setEnergy( 1.1e-3 );
  electron.setDirection( 0.0, 0.0, 1.0 );

  double scattering_angle_cosine, outgoing_energy;
  unsigned trials = 10;

  // sampleAndRecordTrialsImpl from analytical function
  ace_basic_elastic_distribution->sampleAndRecordTrials( 
                                          electron.getEnergy(),
                                          outgoing_energy,
                                          scattering_angle_cosine,
                                          trials );

  // Test
  TEST_FLOATING_EQUALITY( scattering_angle_cosine, 0.999999500000, 1e-12 );
  TEST_FLOATING_EQUALITY( outgoing_energy, 1.1e-3, 1e-12 );

}
//---------------------------------------------------------------------------//
// Check that the angle can be evaluated from the distribution
TEUCHOS_UNIT_TEST( HardElasticElectronScatteringDistribution, 
                   ScatterElectron_distribution )
{
  // Set fake random number stream
  std::vector<double> fake_stream( 2 );
  fake_stream[0] = 9.9990E-01; // sample angle from distribution
  fake_stream[1] = 0.5; // sample mu = 0.9874366113907

  Utility::RandomNumberGenerator::setFakeStream( fake_stream );

  MonteCarlo::ParticleBank bank;
  MonteCarlo::SubshellType shell_of_interaction;
  
  MonteCarlo::ElectronState electron( 0 );
  electron.setEnergy( 1.0e-3 );
  electron.setDirection( 0.0, 0.0, 1.0 );

  // Analytically scatter electron
  ace_basic_elastic_distribution->scatterElectron( electron, 
                                                   bank, 
                                                   shell_of_interaction );

  // Test
  TEST_FLOATING_EQUALITY( electron.getZDirection(), 9.874339332031E-01, 1e-12 );
  TEST_FLOATING_EQUALITY( electron.getEnergy(), 1.0e-3, 1e-12 );

}
//---------------------------------------------------------------------------//
// Check that the angle can be evaluated from the screened analytical function
TEUCHOS_UNIT_TEST( HardElasticElectronScatteringDistribution, 
                   ScatterElectron_analytical )
{
  // Set fake random number stream
  std::vector<double> fake_stream( 2 );
  fake_stream[0] = 9.9991E-01;
  fake_stream[1] = 0.5;

  Utility::RandomNumberGenerator::setFakeStream( fake_stream );

  MonteCarlo::ParticleBank bank;
  MonteCarlo::SubshellType shell_of_interaction;
  
  MonteCarlo::ElectronState electron( 0 );
  electron.setEnergy( 1.1e-3 );
  electron.setDirection( 0.0, 0.0, 1.0 );

  // Analytically scatter electron
  ace_basic_elastic_distribution->scatterElectron( electron, 
                                                   bank, 
                                                   shell_of_interaction );

  // Test
  TEST_FLOATING_EQUALITY( electron.getZDirection(), 0.999999500000, 1e-12 );
  TEST_FLOATING_EQUALITY( electron.getEnergy(), 1.1e-3, 1e-12 );

}
//---------------------------------------------------------------------------//
// Check that the angle can be evaluated from the distribution
TEUCHOS_UNIT_TEST( HardElasticElectronScatteringDistribution, 
                   ScatterAdjointElectron_distribution )
{
  // Set fake random number stream
  std::vector<double> fake_stream( 2 );
  fake_stream[0] = 9.9990E-01; // sample angle from distribution
  fake_stream[1] = 0.5; // sample mu = 0.9874366113907

  Utility::RandomNumberGenerator::setFakeStream( fake_stream );

  MonteCarlo::ParticleBank bank;
  MonteCarlo::SubshellType shell_of_interaction;
  
  MonteCarlo::AdjointElectronState adjoint_electron( 0 );
  adjoint_electron.setEnergy( 1.0e-3 );
  adjoint_electron.setDirection( 0.0, 0.0, 1.0 );

  // Analytically scatter electron
  ace_basic_elastic_distribution->scatterAdjointElectron( 
                                                   adjoint_electron, 
                                                   bank, 
                                                   shell_of_interaction );

  // Test
  TEST_FLOATING_EQUALITY( adjoint_electron.getZDirection(), 
                          9.874339332031E-01, 
                          1e-12 );
  TEST_FLOATING_EQUALITY( adjoint_electron.getEnergy(), 1.0e-3, 1e-12 );

}
//---------------------------------------------------------------------------//
// Check that the angle can be evaluated from the screened analytical function
TEUCHOS_UNIT_TEST( HardElasticElectronScatteringDistribution, 
                   ScatterAdjointElectron_analytical )
{
  // Set fake random number stream
  std::vector<double> fake_stream( 2 );
  fake_stream[0] = 9.9991E-01;
  fake_stream[1] = 0.5;

  Utility::RandomNumberGenerator::setFakeStream( fake_stream );

  MonteCarlo::ParticleBank bank;
  MonteCarlo::SubshellType shell_of_interaction;
  
  MonteCarlo::AdjointElectronState adjoint_electron( 0 );
  adjoint_electron.setEnergy( 1.1e-3 );
  adjoint_electron.setDirection( 0.0, 0.0, 1.0 );

  // Analytically scatter adjoint electron
  ace_basic_elastic_distribution->scatterAdjointElectron( 
                                                   adjoint_electron, 
                                                   bank, 
                                                   shell_of_interaction );

  // Test
  TEST_FLOATING_EQUALITY( adjoint_electron.getZDirection(), 
                          0.999999500000, 
                          1e-12 );
  TEST_FLOATING_EQUALITY( adjoint_electron.getEnergy(), 1.1e-3, 1e-12 );

}

//---------------------------------------------------------------------------//
// Custom main function
//---------------------------------------------------------------------------//
int main( int argc, char** argv )
{
  std::string test_ace_file_name, test_ace_table_name;
  
  Teuchos::CommandLineProcessor& clp = Teuchos::UnitTestRepository::getCLP();

  clp.setOption( "test_ace_file",
		 &test_ace_file_name,
		 "Test ACE file name" );
  clp.setOption( "test_ace_table",
		 &test_ace_table_name,
		 "Test ACE table name" );

  const Teuchos::RCP<Teuchos::FancyOStream> out = 
    Teuchos::VerboseObjectBase::getDefaultOStream();

  Teuchos::CommandLineProcessor::EParseCommandLineReturn parse_return = 
    clp.parse(argc,argv);

  if ( parse_return != Teuchos::CommandLineProcessor::PARSE_SUCCESSFUL ) {
    *out << "\nEnd Result: TEST FAILED" << std::endl;
    return parse_return;
  }
  
  // Create a file handler and data extractor
  Teuchos::RCP<Data::ACEFileHandler> ace_file_handler( 
				 new Data::ACEFileHandler( test_ace_file_name,
							   test_ace_table_name,
							   1u ) );
  Teuchos::RCP<Data::XSSEPRDataExtractor> xss_data_extractor(
                            new Data::XSSEPRDataExtractor( 
				      ace_file_handler->getTableNXSArray(),
				      ace_file_handler->getTableJXSArray(),
				      ace_file_handler->getTableXSSArray() ) );

  // Extract the elastic scattering information data block (ELASI)
  Teuchos::ArrayView<const double> elasi_block(
				      xss_data_extractor->extractELASIBlock() );
  
  // Extract the number of tabulated distributions
  int size = elasi_block.size()/3;

  // Extract the energy grid for elastic scattering angular distributions
  Teuchos::Array<double> energy_grid(elasi_block(0,size));

  // Extract the table lengths for elastic scattering angular distributions
  Teuchos::Array<double> table_length(elasi_block(size,size));

  // Extract the offsets for elastic scattering angular distributions
  Teuchos::Array<double> offset(elasi_block(2*size,size));

  // Extract the elastic scattering angular distributions block (elas)
  Teuchos::ArrayView<const double> elas_block = 
    xss_data_extractor->extractELASBlock();

  // Create the elastic scattering distributions
  Teuchos::Array<Utility::Pair<double,Teuchos::RCP<const Utility::TabularOneDDistribution> > >
    elastic_scattering_distribution( size );
  
  for( unsigned n = 0; n < size; ++n )
  {
    elastic_scattering_distribution[n].first = energy_grid[n];

    elastic_scattering_distribution[n].second.reset( 
	  new Utility::HistogramDistribution(
		 elas_block( offset[n], table_length[n] ),
		 elas_block( offset[n] + 1 + table_length[n], table_length[n]-1 ),
         true ) );
/*	  new Utility::TabularDistribution<Utility::LinLin>(
		 elas_block( offset[n], table_length[n] ),
		 elas_block( offset[n] + 1 + table_length[n], table_length[n] ) ) );
*/
  }  

  // Get the atomic number 
  const int atomic_number = xss_data_extractor->extractAtomicNumber();

  // Create the distributions
  ace_basic_elastic_distribution.reset(
		new MonteCarlo::HardElasticElectronScatteringDistribution(
						    atomic_number,
						    elastic_scattering_distribution ) );

  // Clear setup data
  ace_file_handler.reset();
  xss_data_extractor.reset();

  // Initialize the random number generator
  Utility::RandomNumberGenerator::createStreams();

  // Run the unit tests
  Teuchos::GlobalMPISession mpiSession( &argc, &argv );

  const bool success = Teuchos::UnitTestRepository::runUnitTests( *out );

  if (success)
    *out << "\nEnd Result: TEST PASSED" << std::endl;
  else
    *out << "\nEnd Result: TEST FAILED" << std::endl;

  clp.printFinalTimerSummary(out.ptr());

  return (success ? 0 : 1);  					    
}

//---------------------------------------------------------------------------//
// end tstHardElasticElectronScatteringDistribution.cpp
//---------------------------------------------------------------------------//<|MERGE_RESOLUTION|>--- conflicted
+++ resolved
@@ -243,7 +243,6 @@
   // Set energy in MeV
   double energy = 1.0e-5;
 
-<<<<<<< HEAD
   // Calculate screening constant
   double ratio = 
     ace_basic_elastic_distribution->
@@ -302,17 +301,6 @@
 
   // Test 3
   TEST_FLOATING_EQUALITY( screening_factor, 4.1488769980623900E-14, 1e-12 );
-=======
-  // Calculate scrrening angle
-  double screening_factor = 
-    ace_basic_elastic_distribution->evaluateScreeningFactor( energy );
-
-  // Test
-//  TEST_FLOATING_EQUALITY( screening_factor, 2.195957718728E-04, 1e-12 );
-  TEST_FLOATING_EQUALITY( screening_factor,  2.19595774923989019e-4, 1e-12 );
-
->>>>>>> abe0e3ec
-
 }
 
 //---------------------------------------------------------------------------//
