--- conflicted
+++ resolved
@@ -223,80 +223,17 @@
   ++trials;
 
   double random_number =
-<<<<<<< HEAD
-      Utility::RandomNumberGenerator::getRandomNumber<double>();
-
-  double lower_angle, upper_angle;
-  // sample lower bin
-  this->sampleIndependent( lower_bin_index, random_number, lower_angle );
-
-  // sample upper bin
-  this->sampleIndependent( upper_bin_index, random_number, upper_angle );
-
-  if ( lower_bin_index != upper_bin_index )
-  {
-    scattering_angle_cosine = Utility::LinLog::interpolate(
-             Utility::get<0>( d_elastic_cutoff_distribution[lower_bin_index] ),
-             Utility::get<0>( d_elastic_cutoff_distribution[upper_bin_index] ),
-             incoming_energy,
-             lower_angle,
-             upper_angle );
-  }
-  else
-  {
-    scattering_angle_cosine = lower_angle;
-  }
-=======
     Utility::RandomNumberGenerator::getRandomNumber<double>();
 
   scattering_angle_cosine =
     d_hybrid_distribution->sampleSecondaryConditionalWithRandomNumber(
       incoming_energy, random_number );
->>>>>>> f89aeb69
 
   // Make sure the scattering angle cosine is valid
   testPostcondition( scattering_angle_cosine >= -1.0 );
   testPostcondition( scattering_angle_cosine <= 1.0 );
 }
 
-<<<<<<< HEAD
-// Sample an outgoing direction from the given distribution
-void HybridElasticElectronScatteringDistribution::sampleIndependent(
-        const unsigned& energy_bin,
-        const double& random_number,
-        double& scattering_angle_cosine ) const
-{
-  // get the ratio of the cutoff cross section to the moment preserving cross section
-  double cross_section_ratio =
-    Utility::get<2>(d_elastic_discrete_distribution[energy_bin]);
-
-  // calculate a sampling ratio
-  double sampling_ratio =  cross_section_ratio/( 1.0 + cross_section_ratio );
-
-  // Scale the random number
-  double scaled_random_number = sampling_ratio*random_number;
-
-  if ( random_number < sampling_ratio )
-  {
-    double scaled_random_number = random_number/sampling_ratio;
-
-    scattering_angle_cosine =
-      Utility::get<1>( d_elastic_cutoff_distribution[energy_bin] )->sampleWithRandomNumberInSubrange(
-            scaled_random_number, d_cutoff_angle_cosine );
-  }
-  else
-  {
-    double scaled_random_number =
-        random_number*( 1.0 + cross_section_ratio) - cross_section_ratio;
-
-    scattering_angle_cosine =
-      Utility::get<1>( d_elastic_discrete_distribution[energy_bin] )->sampleWithRandomNumber(
-            scaled_random_number );
-  }
-}
-
-=======
->>>>>>> f89aeb69
 } // end MonteCarlo namespace
 
 //---------------------------------------------------------------------------//
