--- conflicted
+++ resolved
@@ -69,21 +69,12 @@
   testPrecondition( incoming_energy <= max_energy );
 
   // Evaluate the integrated cross section
-<<<<<<< HEAD
   std::function<double (double x)> diff_cs_wrapper = 
     std::bind<double>( &WHIncoherentAdjointPhotonScatteringDistribution::evaluate,
                        std::cref( *this ),
                        incoming_energy,
                        max_energy,
                        std::placeholders::_1 );
-=======
-  boost::function<double (double x)> diff_cs_wrapper =
-    boost::bind<double>( &WHIncoherentAdjointPhotonScatteringDistribution::evaluate,
-			 boost::cref( *this ),
-			 incoming_energy,
-			 max_energy,
-			 _1 );
->>>>>>> dfe5dea0
 
   double abs_error, integrated_cs;
 
@@ -143,14 +134,9 @@
   const double min_scattering_angle_cosine =
     calculateMinScatteringAngleCosine( incoming_energy, this->getMaxEnergy() );
 
-<<<<<<< HEAD
   const double max_scattering_function_value = 
     this->evaluateScatteringFunction( incoming_energy,
                                       this->getMaxEnergy(),
-=======
-  const double max_scattering_function_value =
-    this->evaluateScatteringFunction( incoming_energy,
->>>>>>> dfe5dea0
 				      min_scattering_angle_cosine );
 
   while( true )
@@ -180,17 +166,10 @@
 }
 
 // Randomly scatter the photon and return the shell that was interacted with
-<<<<<<< HEAD
 void WHIncoherentAdjointPhotonScatteringDistribution::scatterAdjointPhoton( 
 			       AdjointPhotonState& adjoint_photon,
                                ParticleBank& bank,
 			       Data::SubshellType& shell_of_interaction ) const
-=======
-void WHIncoherentAdjointPhotonScatteringDistribution::scatterAdjointPhoton(
-				     AdjointPhotonState& adjoint_photon,
-				     ParticleBank& bank,
-				     Data::SubshellType& shell_of_interaction ) const
->>>>>>> dfe5dea0
 {
   // Make sure the adjoint photon energy is valid
   testPrecondition( adjoint_photon.getEnergy() <= this->getMaxEnergy() );
@@ -214,11 +193,7 @@
 }
 
 // Check if an energy is above the scattering window
-<<<<<<< HEAD
 /*! \details Because of the scattering function evaluating to zero when 
-=======
-/*! \details Becuase of the scattering function evaluating to zero when
->>>>>>> dfe5dea0
  * the scattering angle cosine is 1.0, the scattering window upper bound must
  * exclude the energy of interest.
  */
@@ -235,70 +210,6 @@
   return initial_energy >= energy_of_interest;
 }
 
-<<<<<<< HEAD
-=======
-// Evaluate the scattering function
-inline double WHIncoherentAdjointPhotonScatteringDistribution::evaluateScatteringFunction(
-				   const double incoming_energy,
-				   const double max_energy,
-				   const double scattering_angle_cosine ) const
-{
-  // Make sure the incoming energy is valid
-  testPrecondition( incoming_energy > 0.0 );
-  testPrecondition( incoming_energy <= max_energy );
-  // Make sure the scattering angle cosine is valid
-  testPrecondition( scattering_angle_cosine >=
-		    calculateMinScatteringAngleCosine( incoming_energy,
-						       max_energy ));
-  testPrecondition( scattering_angle_cosine <= 1.0 );
-
-  // Calculate the outgoing energy
-  const double outgoing_energy =
-    calculateAdjointComptonLineEnergy( incoming_energy,
-				       scattering_angle_cosine );
-
-  // Calculate the inverse wavelength of the outgoing photon (1/cm)
-  const double inverse_wavelength = outgoing_energy/
-    (Utility::PhysicalConstants::planck_constant*
-     Utility::PhysicalConstants::speed_of_light);
-
-  // The scattering function argument (1/cm)
-  double scattering_function_arg =
-    sqrt( (1.0 - scattering_angle_cosine)/2.0 )*inverse_wavelength;
-
-  if( scattering_function_arg >=
-      d_scattering_function->getUpperBoundOfIndepVar() )
-    scattering_function_arg = d_scattering_function->getUpperBoundOfIndepVar();
-
-  // Make sure the scattering function arg is valid
-  testPostcondition( scattering_function_arg >=
-		     d_scattering_function->getLowerBoundOfIndepVar() );
-  testPostcondition( scattering_function_arg <=
-		     d_scattering_function->getUpperBoundOfIndepVar() );
-
-  return d_scattering_function->evaluate( scattering_function_arg );
-}
-
-// Evaluate the scattering function
-inline double WHIncoherentAdjointPhotonScatteringDistribution::evaluateScatteringFunction(
-				   const double incoming_energy,
-				   const double scattering_angle_cosine ) const
-{
-  // Make sure the incoming energy is valid
-  testPrecondition( incoming_energy > 0.0 );
-  testPrecondition( incoming_energy <= this->getMaxEnergy() );
-  // Make sure the scattering angle cosine is valid
-  testPrecondition( scattering_angle_cosine >=
-		    calculateMinScatteringAngleCosine( incoming_energy,
-						       this->getMaxEnergy() ));
-  testPrecondition( scattering_angle_cosine <= 1.0 );
-
-  return this->evaluateScatteringFunction( incoming_energy,
-					   this->getMaxEnergy(),
-					   scattering_angle_cosine );
-}
-
->>>>>>> dfe5dea0
 } // end MonteCarlo namespace
 
 #endif // end MONTE_CARLO_WH_INCOHERENT_ADJOINT_PHOTON_SCATTERING_DISTRIBUTION_DEF_HPP
