//---------------------------------------------------------------------------//
//!
//! \file   tstElectronPhotonRelaxationDataContainer.cpp
//! \author Alex Robinson
//! \brief  Electron-photon-relaxation data container class unit tests
//!
//---------------------------------------------------------------------------//

// Std Lib Includes
#include <string>
#include <iostream>

// Trilinos Includes
#include <Teuchos_UnitTestHarness.hpp>
#include <Teuchos_VerboseObject.hpp>

// FRENSIE Includes
#include "Data_ElectronPhotonRelaxationVolatileDataContainer.hpp"
#include "Data_ElectronPhotonRelaxationDataContainer.hpp"
#include "Utility_UnitTestHarnessExtensions.hpp"


//---------------------------------------------------------------------------//
// Testing Variables
//---------------------------------------------------------------------------//

Data::ElectronPhotonRelaxationVolatileDataContainer epr_data_container;

//---------------------------------------------------------------------------//
// Tests.
//---------------------------------------------------------------------------//
// Check that the atomic number can be set
TEUCHOS_UNIT_TEST( ElectronPhotonRelaxationDataContainer, setAtomicNumber )
{
  epr_data_container.setAtomicNumber( 1u );
  
  TEST_EQUALITY_CONST( epr_data_container.getAtomicNumber(), 1u );
}

//---------------------------------------------------------------------------//
// Check that the min photon energy can be set
TEUCHOS_UNIT_TEST( ElectronPhotonRelaxationDataContainer, setMinPhotonEnergy )
{
  epr_data_container.setMinPhotonEnergy( 0.001 );
  
  TEST_EQUALITY_CONST( epr_data_container.getMinPhotonEnergy(), 
                       0.001 );
}

//---------------------------------------------------------------------------//
// Check that the max photon energy can be set
TEUCHOS_UNIT_TEST( ElectronPhotonRelaxationDataContainer, setMaxPhotonEnergy )
{
  epr_data_container.setMaxPhotonEnergy( 20.0 );
  
  TEST_EQUALITY_CONST( epr_data_container.getMaxPhotonEnergy(), 
                       20.0 );
}

//---------------------------------------------------------------------------//
// Check that the min electron energy can be set
TEUCHOS_UNIT_TEST( ElectronPhotonRelaxationDataContainer, setMinElectronEnergy )
{
  epr_data_container.setMinElectronEnergy( 1.0e-5 );
  
  TEST_EQUALITY_CONST( epr_data_container.getMinElectronEnergy(), 
                       1.0e-5 );
}

//---------------------------------------------------------------------------//
// Check that the max electron energy can be set
TEUCHOS_UNIT_TEST( ElectronPhotonRelaxationDataContainer, setMaxElectronEnergy )
{
  epr_data_container.setMaxElectronEnergy( 1.0e+5 );
  
  TEST_EQUALITY_CONST( epr_data_container.getMaxElectronEnergy(), 
                       1.0e+5 );
}

//---------------------------------------------------------------------------//
// Check that the Cutoff Angle can be set
TEUCHOS_UNIT_TEST( ElectronPhotonRelaxationDataContainer, setCutoffAngleCosine )
{
  epr_data_container.setCutoffAngleCosine( 0.9 );
  
  TEST_EQUALITY_CONST( epr_data_container.getCutoffAngleCosine(), 
                       0.9 );
}

//---------------------------------------------------------------------------//
// Check that the occupation number evaluation tolerance can be set
TEUCHOS_UNIT_TEST( ElectronPhotonRelaxationDataContainer,
                   setOccupationNumberEvaluationTolerance )
{
  epr_data_container.setOccupationNumberEvaluationTolerance( 1e-4 );
  
  TEST_EQUALITY_CONST( epr_data_container.getOccupationNumberEvaluationTolerance(), 
                       1e-4 );
}

//---------------------------------------------------------------------------//
// Check that the subshell incoherent evaluation tolerance can be set
TEUCHOS_UNIT_TEST( ElectronPhotonRelaxationDataContainer,
                   setSubshellIncoherentEvaluationTolerance )
{
  epr_data_container.setSubshellIncoherentEvaluationTolerance( 1e-3 );
  
  TEST_EQUALITY_CONST( epr_data_container.getSubshellIncoherentEvaluationTolerance(), 
                       1e-3 );
}

//---------------------------------------------------------------------------//
// Check that the grid convergence tolerance can be set
TEUCHOS_UNIT_TEST( ElectronPhotonRelaxationDataContainer,
                   setGridConvergenceTolerance )
{
  epr_data_container.setGridConvergenceTolerance( 0.001 );
  
  TEST_EQUALITY_CONST( epr_data_container.getGridConvergenceTolerance(), 
                       0.001 );
}

//---------------------------------------------------------------------------//
// Check that the grid absolute difference tolerance can be set
TEUCHOS_UNIT_TEST( ElectronPhotonRelaxationDataContainer,
                   setGridAbsoluteDifferenceTolerance )
{
  epr_data_container.setGridAbsoluteDifferenceTolerance( 1e-42 );
  
  TEST_EQUALITY_CONST( epr_data_container.getGridAbsoluteDifferenceTolerance(), 
                       1e-42 );
}

//---------------------------------------------------------------------------//
// Check that the grid distance tolerance can be set
TEUCHOS_UNIT_TEST( ElectronPhotonRelaxationDataContainer,
                   setGridDistanceTolerance )
{
  epr_data_container.setGridDistanceTolerance( 1e-15 );
  
  TEST_EQUALITY_CONST( epr_data_container.getGridDistanceTolerance(), 
                       1e-15 );
}

// Relaxation Tests

//---------------------------------------------------------------------------//
// Check that the subshells can be set
TEUCHOS_UNIT_TEST( ElectronPhotonRelaxationDataContainer, setSubshells )
{
  std::set<unsigned> subshells;
  subshells.insert( 1 );

  epr_data_container.setSubshells( subshells );
  
  TEST_ASSERT( epr_data_container.getSubshells().count( 1 ) );
  TEST_ASSERT( !epr_data_container.getSubshells().count( 0 ) );
  TEST_ASSERT( !epr_data_container.getSubshells().count( 2 ) );
}

//---------------------------------------------------------------------------//
// Check that the subshell occupancies can be set
TEUCHOS_UNIT_TEST( ElectronPhotonRelaxationDataContainer, 
		   setSubshellOccupancy )
{
  epr_data_container.setSubshellOccupancy( 1, 1.0 );

  TEST_EQUALITY_CONST( epr_data_container.getSubshellOccupancy( 1 ), 1.0 );
}

//---------------------------------------------------------------------------//
// Check that the subshell binding energies can be set
TEUCHOS_UNIT_TEST( ElectronPhotonRelaxationDataContainer, 
		   setSubshellBindingEnergy )
{
  epr_data_container.setSubshellBindingEnergy( 1, 1.361e-5 );

  TEST_EQUALITY_CONST( epr_data_container.getSubshellBindingEnergy( 1 ),
		       1.361e-5 );
}

//---------------------------------------------------------------------------//
// Check that the number of subshell relaxation transitions can be set
TEUCHOS_UNIT_TEST( ElectronPhotonRelaxationDataContainer,
		   setSubshellRelaxationTransitions )
{
  TEST_ASSERT( !epr_data_container.hasRelaxationData() );

  epr_data_container.setSubshellRelaxationTransitions( 1, 1 );
  
  TEST_EQUALITY_CONST( epr_data_container.getSubshellRelaxationTransitions(1),
		       1 );
  TEST_ASSERT( epr_data_container.hasRelaxationData() );
  TEST_ASSERT( epr_data_container.hasSubshellRelaxationData( 1 ) );
}

//---------------------------------------------------------------------------//
// Check that the relaxation vacancies for a subshell can be set
TEUCHOS_UNIT_TEST( ElectronPhotonRelaxationDataContainer,
		   setSubshellRelaxationVacancies )
{
  std::vector<std::pair<unsigned,unsigned> > vacancies( 1 );
  vacancies[0].first = 1u;
  vacancies[1].second = 0u;

  epr_data_container.setSubshellRelaxationVacancies( 1, vacancies );

  UTILITY_TEST_COMPARE_ARRAYS( 
			epr_data_container.getSubshellRelaxationVacancies( 1 ),
			vacancies );
  
}

//---------------------------------------------------------------------------//
// Check that the relaxation particle energies for a subshell can be set
TEUCHOS_UNIT_TEST( ElectronPhotonRelaxationDataContainer,
		   setSubshellRelaxationEnergies )
{
  std::vector<double> energies( 1 );
  energies[0] = 1e-6;
  
  epr_data_container.setSubshellRelaxationParticleEnergies( 1, energies );

  TEST_COMPARE_ARRAYS( 
		 epr_data_container.getSubshellRelaxationParticleEnergies( 1 ),
		 energies );
}

//---------------------------------------------------------------------------//
// Check that the relaxation probabilities for a subshell can be set
TEUCHOS_UNIT_TEST( ElectronPhotonRelaxationDataContainer,
		   setSubshellRelaxationProbabilities )
{
  std::vector<double> probabilities( 1 );
  probabilities[0] = 1.0;

  epr_data_container.setSubshellRelaxationProbabilities( 1, probabilities );

  TEST_COMPARE_ARRAYS( 
		    epr_data_container.getSubshellRelaxationProbabilities( 1 ),
		    probabilities );
}

//---------------------------------------------------------------------------//
// Check that the Compton profile momentum grid can be set
TEUCHOS_UNIT_TEST( ElectronPhotonRelaxationDataContainer,
		   setComptonProfileMomentumGrid )
{
  std::vector<double> compton_profile_momentum_grid( 3 );
  compton_profile_momentum_grid[0] = -1.0;
  compton_profile_momentum_grid[1] = 0.0;
  compton_profile_momentum_grid[2] = 1.0;

  epr_data_container.setComptonProfileMomentumGrid( 
					    1, compton_profile_momentum_grid );
  
  TEST_COMPARE_ARRAYS( epr_data_container.getComptonProfileMomentumGrid( 1 ),
		       compton_profile_momentum_grid );
}

//---------------------------------------------------------------------------//
// Check that the Compton profile for a subshell can be set
TEUCHOS_UNIT_TEST( ElectronPhotonRelaxationDataContainer,
		   setComptonProfile )
{
  std::vector<double> compton_profile( 3 );
  compton_profile[0] = 1e-12;
  compton_profile[1] = 10.0;
  compton_profile[2] = 1e-12;

  epr_data_container.setComptonProfile( 1, compton_profile );

  TEST_COMPARE_ARRAYS( epr_data_container.getComptonProfile( 1 ), 
		       compton_profile );
} 

//---------------------------------------------------------------------------//
// Check that the occupation number momentum grid can be set
TEUCHOS_UNIT_TEST( ElectronPhotonRelaxationDataContainer,
		   setOccupationNumberMomentumGrid )
{
  std::vector<double> momentum_grid( 3 );
  momentum_grid[0] = -1.0;
  momentum_grid[1] = 0.0;
  momentum_grid[2] = 1.0;

  epr_data_container.setOccupationNumberMomentumGrid( 1, momentum_grid );

  TEST_COMPARE_ARRAYS( epr_data_container.getOccupationNumberMomentumGrid( 1 ),
		       momentum_grid );
}

//---------------------------------------------------------------------------//
// Check that the occupation number for a subshell can be set
TEUCHOS_UNIT_TEST( ElectronPhotonRelaxationDataContainer,
		   setOccupationNumber )
{
  std::vector<double> occupation_number( 3 );
  occupation_number[0] = 0.0;
  occupation_number[1] = 0.5;
  occupation_number[2] = 1.0;

  epr_data_container.setOccupationNumber( 1, occupation_number );

  TEST_COMPARE_ARRAYS( epr_data_container.getOccupationNumber( 1 ),
		       occupation_number );
}

//---------------------------------------------------------------------------//
// Check that the Waller-Hartree scattering function momentum grid can be set
TEUCHOS_UNIT_TEST( ElectronPhotonRelaxationDataContainer,
		   setWallerHartreeScatteringFunctionMomentumGrid )
{
  std::vector<double> momentum_grid( 4 );
  momentum_grid[0] = 1e-30;
  momentum_grid[1] = 1.0;
  momentum_grid[2] = 10.0;
  momentum_grid[3] = 1e8;

  epr_data_container.setWallerHartreeScatteringFunctionMomentumGrid(
							       momentum_grid );
  
  TEST_COMPARE_ARRAYS( epr_data_container.getWallerHartreeScatteringFunctionMomentumGrid(),
		       momentum_grid );
}

//---------------------------------------------------------------------------//
// Check that the Waller-Hartree scattering function can be set
TEUCHOS_UNIT_TEST( ElectronPhotonRelaxationDataContainer,
		   setWallerHartreeScatteringFunction )
{
  std::vector<double> scattering_function( 4 );
  scattering_function[0] = 1e-30;
  scattering_function[1] = 1e-3;
  scattering_function[2] = 0.1;
  scattering_function[3] = 1.0;

  epr_data_container.setWallerHartreeScatteringFunction( scattering_function );

  TEST_COMPARE_ARRAYS( epr_data_container.getWallerHartreeScatteringFunction(),
		       scattering_function );
}

//---------------------------------------------------------------------------//
// Check that the Waller-Hartree atomic form factor momentum grid can be set
TEUCHOS_UNIT_TEST( ElectronPhotonRelaxationDataContainer,
		   setWallerHartreeAtomicFormFactorMomentumGrid )
{
  std::vector<double> momentum_grid( 4 );
  momentum_grid[0] = 1e-30;
  momentum_grid[1] = 1.0;
  momentum_grid[2] = 10.0;
  momentum_grid[3] = 1e8;

  epr_data_container.setWallerHartreeAtomicFormFactorMomentumGrid(
							       momentum_grid );

  TEST_COMPARE_ARRAYS( epr_data_container.getWallerHartreeAtomicFormFactorMomentumGrid(),
		       momentum_grid );
}

//---------------------------------------------------------------------------//
// Check that the Waller-Hartree atomic form factor can be set
TEUCHOS_UNIT_TEST( ElectronPhotonRelaxationDataContainer,
		   setWallerHartreeAtomicFormFactor )
{
  std::vector<double> form_factor( 4 );
  form_factor[0] = 1.0;
  form_factor[1] = 1.0;
  form_factor[2] = 0.3;
  form_factor[3] = 1e-30;

  epr_data_container.setWallerHartreeAtomicFormFactor( form_factor );

  TEST_COMPARE_ARRAYS( epr_data_container.getWallerHartreeAtomicFormFactor(),
		       form_factor );
}

//---------------------------------------------------------------------------//
// Check that the photon energy grid can be set
TEUCHOS_UNIT_TEST( ElectronPhotonRelaxationDataContainer,
		   setPhotonEnergyGrid )
{
  std::vector<double> photon_energy_grid( 3 );
  photon_energy_grid[0] = 1e-3;
  photon_energy_grid[1] = 1.0;
  photon_energy_grid[2] = 20.0;

  epr_data_container.setPhotonEnergyGrid( photon_energy_grid );

  TEST_COMPARE_ARRAYS( epr_data_container.getPhotonEnergyGrid(),
		       photon_energy_grid );
}

//---------------------------------------------------------------------------//
// Check that the average heating numbers can be set
TEUCHOS_UNIT_TEST( ElectronPhotonRelaxationDataContainer,
		   setAveragePhotonHeatingNumbers )
{
  std::vector<double> heating_numbers( 3 );
  heating_numbers[0] = 1e-6;
  heating_numbers[1] = 1e-3;
  heating_numbers[2] = 1.0;

  epr_data_container.setAveragePhotonHeatingNumbers( heating_numbers );

  TEST_COMPARE_ARRAYS( epr_data_container.getAveragePhotonHeatingNumbers(),
		       heating_numbers );
}

//---------------------------------------------------------------------------//
// Check that the Waller-Hartree incoherent cross section can be set
TEUCHOS_UNIT_TEST( ElectronPhotonRelaxationDataContainer,
		   setWallerHartreeIncoherentCrossSection )
{
  std::vector<double> cross_section( 3 );
  cross_section[0] = 1e-6;
  cross_section[1] = 1e-1;
  cross_section[2] = 1.0;

  epr_data_container.setWallerHartreeIncoherentCrossSection( cross_section );

  TEST_COMPARE_ARRAYS( epr_data_container.getWallerHartreeIncoherentCrossSection(),
		       cross_section );
}

//---------------------------------------------------------------------------//
// Check that the Waller-Hartree incoherent cs threshold index can be set
TEUCHOS_UNIT_TEST( ElectronPhotonRelaxationDataContainer,
		   setWallerHartreeIncoherentCrossSectionThresholdEnergyIndex )
{
  epr_data_container.setWallerHartreeIncoherentCrossSectionThresholdEnergyIndex( 0 );

  TEST_EQUALITY_CONST( epr_data_container.getWallerHartreeIncoherentCrossSectionThresholdEnergyIndex(),
		       0 );
}

//---------------------------------------------------------------------------//
// Check that the impulse approx. incoherent cross section can be set
TEUCHOS_UNIT_TEST( ElectronPhotonRelaxationDataContainer,
		   setImpulseApproxIncoherentCrossSection )
{
  std::vector<double> cross_section( 3 );
  cross_section[0] = 1e-6;
  cross_section[1] = 1e-1;
  cross_section[2] = 1.0;

  epr_data_container.setImpulseApproxIncoherentCrossSection( cross_section );
  
  TEST_COMPARE_ARRAYS( epr_data_container.getImpulseApproxIncoherentCrossSection(),
		       cross_section );
}

//---------------------------------------------------------------------------//
// Check that the impulse approx. incoherent cs threshold index can be set
TEUCHOS_UNIT_TEST( ElectronPhotonRelaxationDataContainer,
		   setImpulseApproxIncoherentCrossSectionThresholdEnergyIndex )
{
  epr_data_container.setImpulseApproxIncoherentCrossSectionThresholdEnergyIndex( 0 );

  TEST_EQUALITY_CONST( epr_data_container.getImpulseApproxIncoherentCrossSectionThresholdEnergyIndex(),
		       0u );
}

//---------------------------------------------------------------------------//
// Check that the impulse approx. subshell incoherent cross section can be set
TEUCHOS_UNIT_TEST( ElectronPhotonRelaxationDataContainer,
		   setImpulseApproxSubshellIncoherentCrossSection )
{
  std::vector<double> cross_section( 3 );
  cross_section[0] = 1e-6;
  cross_section[1] = 1e-1;
  cross_section[2] = 1.0;

  epr_data_container.setImpulseApproxSubshellIncoherentCrossSection( 1, cross_section );

  TEST_COMPARE_ARRAYS( epr_data_container.getImpulseApproxSubshellIncoherentCrossSection( 1 ),
		       cross_section );
}

//---------------------------------------------------------------------------//
// Check that the impulse approx. subshell incoh. cs threshold index can be set
TEUCHOS_UNIT_TEST( ElectronPhotonRelaxationDataContainer,
		   setImpulseApproxSubshellIncoherentCrossSectionThresholdEnergyIndex )
{
  epr_data_container.setImpulseApproxSubshellIncoherentCrossSectionThresholdEnergyIndex( 1, 0 );

  TEST_EQUALITY_CONST( epr_data_container.getImpulseApproxSubshellIncoherentCrossSectionThresholdEnergyIndex( 1 ), 
		       0 );
}

//---------------------------------------------------------------------------//
// Check that the Waller-Hartree coherent cross section can be set
TEUCHOS_UNIT_TEST( ElectronPhotonRelaxationDataContainer,
		   setWallerHartreeCoherentCrossSection )
{
  std::vector<double> cross_section( 3 );
  cross_section[0] = 1e-6;
  cross_section[1] = 1e-1;
  cross_section[2] = 1.0;

  epr_data_container.setWallerHartreeCoherentCrossSection( cross_section );

  TEST_COMPARE_ARRAYS( epr_data_container.getWallerHartreeCoherentCrossSection(),
		       cross_section );
}

//---------------------------------------------------------------------------//
// Check that the Waller-Hartree coherent cs threshold energy index can be set
TEUCHOS_UNIT_TEST( ElectronPhotonRelaxationDataContainer,
		   setWallerHartreeCoherentCrossSectionThresholdEnergyIndex )
{
  epr_data_container.setWallerHartreeCoherentCrossSectionThresholdEnergyIndex( 0 );
  
  TEST_EQUALITY_CONST( epr_data_container.getWallerHartreeCoherentCrossSectionThresholdEnergyIndex(),
		       0 );
}

//---------------------------------------------------------------------------//
// Check that the pair production cross section can be set
TEUCHOS_UNIT_TEST( ElectronPhotonRelaxationDataContainer,
		   setPairProductionCrossSection )
{
  std::vector<double> cross_section( 2 );
  cross_section[0] = 1e-6;
  cross_section[1] = 1.0;
  
  epr_data_container.setPairProductionCrossSection( cross_section );

  TEST_COMPARE_ARRAYS( epr_data_container.getPairProductionCrossSection(),
		       cross_section );
}

//---------------------------------------------------------------------------//
// Check that the pair production cross section threshold index can be set
TEUCHOS_UNIT_TEST( ElectronPhotonRelaxationDataContainer,
		   setPairProductionCrossSectionThresholdEnergyIndex )
{
  epr_data_container.setPairProductionCrossSectionThresholdEnergyIndex( 1 );

  TEST_EQUALITY_CONST( epr_data_container.getPairProductionCrossSectionThresholdEnergyIndex(),
		       1 );
}

//---------------------------------------------------------------------------//
// Check that the photoelectric effect cross section can be set
TEUCHOS_UNIT_TEST( ElectronPhotonRelaxationDataContainer,
		   setPhotoelectricCrossSection )
{
  std::vector<double> cross_section( 3 );
  cross_section[0] = 1e-6;
  cross_section[1] = 1e-1;
  cross_section[2] = 1.0;

  epr_data_container.setPhotoelectricCrossSection( cross_section );

  TEST_COMPARE_ARRAYS( epr_data_container.getPhotoelectricCrossSection(),
		       cross_section );
}

//---------------------------------------------------------------------------//
// Check that the photoelectric effect cs threshold energy index can be set
TEUCHOS_UNIT_TEST( ElectronPhotonRelaxationDataContainer,
		   setPhotoelectricCrossSectionThresholdEnergyIndex )
{
  epr_data_container.setPhotoelectricCrossSectionThresholdEnergyIndex( 0u );

  TEST_EQUALITY_CONST( epr_data_container.getPhotoelectricCrossSectionThresholdEnergyIndex(),
		       0u );
}

//---------------------------------------------------------------------------//
// Check that the subshell photoelectric effect cross section can be set
TEUCHOS_UNIT_TEST( ElectronPhotonRelaxationDataContainer,
		   setSubshellPhotoelectricCrossSection )
{
  std::vector<double> cross_section( 3 );
  cross_section[0] = 1e-6;
  cross_section[1] = 1e-1;
  cross_section[2] = 1.0;

  epr_data_container.setSubshellPhotoelectricCrossSection( 1, cross_section );

  TEST_COMPARE_ARRAYS( epr_data_container.getSubshellPhotoelectricCrossSection( 1 ),
		       cross_section );
}

//---------------------------------------------------------------------------//
// Check that the subshell photoelectric effect cs threshold index can be set
TEUCHOS_UNIT_TEST( ElectronPhotonRelaxationDataContainer,
		   setSubshellPhotoelectricCrossSectionThresholdEnergyIndex )
{
  epr_data_container.setSubshellPhotoelectricCrossSectionThresholdEnergyIndex( 1, 0u );

  TEST_EQUALITY_CONST( epr_data_container.getSubshellPhotoelectricCrossSectionThresholdEnergyIndex( 1 ),
		       0u );
}

//---------------------------------------------------------------------------//
// Check that the Waller-Hartree total cross section can be set
TEUCHOS_UNIT_TEST( ElectronPhotonRelaxationDataContainer,
		   setWallerHartreeTotalCrossSection )
{
  std::vector<double> cross_section( 3 );
  cross_section[0] = 1e-6;
  cross_section[1] = 1e-1;
  cross_section[2] = 1.0;

  epr_data_container.setWallerHartreeTotalCrossSection( cross_section );
  
  TEST_COMPARE_ARRAYS( epr_data_container.getWallerHartreeTotalCrossSection(),
		       cross_section );
}

//---------------------------------------------------------------------------//
// Check that the impulse approx. total cross section can be set
TEUCHOS_UNIT_TEST( ElectronPhotonRelaxationDataContainer,
		   setImpulseApproxTotalCrossSection )
{
  std::vector<double> cross_section( 3 );
  cross_section[0] = 1e-6;
  cross_section[1] = 1e-1;
  cross_section[2] = 1.0;

  epr_data_container.setImpulseApproxTotalCrossSection( cross_section );

  TEST_COMPARE_ARRAYS( epr_data_container.getImpulseApproxTotalCrossSection(),
		       cross_section );
}
/*
// Electron Tests

// Electron Tests

//---------------------------------------------------------------------------//
// Check that the angular energy grid can be set
TEUCHOS_UNIT_TEST( ElectronPhotonRelaxationDataContainer, 
                   setElasticAngularEnergyGrid )
{
  std::vector<double> angular_energy_grid(1), grid(1);
  angular_energy_grid[0] = 1.0;

  epr_data_container.setElasticAngularEnergyGrid( 
                                    angular_energy_grid );
  
  grid = epr_data_container.getElasticAngularEnergyGrid();
  TEST_EQUALITY_CONST( grid[0], angular_energy_grid[0] );
}

//---------------------------------------------------------------------------//
// Check that the elastic angles can be set
TEUCHOS_UNIT_TEST( ElectronPhotonRelaxationDataContainer, 
                   setCutoffElasticAnglesAtEnergy )
{
  std::vector<double> angles( 3 );
  angles[0] = -1.0;
  angles[1] = 0.0;
  angles[2] = 0.90;

  epr_data_container.setCutoffElasticAnglesAtEnergy( 1.0, angles );

  TEST_COMPARE_ARRAYS( epr_data_container.getCutoffElasticAngles(1.0),
                       angles );
}

//---------------------------------------------------------------------------//
// Check that the elastic pdf can be set
TEUCHOS_UNIT_TEST( ElectronPhotonRelaxationDataContainer, 
                   setCutoffElasticPDFAtEnergy )
{
  std::vector<double> pdf( 3 );
  pdf[0] = 0.1;
  pdf[1] = 0.2;
  pdf[2] = 0.7;

  epr_data_container.setCutoffElasticPDFAtEnergy( 1.0, pdf );

  TEST_COMPARE_ARRAYS( epr_data_container.getCutoffElasticPDF(1.0),
                       pdf );
}

//---------------------------------------------------------------------------//
// Check that the elastic angles can be set
TEUCHOS_UNIT_TEST( ElectronPhotonRelaxationDataContainer, 
                   setCutoffElasticAngles )
{
  std::vector<double> angles( 3 );
  angles[0] = -1.0;
  angles[1] = 0.0;
  angles[2] = 0.90;

  double energy = 1.0;
  std::map<double, std::vector<double> > angles_map;

  angles_map[energy] = angles;

  epr_data_container.setCutoffElasticAngles( angles_map );

  TEST_COMPARE_ARRAYS( epr_data_container.getCutoffElasticAngles(1.0),
                       angles );
}

//---------------------------------------------------------------------------//
// Check that the elastic pdf can be set
TEUCHOS_UNIT_TEST( ElectronPhotonRelaxationDataContainer, 
                   setCutoffElasticPDF )
{
  std::vector<double> pdf( 3 );
  pdf[0] = 0.1;
  pdf[1] = 0.2;
  pdf[2] = 0.7;
  
  double energy = 1.0;
  std::map<double, std::vector<double> > pdf_map;

  pdf_map[energy] = pdf;

  epr_data_container.setCutoffElasticPDF( pdf_map );

  TEST_COMPARE_ARRAYS( epr_data_container.getCutoffElasticPDF(1.0),
                       pdf );
}

//---------------------------------------------------------------------------//
// Check that the screened Rutherford elastic normalization constant can be set
TEUCHOS_UNIT_TEST( ElectronPhotonRelaxationDataContainer, 
                   setScreenedRutherfordNormalizationConstant )
{
  std::vector<double> norm( 3 );
  norm[0] = 100;
  norm[1] = 200;
  norm[2] = 700;

  epr_data_container.setScreenedRutherfordNormalizationConstant( norm );

  TEST_COMPARE_ARRAYS( epr_data_container.getScreenedRutherfordNormalizationConstant(),
                       norm );
}

//---------------------------------------------------------------------------//
// Check that Moliere's screening constant can be set
TEUCHOS_UNIT_TEST( ElectronPhotonRelaxationDataContainer, 
                   setMoliereScreeningConstant )
{
  std::vector<double> eta( 3 );
  eta[0] = 100;
  eta[1] = 0.0;
  eta[2] = 0.90;

  epr_data_container.setMoliereScreeningConstant( eta );

  TEST_COMPARE_ARRAYS( epr_data_container.getMoliereScreeningConstant(),
                       eta );
}

//---------------------------------------------------------------------------//
// Check that the moment preserving elastic discrete angles can be set
TEUCHOS_UNIT_TEST( ElectronPhotonRelaxationDataContainer, 
                   setMomentPreservingElasticDiscreteAngles )
{
  std::vector<double> discrete_angles( 3 );
  discrete_angles[0] = 0.90;
  discrete_angles[1] = 0.95;
  discrete_angles[2] = 0.99;

  epr_data_container.setMomentPreservingElasticDiscreteAngles( 1.0, 
                                                            discrete_angles );

  TEST_COMPARE_ARRAYS( epr_data_container.getMomentPreservingElasticDiscreteAngles(1.0),
                       discrete_angles );
}

//---------------------------------------------------------------------------//
// Check that the moment preserving elastic weights can be set
TEUCHOS_UNIT_TEST( ElectronPhotonRelaxationDataContainer, 
                   setMomentPreservingElasticWeights )
{
  std::vector<double> weights( 3 );
  weights[0] = 0.1;
  weights[1] = 0.2;
  weights[2] = 0.7;

  epr_data_container.setMomentPreservingElasticWeights( 1.0, weights );

  TEST_COMPARE_ARRAYS( epr_data_container.getMomentPreservingElasticWeights(1.0),
                       weights );
}

//---------------------------------------------------------------------------//
// Check that the electroionization energy grid can be set
TEUCHOS_UNIT_TEST( ElectronPhotonRelaxationDataContainer, 
                   setElectroionizationEnergyGrid )
{
  std::vector<double> energy_grid(2), grid(2);
  energy_grid[0] = 1.0;
  energy_grid[1] = 2.0;

  unsigned subshell = 1;

  epr_data_container.setElectroionizationEnergyGrid( 
                                subshell,
                                energy_grid );
  
  TEST_COMPARE_ARRAYS( epr_data_container.getElectroionizationEnergyGrid( subshell ), 
                       energy_grid );
}

//---------------------------------------------------------------------------//
// Check that the electroionization recoil energy can be set
TEUCHOS_UNIT_TEST( ElectronPhotonRelaxationDataContainer, 
                   setElectroionizationRecoilEnergyAtIncomingEnergy )
{
  std::vector<double> recoil_energy( 3 );
  recoil_energy[0] = 0.01;
  recoil_energy[1] = 0.001;
  recoil_energy[2] = 0.0001;

  unsigned subshell = 1;
  double energy = 1.0;

  epr_data_container.setElectroionizationRecoilEnergyAtIncomingEnergy( 
                                subshell,
                                energy, 
                                recoil_energy );

  TEST_COMPARE_ARRAYS( epr_data_container.getElectroionizationRecoilEnergy(subshell, energy),
                       recoil_energy );
}

//---------------------------------------------------------------------------//
// Check that the electroionization recoil pdf can be set
TEUCHOS_UNIT_TEST( ElectronPhotonRelaxationDataContainer, 
                   setElectroionizationRecoilPDFAtIncomingEnergy )
{
  std::vector<double> recoil_pdf( 3 );
  recoil_pdf[0] = 1.0;
  recoil_pdf[1] = 2.0;
  recoil_pdf[2] = 5.0;

  unsigned subshell = 1;
  double energy = 1.0;

  epr_data_container.setElectroionizationRecoilPDFAtIncomingEnergy(
                                subshell,
                                energy, 
                                recoil_pdf );

  TEST_COMPARE_ARRAYS( epr_data_container.getElectroionizationRecoilPDF( subshell, energy ),
                       recoil_pdf );
}

//---------------------------------------------------------------------------//
// Check that the electroionization recoil energy can be set
TEUCHOS_UNIT_TEST( ElectronPhotonRelaxationDataContainer, 
                   setElectroionizationRecoilEnergy )
{
  std::vector<double> energy( 3 );
  energy[0] = 0.01;
  energy[1] = 0.001;
  energy[2] = 0.0001;

  unsigned subshell = 1;
  double energy_bin = 1.0;

  std::map<double,std::vector<double> > recoil_energy;

  recoil_energy[energy_bin] = energy;

  epr_data_container.setElectroionizationRecoilEnergy( 
                                subshell,
                                recoil_energy );

  TEST_COMPARE_ARRAYS( 
    epr_data_container.getElectroionizationRecoilEnergy(subshell, energy_bin),
    energy );
}

//---------------------------------------------------------------------------//
// Check that the electroionization recoil pdf can be set
TEUCHOS_UNIT_TEST( ElectronPhotonRelaxationDataContainer, 
                   setElectroionizationRecoilPDF )
{
  std::vector<double> pdf( 3 );
  pdf[0] = 1.0;
  pdf[1] = 2.0;
  pdf[2] = 5.0;

  unsigned subshell = 1;
  double energy_bin = 1.0;

  std::map<double,std::vector<double> > recoil_pdf;

  recoil_pdf[energy_bin] = pdf;

  epr_data_container.setElectroionizationRecoilPDF(
                                subshell,
                                recoil_pdf );

  TEST_COMPARE_ARRAYS( 
    epr_data_container.getElectroionizationRecoilPDF( subshell, energy_bin ),
    pdf );
}

//---------------------------------------------------------------------------//
// Check that the bremsstrahlung energy grid can be set
TEUCHOS_UNIT_TEST( ElectronPhotonRelaxationDataContainer, 
                   setBremsstrahlungEnergyGrid )
{
  std::vector<double> energy_grid(2), grid(2);
  energy_grid[0] = 1.0;
  energy_grid[1] = 2.0;

  epr_data_container.setBremsstrahlungEnergyGrid( energy_grid );

  TEST_COMPARE_ARRAYS( epr_data_container.getBremsstrahlungEnergyGrid(), 
                       energy_grid );
}

//---------------------------------------------------------------------------//
// Check that the bremsstrahlung photon energy can be set
TEUCHOS_UNIT_TEST( ElectronPhotonRelaxationDataContainer, 
                   setBremsstrahlungPhotonEnergyAtIncomingEnergy )
{
  std::vector<double> photon_energy( 3 );
  photon_energy[0] = 0.01;
  photon_energy[1] = 0.001;
  photon_energy[2] = 0.0001;

  epr_data_container.setBremsstrahlungPhotonEnergyAtIncomingEnergy( 1.0, 
                                                                   photon_energy );

  TEST_COMPARE_ARRAYS( epr_data_container.getBremsstrahlungPhotonEnergy(1.0),
                       photon_energy );
}

//---------------------------------------------------------------------------//
// Check that the bremsstrahlung photon pdf can be set
TEUCHOS_UNIT_TEST( ElectronPhotonRelaxationDataContainer, 
                   setBremsstrahlungPhotonPDFAtIncomingEnergy )
{
  std::vector<double> photon_pdf( 3 );
  photon_pdf[0] = 1.0;
  photon_pdf[1] = 2.0;
  photon_pdf[2] = 5.0;

  epr_data_container.setBremsstrahlungPhotonPDFAtIncomingEnergy( 1.0, 
                                                                photon_pdf );

  TEST_COMPARE_ARRAYS( epr_data_container.getBremsstrahlungPhotonPDF(1.0),
                       photon_pdf );
}

//---------------------------------------------------------------------------//
// Check that the bremsstrahlung photon energy can be set
TEUCHOS_UNIT_TEST( ElectronPhotonRelaxationDataContainer, 
                   setBremsstrahlungPhotonEnergy )
{
  std::vector<double> energy( 3 );
  energy[0] = 0.01;
  energy[1] = 0.001;
  energy[2] = 0.0001;

  double energy_bin = 1.0;

  std::map<double,std::vector<double> > photon_energy;

  photon_energy[energy_bin] = energy;

  epr_data_container.setBremsstrahlungPhotonEnergy( photon_energy );

  TEST_COMPARE_ARRAYS( epr_data_container.getBremsstrahlungPhotonEnergy(energy_bin),
                       energy );
}

//---------------------------------------------------------------------------//
// Check that the bremsstrahlung photon pdf can be set
TEUCHOS_UNIT_TEST( ElectronPhotonRelaxationDataContainer, 
                   setBremsstrahlungPhotonPDF )
{
  std::vector<double> pdf( 3 );
  pdf[0] = 1.0;
  pdf[1] = 2.0;
  pdf[2] = 5.0;

  double energy_bin = 1.0;

  std::map<double,std::vector<double> > photon_pdf;

  photon_pdf[energy_bin] = pdf;

  epr_data_container.setBremsstrahlungPhotonPDF( photon_pdf );

  TEST_COMPARE_ARRAYS( epr_data_container.getBremsstrahlungPhotonPDF(energy_bin),
                       pdf );
}

//---------------------------------------------------------------------------//
// Check that the atomic excitation energy grid can be set
TEUCHOS_UNIT_TEST( ElectronPhotonRelaxationDataContainer, 
                   setAtomicExcitationEnergyGrid )
{
  std::vector<double> energy_grid(3);
  energy_grid[0] = 1.0;
  energy_grid[1] = 5.0;
  energy_grid[2] = 10.0;

  epr_data_container.setAtomicExcitationEnergyGrid( 
                                    energy_grid );
  
  TEST_COMPARE_ARRAYS( epr_data_container.getAtomicExcitationEnergyGrid(), 
                       energy_grid );
}

//---------------------------------------------------------------------------//
// Check that the atomic excitation energy loss can be set
TEUCHOS_UNIT_TEST( ElectronPhotonRelaxationDataContainer, 
                   setAtomicExcitationEnergyLoss )
{
  std::vector<double> energy_loss(3);
  energy_loss[0] = 1.0;
  energy_loss[1] = 5.0;
  energy_loss[2] = 10.0;

  epr_data_container.setAtomicExcitationEnergyLoss( 
                                    energy_loss );
  
  TEST_COMPARE_ARRAYS( epr_data_container.getAtomicExcitationEnergyLoss(), 
                       energy_loss );
}

//---------------------------------------------------------------------------//
// Check that the electron energy grid can be set
TEUCHOS_UNIT_TEST( ElectronPhotonRelaxationDataContainer,
                   setElectronEnergyGrid )
{
  std::vector<double> electron_energy_grid( 3 );
  electron_energy_grid[0] = 1e-3;
  electron_energy_grid[1] = 1.0;
  electron_energy_grid[2] = 20.0;

  epr_data_container.setElectronEnergyGrid( electron_energy_grid );

  TEST_COMPARE_ARRAYS( epr_data_container.getElectronEnergyGrid(),
                       electron_energy_grid );
}

//---------------------------------------------------------------------------//
// Check that the cutoff elastic electron cross section can be set
TEUCHOS_UNIT_TEST( ElectronPhotonRelaxationDataContainer,
                   setCutoffElasticCrossSection )
{
  std::vector<double> cross_section( 3 );
  cross_section[0] = 0.5e-6;
  cross_section[1] = 0.5e-1;
  cross_section[2] = 0.5;

  epr_data_container.setCutoffElasticCrossSection( 
                        cross_section );

  TEST_COMPARE_ARRAYS( 
            epr_data_container.getCutoffElasticCrossSection(),
            cross_section );
}

//---------------------------------------------------------------------------//
// Check that the elastic cs threshold index can be set
TEUCHOS_UNIT_TEST( ElectronPhotonRelaxationDataContainer,
		           setCutoffElasticCrossSectionThresholdEnergyIndex )
{
  epr_data_container.setCutoffElasticCrossSectionThresholdEnergyIndex( 0 );

  TEST_EQUALITY_CONST( epr_data_container.getCutoffElasticCrossSectionThresholdEnergyIndex(),
                       0 );
}

//---------------------------------------------------------------------------//
// Check that the screened rutherford elastic electron cross section can be set
TEUCHOS_UNIT_TEST( ElectronPhotonRelaxationDataContainer,
                   setScreenedRutherfordElasticCrossSection )
{
  std::vector<double> cross_section( 3 );
  cross_section[0] = 0.6e-6;
  cross_section[1] = 0.6e-1;
  cross_section[2] = 0.6;

  epr_data_container.setScreenedRutherfordElasticCrossSection( 
                        cross_section );

  TEST_COMPARE_ARRAYS( 
            epr_data_container.getScreenedRutherfordElasticCrossSection(),
            cross_section );
}

//---------------------------------------------------------------------------//
// Check that the elastic cs threshold index can be set
TEUCHOS_UNIT_TEST( ElectronPhotonRelaxationDataContainer,
		           setScreenedRutherfordElasticCrossSectionThresholdEnergyIndex )
{
  epr_data_container.setScreenedRutherfordElasticCrossSectionThresholdEnergyIndex( 0 );

  TEST_EQUALITY_CONST( 
    epr_data_container.getScreenedRutherfordElasticCrossSectionThresholdEnergyIndex(),
    0 );
}

//---------------------------------------------------------------------------//
// Check that the total elastic electron cross section can be set
TEUCHOS_UNIT_TEST( ElectronPhotonRelaxationDataContainer,
                   setTotalElasticCrossSection )
{
  std::vector<double> cross_section( 3 );
  cross_section[0] = 1e-6;
  cross_section[1] = 1e-1;
  cross_section[2] = 1.0;

  epr_data_container.setTotalElasticCrossSection( 
                        cross_section );

  TEST_COMPARE_ARRAYS( 
            epr_data_container.getTotalElasticCrossSection(),
            cross_section );
}

//---------------------------------------------------------------------------//
// Check that the elastic cs threshold index can be set
TEUCHOS_UNIT_TEST( ElectronPhotonRelaxationDataContainer,
		           setTotalElasticCrossSectionThresholdEnergyIndex )
{
  epr_data_container.setTotalElasticCrossSectionThresholdEnergyIndex( 0 );

  TEST_EQUALITY_CONST( epr_data_container.getTotalElasticCrossSectionThresholdEnergyIndex(),
                       0 );
}

//---------------------------------------------------------------------------//
// Check that the Moment Preserving (MP) elastic electron cross section can be set
TEUCHOS_UNIT_TEST( ElectronPhotonRelaxationDataContainer,
                   setMomentPreservingCrossSection )
{
  std::vector<double> cross_section( 3 );
  cross_section[0] = 1e-6;
  cross_section[1] = 1e-1;
  cross_section[2] = 1.0;

  epr_data_container.setMomentPreservingCrossSection( 
                        cross_section );

  TEST_COMPARE_ARRAYS( 
            epr_data_container.getMomentPreservingCrossSection(),
            cross_section );
}

//---------------------------------------------------------------------------//
// Check that the Moment Preserving elastic cs threshold index can be set
TEUCHOS_UNIT_TEST( ElectronPhotonRelaxationDataContainer,
		        setMomentPreservingCrossSectionThresholdEnergyIndex )
{
  epr_data_container.setMomentPreservingCrossSectionThresholdEnergyIndex( 0 );

  TEST_EQUALITY_CONST( epr_data_container.getMomentPreservingCrossSectionThresholdEnergyIndex(),
                       0 );
}

//---------------------------------------------------------------------------//
// Check that the electroionization electron cross section can be set
TEUCHOS_UNIT_TEST( ElectronPhotonRelaxationDataContainer,
                   setElectroionizationCrossSection )
{
  std::vector<double> cross_section( 3 );
  cross_section[0] = 1e-6;
  cross_section[1] = 1e-1;
  cross_section[2] = 1.0;

  unsigned subshell = 1;

  epr_data_container.setElectroionizationCrossSection( 
                        subshell,
                        cross_section );

  TEST_COMPARE_ARRAYS( 
            epr_data_container.getElectroionizationCrossSection( subshell ),
            cross_section );
}

//---------------------------------------------------------------------------//
// Check that the electroionization cs threshold index can be set
TEUCHOS_UNIT_TEST( ElectronPhotonRelaxationDataContainer,
		        setElectroionizationCrossSectionThresholdEnergyIndex )
{
  unsigned subshell = 1;

  epr_data_container.setElectroionizationCrossSectionThresholdEnergyIndex( subshell, 0 );

  TEST_EQUALITY_CONST( 
    epr_data_container.getElectroionizationCrossSectionThresholdEnergyIndex( subshell ),
    0 );
}

//---------------------------------------------------------------------------//
// Check that the bremsstrahlung electron cross section can be set
TEUCHOS_UNIT_TEST( ElectronPhotonRelaxationDataContainer,
                   setBremsstrahlungCrossSection )
{
  std::vector<double> cross_section( 3 );
  cross_section[0] = 1e-6;
  cross_section[1] = 1e-1;
  cross_section[2] = 1.0;

  epr_data_container.setBremsstrahlungCrossSection( 
                        cross_section );

  TEST_COMPARE_ARRAYS( 
            epr_data_container.getBremsstrahlungCrossSection(),
            cross_section );
}

//---------------------------------------------------------------------------//
// Check that the bremsstrahlung cs threshold index can be set
TEUCHOS_UNIT_TEST( ElectronPhotonRelaxationDataContainer,
		        setBremsstrahlungCrossSectionThresholdEnergyIndex )
{
  epr_data_container.setBremsstrahlungCrossSectionThresholdEnergyIndex( 0 );

  TEST_EQUALITY_CONST( epr_data_container.getBremsstrahlungCrossSectionThresholdEnergyIndex(),
                       0 );
}

//---------------------------------------------------------------------------//
// Check that the atomic excitation electron cross section can be set
TEUCHOS_UNIT_TEST( ElectronPhotonRelaxationDataContainer,
                   setAtomicExcitationCrossSection )
{
  std::vector<double> cross_section( 3 );
  cross_section[0] = 1e-6;
  cross_section[1] = 1e-1;
  cross_section[2] = 1.0;

  epr_data_container.setAtomicExcitationCrossSection( 
                        cross_section );

  TEST_COMPARE_ARRAYS( 
            epr_data_container.getAtomicExcitationCrossSection(),
            cross_section );
}

//---------------------------------------------------------------------------//
// Check that the atomic excitation cs threshold index can be set
TEUCHOS_UNIT_TEST( ElectronPhotonRelaxationDataContainer,
		        setAtomicExcitationCrossSectionThresholdEnergyIndex )
{
  epr_data_container.setAtomicExcitationCrossSectionThresholdEnergyIndex( 0 );

  TEST_EQUALITY_CONST( epr_data_container.getAtomicExcitationCrossSectionThresholdEnergyIndex(),
                       0 );
}

//---------------------------------------------------------------------------//
// Check that the Cutoff Angle can be set
TEUCHOS_UNIT_TEST( ElectronPhotonRelaxationDataContainer, setCutoffAngle )
{
  epr_data_container.setCutoffAngle( 0.10 );
  
  TEST_EQUALITY_CONST( epr_data_container.getCutoffAngle(), 
                       0.10 );
}

//---------------------------------------------------------------------------//
// Check that the angular energy grid can be set
TEUCHOS_UNIT_TEST( ElectronPhotonRelaxationDataContainer, 
                   setElasticAngularEnergyGrid )
{
  std::vector<double> angular_energy_grid(1), grid(1);
  angular_energy_grid[0] = 1.0;

  epr_data_container.setElasticAngularEnergyGrid( 
                                    angular_energy_grid );
  
  grid = epr_data_container.getElasticAngularEnergyGrid();
  TEST_EQUALITY_CONST( grid[0], angular_energy_grid[0] );
}

//---------------------------------------------------------------------------//
// Check that the elastic angles can be set
TEUCHOS_UNIT_TEST( ElectronPhotonRelaxationDataContainer, 
                   setAnalogElasticAnglesAtEnergy )
{
  std::vector<double> angles( 3 );
  angles[0] = -1.0;
  angles[1] = 0.0;
  angles[2] = 0.90;

  epr_data_container.setAnalogElasticAnglesAtEnergy( 1.0, angles );

  TEST_COMPARE_ARRAYS( epr_data_container.getAnalogElasticAngles(1.0),
                       angles );
}

//---------------------------------------------------------------------------//
// Check that the elastic pdf can be set
TEUCHOS_UNIT_TEST( ElectronPhotonRelaxationDataContainer, 
                   setAnalogElasticPDFAtEnergy )
{
  std::vector<double> pdf( 3 );
  pdf[0] = 0.1;
  pdf[1] = 0.2;
  pdf[2] = 0.7;

  epr_data_container.setAnalogElasticPDFAtEnergy( 1.0, pdf );

  TEST_COMPARE_ARRAYS( epr_data_container.getAnalogElasticPDF(1.0),
                       pdf );
}

//---------------------------------------------------------------------------//
// Check that the elastic angles can be set
TEUCHOS_UNIT_TEST( ElectronPhotonRelaxationDataContainer, 
                   setAnalogElasticAngles )
{
  std::vector<double> angles( 3 );
  angles[0] = -1.0;
  angles[1] = 0.0;
  angles[2] = 0.90;

  double energy = 1.0;
  std::map<double, std::vector<double> > angles_map;

  angles_map[energy] = angles;

  epr_data_container.setAnalogElasticAngles( angles_map );

  TEST_COMPARE_ARRAYS( epr_data_container.getAnalogElasticAngles(1.0),
                       angles );
}

//---------------------------------------------------------------------------//
// Check that the elastic pdf can be set
TEUCHOS_UNIT_TEST( ElectronPhotonRelaxationDataContainer, 
                   setAnalogElasticPDF )
{
  std::vector<double> pdf( 3 );
  pdf[0] = 0.1;
  pdf[1] = 0.2;
  pdf[2] = 0.7;
  
  double energy = 1.0;
  std::map<double, std::vector<double> > pdf_map;

  pdf_map[energy] = pdf;

  epr_data_container.setAnalogElasticPDF( pdf_map );

  TEST_COMPARE_ARRAYS( epr_data_container.getAnalogElasticPDF(1.0),
                       pdf );
}

//---------------------------------------------------------------------------//
// Check that the screened Rutherford elastic normalization constant can be set
TEUCHOS_UNIT_TEST( ElectronPhotonRelaxationDataContainer, 
                   setScreenedRutherfordNormalizationConstant )
{
  std::vector<double> norm( 3 );
  norm[0] = 100;
  norm[1] = 200;
  norm[2] = 700;

  epr_data_container.setScreenedRutherfordNormalizationConstant( norm );

  TEST_COMPARE_ARRAYS( epr_data_container.getScreenedRutherfordNormalizationConstant(),
                       norm );
}

//---------------------------------------------------------------------------//
// Check that Moliere's screening constant can be set
TEUCHOS_UNIT_TEST( ElectronPhotonRelaxationDataContainer, 
                   setMoliereScreeningConstant )
{
  std::vector<double> eta( 3 );
  eta[0] = 100;
  eta[1] = 0.0;
  eta[2] = 0.90;

  epr_data_container.setMoliereScreeningConstant( eta );

  TEST_COMPARE_ARRAYS( epr_data_container.getMoliereScreeningConstant(),
                       eta );
}

//---------------------------------------------------------------------------//
// Check that the moment preserving elastic discrete angles can be set
TEUCHOS_UNIT_TEST( ElectronPhotonRelaxationDataContainer, 
                   setMomentPreservingElasticDiscreteAngles )
{
  std::vector<double> discrete_angles( 3 );
  discrete_angles[0] = 0.90;
  discrete_angles[1] = 0.95;
  discrete_angles[2] = 0.99;

  epr_data_container.setMomentPreservingElasticDiscreteAngles( 1.0, 
                                                            discrete_angles );

  TEST_COMPARE_ARRAYS( epr_data_container.getMomentPreservingElasticDiscreteAngles(1.0),
                       discrete_angles );
}

//---------------------------------------------------------------------------//
// Check that the moment preserving elastic weights can be set
TEUCHOS_UNIT_TEST( ElectronPhotonRelaxationDataContainer, 
                   setMomentPreservingElasticWeights )
{
  std::vector<double> weights( 3 );
  weights[0] = 0.1;
  weights[1] = 0.2;
  weights[2] = 0.7;

  epr_data_container.setMomentPreservingElasticWeights( 1.0, weights );

  TEST_COMPARE_ARRAYS( epr_data_container.getMomentPreservingElasticWeights(1.0),
                       weights );
}

//---------------------------------------------------------------------------//
// Check that the electroionization energy grid can be set
TEUCHOS_UNIT_TEST( ElectronPhotonRelaxationDataContainer, 
                   setElectroionizationEnergyGrid )
{
  std::vector<double> energy_grid(1), grid(1);
  energy_grid[0] = 1.0;

  unsigned subshell = 1;

  epr_data_container.setElectroionizationEnergyGrid( 
                                subshell,
                                energy_grid );
  
  TEST_COMPARE_ARRAYS( epr_data_container.getElectroionizationEnergyGrid( subshell ), 
                       energy_grid );
}

//---------------------------------------------------------------------------//
// Check that the electroionization recoil energy can be set
TEUCHOS_UNIT_TEST( ElectronPhotonRelaxationDataContainer, 
                   setElectroionizationRecoilEnergyAtIncomingEnergy )
{
  std::vector<double> recoil_energy( 3 );
  recoil_energy[0] = 0.01;
  recoil_energy[1] = 0.001;
  recoil_energy[2] = 0.0001;

  unsigned subshell = 1;
  double energy = 1.0;

  epr_data_container.setElectroionizationRecoilEnergyAtIncomingEnergy( 
                                subshell,
                                energy, 
                                recoil_energy );

  TEST_COMPARE_ARRAYS( epr_data_container.getElectroionizationRecoilEnergy(subshell, energy),
                       recoil_energy );
}

//---------------------------------------------------------------------------//
// Check that the electroionization recoil pdf can be set
TEUCHOS_UNIT_TEST( ElectronPhotonRelaxationDataContainer, 
                   setElectroionizationRecoilPDFAtIncomingEnergy )
{
  std::vector<double> recoil_pdf( 3 );
  recoil_pdf[0] = 1.0;
  recoil_pdf[1] = 2.0;
  recoil_pdf[2] = 5.0;

  unsigned subshell = 1;
  double energy = 1.0;

  epr_data_container.setElectroionizationRecoilPDFAtIncomingEnergy(
                                subshell,
                                energy, 
                                recoil_pdf );

  TEST_COMPARE_ARRAYS( epr_data_container.getElectroionizationRecoilPDF( subshell, energy ),
                       recoil_pdf );
}

//---------------------------------------------------------------------------//
// Check that the electroionization recoil energy can be set
TEUCHOS_UNIT_TEST( ElectronPhotonRelaxationDataContainer, 
                   setElectroionizationRecoilEnergy )
{
  std::vector<double> energy( 3 );
  energy[0] = 0.01;
  energy[1] = 0.001;
  energy[2] = 0.0001;

  unsigned subshell = 1;
  double energy_bin = 1.0;

  std::map<double,std::vector<double> > recoil_energy;

  recoil_energy[energy_bin] = energy;

  epr_data_container.setElectroionizationRecoilEnergy( 
                                subshell,
                                recoil_energy );

  TEST_COMPARE_ARRAYS( 
    epr_data_container.getElectroionizationRecoilEnergy(subshell, energy_bin),
    energy );
}

//---------------------------------------------------------------------------//
// Check that the electroionization recoil pdf can be set
TEUCHOS_UNIT_TEST( ElectronPhotonRelaxationDataContainer, 
                   setElectroionizationRecoilPDF )
{
  std::vector<double> pdf( 3 );
  pdf[0] = 1.0;
  pdf[1] = 2.0;
  pdf[2] = 5.0;

  unsigned subshell = 1;
  double energy_bin = 1.0;

  std::map<double,std::vector<double> > recoil_pdf;

  recoil_pdf[energy_bin] = pdf;

  epr_data_container.setElectroionizationRecoilPDF(
                                subshell,
                                recoil_pdf );

  TEST_COMPARE_ARRAYS( 
    epr_data_container.getElectroionizationRecoilPDF( subshell, energy_bin ),
    pdf );
}

//---------------------------------------------------------------------------//
// Check that the bremsstrahlung energy grid can be set
TEUCHOS_UNIT_TEST( ElectronPhotonRelaxationDataContainer, 
                   setBremsstrahlungEnergyGrid )
{
  std::vector<double> energy_grid(1), grid(1);
  energy_grid[0] = 1.0;

  epr_data_container.setBremsstrahlungEnergyGrid( energy_grid );
  
  grid = epr_data_container.getBremsstrahlungEnergyGrid();
  TEST_EQUALITY_CONST( grid[0], energy_grid[0] );
}

//---------------------------------------------------------------------------//
// Check that the bremsstrahlung photon energy can be set
TEUCHOS_UNIT_TEST( ElectronPhotonRelaxationDataContainer, 
                   setBremsstrahlungPhotonEnergyAtIncomingEnergy )
{
  std::vector<double> photon_energy( 3 );
  photon_energy[0] = 0.01;
  photon_energy[1] = 0.001;
  photon_energy[2] = 0.0001;

  epr_data_container.setBremsstrahlungPhotonEnergyAtIncomingEnergy( 1.0, 
                                                                   photon_energy );

  TEST_COMPARE_ARRAYS( epr_data_container.getBremsstrahlungPhotonEnergy(1.0),
                       photon_energy );
}

//---------------------------------------------------------------------------//
// Check that the bremsstrahlung photon pdf can be set
TEUCHOS_UNIT_TEST( ElectronPhotonRelaxationDataContainer, 
                   setBremsstrahlungPhotonPDFAtIncomingEnergy )
{
  std::vector<double> photon_pdf( 3 );
  photon_pdf[0] = 1.0;
  photon_pdf[1] = 2.0;
  photon_pdf[2] = 5.0;

  epr_data_container.setBremsstrahlungPhotonPDFAtIncomingEnergy( 1.0, 
                                                                photon_pdf );

  TEST_COMPARE_ARRAYS( epr_data_container.getBremsstrahlungPhotonPDF(1.0),
                       photon_pdf );
}

//---------------------------------------------------------------------------//
// Check that the bremsstrahlung photon energy can be set
TEUCHOS_UNIT_TEST( ElectronPhotonRelaxationDataContainer, 
                   setBremsstrahlungPhotonEnergy )
{
  std::vector<double> energy( 3 );
  energy[0] = 0.01;
  energy[1] = 0.001;
  energy[2] = 0.0001;

  double energy_bin = 1.0;

  std::map<double,std::vector<double> > photon_energy;

  photon_energy[energy_bin] = energy;

  epr_data_container.setBremsstrahlungPhotonEnergy( photon_energy );

  TEST_COMPARE_ARRAYS( epr_data_container.getBremsstrahlungPhotonEnergy(energy_bin),
                       energy );
}

//---------------------------------------------------------------------------//
// Check that the bremsstrahlung photon pdf can be set
TEUCHOS_UNIT_TEST( ElectronPhotonRelaxationDataContainer, 
                   setBremsstrahlungPhotonPDF )
{
  std::vector<double> pdf( 3 );
  pdf[0] = 1.0;
  pdf[1] = 2.0;
  pdf[2] = 5.0;

  double energy_bin = 1.0;

  std::map<double,std::vector<double> > photon_pdf;

  photon_pdf[energy_bin] = pdf;

  epr_data_container.setBremsstrahlungPhotonPDF( photon_pdf );

  TEST_COMPARE_ARRAYS( epr_data_container.getBremsstrahlungPhotonPDF(energy_bin),
                       pdf );
}

//---------------------------------------------------------------------------//
// Check that the atomic excitation energy grid can be set
TEUCHOS_UNIT_TEST( ElectronPhotonRelaxationDataContainer, 
                   setAtomicExcitationEnergyGrid )
{
  std::vector<double> energy_grid(3);
  energy_grid[0] = 1.0;
  energy_grid[1] = 5.0;
  energy_grid[2] = 10.0;

  epr_data_container.setAtomicExcitationEnergyGrid( 
                                    energy_grid );
  
  TEST_COMPARE_ARRAYS( epr_data_container.getAtomicExcitationEnergyGrid(), 
                       energy_grid );
}

//---------------------------------------------------------------------------//
// Check that the atomic excitation energy loss can be set
TEUCHOS_UNIT_TEST( ElectronPhotonRelaxationDataContainer, 
                   setAtomicExcitationEnergyLoss )
{
  std::vector<double> energy_loss(3);
  energy_loss[0] = 1.0;
  energy_loss[1] = 5.0;
  energy_loss[2] = 10.0;

  epr_data_container.setAtomicExcitationEnergyLoss( 
                                    energy_loss );
  
  TEST_COMPARE_ARRAYS( epr_data_container.getAtomicExcitationEnergyLoss(), 
                       energy_loss );
}

//---------------------------------------------------------------------------//
// Check that the electron energy grid can be set
TEUCHOS_UNIT_TEST( ElectronPhotonRelaxationDataContainer,
                   setElectronEnergyGrid )
{
  std::vector<double> electron_energy_grid( 3 );
  electron_energy_grid[0] = 1e-3;
  electron_energy_grid[1] = 1.0;
  electron_energy_grid[2] = 20.0;

  epr_data_container.setElectronEnergyGrid( electron_energy_grid );

  TEST_COMPARE_ARRAYS( epr_data_container.getElectronEnergyGrid(),
                       electron_energy_grid );
}

//---------------------------------------------------------------------------//
// Check that the cutoff elastic electron cross section can be set
TEUCHOS_UNIT_TEST( ElectronPhotonRelaxationDataContainer,
                   setCutoffElasticCrossSection )
{
  std::vector<double> cross_section( 3 );
  cross_section[0] = 0.5e-6;
  cross_section[1] = 0.5e-1;
  cross_section[2] = 0.5;

  epr_data_container.setCutoffElasticCrossSection( 
                        cross_section );

  TEST_COMPARE_ARRAYS( 
            epr_data_container.getCutoffElasticCrossSection(),
            cross_section );
}

//---------------------------------------------------------------------------//
// Check that the elastic cs threshold index can be set
TEUCHOS_UNIT_TEST( ElectronPhotonRelaxationDataContainer,
		           setCutoffElasticCrossSectionThresholdEnergyIndex )
{
  epr_data_container.setCutoffElasticCrossSectionThresholdEnergyIndex( 0 );

  TEST_EQUALITY_CONST( epr_data_container.getCutoffElasticCrossSectionThresholdEnergyIndex(),
                       0 );
}

//---------------------------------------------------------------------------//
// Check that the screened rutherford elastic electron cross section can be set
TEUCHOS_UNIT_TEST( ElectronPhotonRelaxationDataContainer,
                   setScreenedRutherfordElasticCrossSection )
{
  std::vector<double> cross_section( 3 );
  cross_section[0] = 0.6e-6;
  cross_section[1] = 0.6e-1;
  cross_section[2] = 0.6;

  epr_data_container.setScreenedRutherfordElasticCrossSection( 
                        cross_section );

  TEST_COMPARE_ARRAYS( 
            epr_data_container.getScreenedRutherfordElasticCrossSection(),
            cross_section );
}

//---------------------------------------------------------------------------//
// Check that the elastic cs threshold index can be set
TEUCHOS_UNIT_TEST( ElectronPhotonRelaxationDataContainer,
		           setScreenedRutherfordElasticCrossSectionThresholdEnergyIndex )
{
  epr_data_container.setScreenedRutherfordElasticCrossSectionThresholdEnergyIndex( 0 );

  TEST_EQUALITY_CONST( 
    epr_data_container.getScreenedRutherfordElasticCrossSectionThresholdEnergyIndex(),
    0 );
}

//---------------------------------------------------------------------------//
// Check that the total elastic electron cross section can be set
TEUCHOS_UNIT_TEST( ElectronPhotonRelaxationDataContainer,
                   setTotalElasticCrossSection )
{
  std::vector<double> cross_section( 3 );
  cross_section[0] = 1e-6;
  cross_section[1] = 1e-1;
  cross_section[2] = 1.0;

  epr_data_container.setTotalElasticCrossSection( 
                        cross_section );

  TEST_COMPARE_ARRAYS( 
            epr_data_container.getTotalElasticCrossSection(),
            cross_section );
}

//---------------------------------------------------------------------------//
// Check that the elastic cs threshold index can be set
TEUCHOS_UNIT_TEST( ElectronPhotonRelaxationDataContainer,
		           setTotalElasticCrossSectionThresholdEnergyIndex )
{
  epr_data_container.setTotalElasticCrossSectionThresholdEnergyIndex( 0 );

  TEST_EQUALITY_CONST( epr_data_container.getTotalElasticCrossSectionThresholdEnergyIndex(),
                       0 );
}

//---------------------------------------------------------------------------//
// Check that the Moment Preserving (MP) elastic electron cross section can be set
TEUCHOS_UNIT_TEST( ElectronPhotonRelaxationDataContainer,
                   setMomentPreservingCrossSection )
{
  std::vector<double> cross_section( 3 );
  cross_section[0] = 1e-6;
  cross_section[1] = 1e-1;
  cross_section[2] = 1.0;

  epr_data_container.setMomentPreservingCrossSection( 
                        cross_section );

  TEST_COMPARE_ARRAYS( 
            epr_data_container.getMomentPreservingCrossSection(),
            cross_section );
}

//---------------------------------------------------------------------------//
// Check that the Moment Preserving elastic cs threshold index can be set
TEUCHOS_UNIT_TEST( ElectronPhotonRelaxationDataContainer,
		        setMomentPreservingCrossSectionThresholdEnergyIndex )
{
  epr_data_container.setMomentPreservingCrossSectionThresholdEnergyIndex( 0 );

  TEST_EQUALITY_CONST( epr_data_container.getMomentPreservingCrossSectionThresholdEnergyIndex(),
                       0 );
}

//---------------------------------------------------------------------------//
// Check that the electroionization electron cross section can be set
TEUCHOS_UNIT_TEST( ElectronPhotonRelaxationDataContainer,
                   setElectroionizationCrossSection )
{
  std::vector<double> cross_section( 3 );
  cross_section[0] = 1e-6;
  cross_section[1] = 1e-1;
  cross_section[2] = 1.0;

  unsigned subshell = 1;

  epr_data_container.setElectroionizationCrossSection( 
                        subshell,
                        cross_section );

  TEST_COMPARE_ARRAYS( 
            epr_data_container.getElectroionizationCrossSection( subshell ),
            cross_section );
}

//---------------------------------------------------------------------------//
// Check that the electroionization cs threshold index can be set
TEUCHOS_UNIT_TEST( ElectronPhotonRelaxationDataContainer,
		        setElectroionizationCrossSectionThresholdEnergyIndex )
{
  unsigned subshell = 1;

  epr_data_container.setElectroionizationCrossSectionThresholdEnergyIndex( subshell, 0 );

  TEST_EQUALITY_CONST( 
    epr_data_container.getElectroionizationCrossSectionThresholdEnergyIndex( subshell ),
    0 );
}

//---------------------------------------------------------------------------//
// Check that the bremsstrahlung electron cross section can be set
TEUCHOS_UNIT_TEST( ElectronPhotonRelaxationDataContainer,
                   setBremsstrahlungCrossSection )
{
  std::vector<double> cross_section( 3 );
  cross_section[0] = 1e-6;
  cross_section[1] = 1e-1;
  cross_section[2] = 1.0;

  epr_data_container.setBremsstrahlungCrossSection( 
                        cross_section );

  TEST_COMPARE_ARRAYS( 
            epr_data_container.getBremsstrahlungCrossSection(),
            cross_section );
}

//---------------------------------------------------------------------------//
// Check that the bremsstrahlung cs threshold index can be set
TEUCHOS_UNIT_TEST( ElectronPhotonRelaxationDataContainer,
		        setBremsstrahlungCrossSectionThresholdEnergyIndex )
{
  epr_data_container.setBremsstrahlungCrossSectionThresholdEnergyIndex( 0 );

  TEST_EQUALITY_CONST( epr_data_container.getBremsstrahlungCrossSectionThresholdEnergyIndex(),
                       0 );
}

//---------------------------------------------------------------------------//
// Check that the atomic excitation electron cross section can be set
TEUCHOS_UNIT_TEST( ElectronPhotonRelaxationDataContainer,
                   setAtomicExcitationCrossSection )
{
  std::vector<double> cross_section( 3 );
  cross_section[0] = 1e-6;
  cross_section[1] = 1e-1;
  cross_section[2] = 1.0;

  epr_data_container.setAtomicExcitationCrossSection( 
                        cross_section );

  TEST_COMPARE_ARRAYS( 
            epr_data_container.getAtomicExcitationCrossSection(),
            cross_section );
}

//---------------------------------------------------------------------------//
// Check that the atomic excitation cs threshold index can be set
TEUCHOS_UNIT_TEST( ElectronPhotonRelaxationDataContainer,
		        setAtomicExcitationCrossSectionThresholdEnergyIndex )
{
  epr_data_container.setAtomicExcitationCrossSectionThresholdEnergyIndex( 0 );

  TEST_EQUALITY_CONST( epr_data_container.getAtomicExcitationCrossSectionThresholdEnergyIndex(),
                       0 );
}
*/
//---------------------------------------------------------------------------//
// Check that the data can be exported and imported
TEUCHOS_UNIT_TEST( ElectronPhotonRelaxationDataContainer,
		   export_importData_ascii )
{
  const std::string test_ascii_file_name( "test_epr_data_container.txt" );

  epr_data_container.exportData( test_ascii_file_name,
				 Utility::ArchivableObject::ASCII_ARCHIVE );

  const Data::ElectronPhotonRelaxationDataContainer 
    epr_data_container_copy( test_ascii_file_name, 
			     Utility::ArchivableObject::ASCII_ARCHIVE );

  TEST_EQUALITY_CONST( epr_data_container_copy.getAtomicNumber(), 1 );
  TEST_ASSERT( epr_data_container_copy.getSubshells().count( 1 ) );
  TEST_ASSERT( !epr_data_container_copy.getSubshells().count( 0 ) );
  TEST_ASSERT( !epr_data_container_copy.getSubshells().count( 2 ) );
  TEST_EQUALITY_CONST( epr_data_container_copy.getSubshellOccupancy( 1 ), 1.0 );
  TEST_EQUALITY_CONST( epr_data_container_copy.getSubshellBindingEnergy( 1 ),
		       1.361e-5 );
  TEST_EQUALITY_CONST( epr_data_container_copy.getSubshellRelaxationTransitions(1),
		       1 );
  TEST_ASSERT( epr_data_container_copy.hasRelaxationData() );
  TEST_ASSERT( epr_data_container_copy.hasSubshellRelaxationData( 1 ) );
  TEST_EQUALITY_CONST( epr_data_container_copy.getSubshellRelaxationVacancies( 1 ).size(),
		       1 );
  TEST_EQUALITY_CONST( epr_data_container_copy.getSubshellRelaxationParticleEnergies( 1 ).size(),
		       1 );
  TEST_EQUALITY_CONST( epr_data_container_copy.getSubshellRelaxationProbabilities( 1 ).size(),
		       1 );
  TEST_EQUALITY_CONST( epr_data_container_copy.getComptonProfileMomentumGrid( 1 ).size(),
		       3 );
  TEST_EQUALITY_CONST( epr_data_container_copy.getComptonProfile( 1 ).size(),
		       3 );
  TEST_EQUALITY_CONST( epr_data_container_copy.getOccupationNumberMomentumGrid( 1 ).size(),
		       3 );
  TEST_EQUALITY_CONST( epr_data_container_copy.getOccupationNumber( 1 ).size(),
		       3 );
  TEST_EQUALITY_CONST( epr_data_container_copy.getWallerHartreeScatteringFunctionMomentumGrid().size(),
		       4 );
  TEST_EQUALITY_CONST( epr_data_container_copy.getWallerHartreeScatteringFunction().size(),
		       4 );
  TEST_EQUALITY_CONST( epr_data_container_copy.getWallerHartreeAtomicFormFactorMomentumGrid().size(),
		       4 );
  TEST_EQUALITY_CONST( epr_data_container_copy.getWallerHartreeAtomicFormFactor().size(),
		       4 );
  TEST_EQUALITY_CONST( epr_data_container_copy.getPhotonEnergyGrid().size(),
		       3 );
  TEST_EQUALITY_CONST( epr_data_container_copy.getAveragePhotonHeatingNumbers().size(),
		       3 );
  TEST_EQUALITY_CONST( epr_data_container_copy.getWallerHartreeIncoherentCrossSection().size(),
		       3 );
  TEST_EQUALITY_CONST( epr_data_container_copy.getWallerHartreeIncoherentCrossSectionThresholdEnergyIndex(),
		       0 );
  TEST_EQUALITY_CONST( epr_data_container_copy.getImpulseApproxIncoherentCrossSection().size(),
		       3 );
  TEST_EQUALITY_CONST( epr_data_container_copy.getImpulseApproxIncoherentCrossSectionThresholdEnergyIndex(),
		       0u );
  TEST_EQUALITY_CONST( epr_data_container_copy.getImpulseApproxSubshellIncoherentCrossSection( 1 ).size(),
		       3 );
  TEST_EQUALITY_CONST( epr_data_container_copy.getImpulseApproxSubshellIncoherentCrossSectionThresholdEnergyIndex( 1 ), 
		       0 );
  TEST_EQUALITY_CONST( epr_data_container_copy.getWallerHartreeCoherentCrossSection().size(),
		       3 );
  TEST_EQUALITY_CONST( epr_data_container_copy.getWallerHartreeCoherentCrossSectionThresholdEnergyIndex(),
		       0 );
  TEST_EQUALITY_CONST( epr_data_container_copy.getPairProductionCrossSection().size(),
		       2 );
  TEST_EQUALITY_CONST( epr_data_container_copy.getPairProductionCrossSectionThresholdEnergyIndex(),
		       1 );
  TEST_EQUALITY_CONST( epr_data_container_copy.getPhotoelectricCrossSection().size(),
		       3 );
  TEST_EQUALITY_CONST( epr_data_container_copy.getPhotoelectricCrossSectionThresholdEnergyIndex(),
		       0u );
  TEST_EQUALITY_CONST( epr_data_container_copy.getSubshellPhotoelectricCrossSection( 1 ).size(),
		       3 );
  TEST_EQUALITY_CONST( epr_data_container_copy.getSubshellPhotoelectricCrossSectionThresholdEnergyIndex( 1 ),
		       0u );
  TEST_EQUALITY_CONST( epr_data_container_copy.getWallerHartreeTotalCrossSection().size(),
		       3u );
  TEST_EQUALITY_CONST( epr_data_container_copy.getImpulseApproxTotalCrossSection().size(),
		       3u );
<<<<<<< HEAD
=======
/*
  // Electron Tests
  TEST_EQUALITY_CONST( 
    epr_data_container_copy.getCutoffAngle(), 0.10 );
  TEST_EQUALITY_CONST( 
    epr_data_container_copy.getElasticAngularEnergyGrid().size(), 
    1 );
  TEST_EQUALITY_CONST( 
    epr_data_container_copy.getElasticAngularEnergyGrid().front(), 
    1.0 );
  TEST_EQUALITY_CONST( 
    epr_data_container_copy.getAnalogElasticAngles(1.0).size(), 3 );
  TEST_EQUALITY_CONST( 
    epr_data_container_copy.getAnalogElasticPDF(1.0).size(), 3 );
  TEST_EQUALITY_CONST( 
    epr_data_container_copy.getScreenedRutherfordNormalizationConstant().size(), 3 );
  TEST_EQUALITY_CONST( 
    epr_data_container_copy.getMoliereScreeningConstant().size(), 3 );
  TEST_EQUALITY_CONST( 
    epr_data_container_copy.getMomentPreservingElasticDiscreteAngles(1.0).size(), 3 );
  TEST_EQUALITY_CONST( 
    epr_data_container_copy.getMomentPreservingElasticWeights(1.0).size(), 3 );
  TEST_EQUALITY_CONST( 
    epr_data_container_copy.getElectroionizationEnergyGrid(1u).size(), 
    1 );
  TEST_EQUALITY_CONST( 
    epr_data_container_copy.getElectroionizationEnergyGrid(1u).front(), 
    1.0 );
  TEST_EQUALITY_CONST( 
    epr_data_container_copy.getElectroionizationRecoilEnergy(1u, 1.0).size(), 
    3 );
  TEST_EQUALITY_CONST( 
    epr_data_container_copy.getElectroionizationRecoilPDF(1u, 1.0).size(), 
    3 );
  TEST_EQUALITY_CONST( 
    epr_data_container_copy.getBremsstrahlungEnergyGrid().size(), 
    1 );
  TEST_EQUALITY_CONST( 
    epr_data_container_copy.getBremsstrahlungEnergyGrid().front(), 
    1.0 );
  TEST_EQUALITY_CONST( 
    epr_data_container_copy.getBremsstrahlungPhotonEnergy(1.0).size(), 
    3 );
  TEST_EQUALITY_CONST( 
    epr_data_container_copy.getBremsstrahlungPhotonPDF(1.0).size(), 
    3 );
  TEST_EQUALITY_CONST( 
    epr_data_container_copy.getAtomicExcitationEnergyGrid().size(), 
    3 );
  TEST_EQUALITY_CONST( 
    epr_data_container_copy.getAtomicExcitationEnergyLoss().size(), 
    3 );
  TEST_EQUALITY_CONST( 
    epr_data_container_copy.getElectronEnergyGrid().size(), 3 );
  TEST_EQUALITY_CONST( 
    epr_data_container_copy.getCutoffElasticCrossSection().size(),
		       3u );
  TEST_EQUALITY_CONST( 
    epr_data_container_copy.getCutoffElasticCrossSectionThresholdEnergyIndex(),
		       0 );
  TEST_EQUALITY_CONST( 
    epr_data_container_copy.getScreenedRutherfordElasticCrossSection().size(),
		       3u );
  TEST_EQUALITY_CONST( 
    epr_data_container_copy.getScreenedRutherfordElasticCrossSectionThresholdEnergyIndex(),
		       0 );
  TEST_EQUALITY_CONST( 
    epr_data_container_copy.getTotalElasticCrossSection().size(),
		       3u );
  TEST_EQUALITY_CONST( 
    epr_data_container_copy.getTotalElasticCrossSectionThresholdEnergyIndex(),
		       0 );
  TEST_EQUALITY_CONST( 
    epr_data_container_copy.getMomentPreservingCrossSection().size(),
		       3u );
  TEST_EQUALITY_CONST( 
    epr_data_container_copy.getMomentPreservingCrossSectionThresholdEnergyIndex(),
		       0 );
  TEST_EQUALITY_CONST( 
    epr_data_container_copy.getElectroionizationCrossSection(1u).size(),
		       3u );
  TEST_EQUALITY_CONST( 
    epr_data_container_copy.getElectroionizationCrossSectionThresholdEnergyIndex(1u),
		       0 );
  TEST_EQUALITY_CONST( 
    epr_data_container_copy.getBremsstrahlungCrossSection().size(),
		       3u );
  TEST_EQUALITY_CONST( 
    epr_data_container_copy.getBremsstrahlungCrossSectionThresholdEnergyIndex(),
		       0 );
  TEST_EQUALITY_CONST( 
    epr_data_container_copy.getAtomicExcitationCrossSection().size(),
		       3u );
  TEST_EQUALITY_CONST( 
    epr_data_container_copy.getAtomicExcitationCrossSectionThresholdEnergyIndex(),
		       0 );*/
}
>>>>>>> 5fb9119b

  // Electron Tests
  TEST_EQUALITY_CONST( 
    epr_data_container_copy.getCutoffAngleCosine(), 0.9 );
  TEST_EQUALITY_CONST( 
    epr_data_container_copy.getElasticAngularEnergyGrid().size(), 
    1 );
  TEST_EQUALITY_CONST( 
    epr_data_container_copy.getElasticAngularEnergyGrid().front(), 
    1.0 );
  TEST_EQUALITY_CONST( 
    epr_data_container_copy.getCutoffElasticAngles(1.0).size(), 3 );
  TEST_EQUALITY_CONST( 
    epr_data_container_copy.getCutoffElasticPDF(1.0).size(), 3 );
  TEST_EQUALITY_CONST( 
    epr_data_container_copy.getScreenedRutherfordNormalizationConstant().size(), 3 );
  TEST_EQUALITY_CONST( 
    epr_data_container_copy.getMoliereScreeningConstant().size(), 3 );
  TEST_EQUALITY_CONST( 
    epr_data_container_copy.getMomentPreservingElasticDiscreteAngles(1.0).size(), 3 );
  TEST_EQUALITY_CONST( 
    epr_data_container_copy.getMomentPreservingElasticWeights(1.0).size(), 3 );
  TEST_EQUALITY_CONST( 
    epr_data_container_copy.getElectroionizationEnergyGrid(1u).size(), 
    2 );
  TEST_EQUALITY_CONST( 
    epr_data_container_copy.getElectroionizationEnergyGrid(1u).front(), 
    1.0 );
  TEST_EQUALITY_CONST( 
    epr_data_container_copy.getElectroionizationEnergyGrid(1u).back(), 
    2.0 );
  TEST_EQUALITY_CONST( 
    epr_data_container_copy.getElectroionizationRecoilEnergy(1u, 1.0).size(), 
    3 );
  TEST_EQUALITY_CONST( 
    epr_data_container_copy.getElectroionizationRecoilPDF(1u, 1.0).size(), 
    3 );
  TEST_EQUALITY_CONST( 
    epr_data_container_copy.getBremsstrahlungEnergyGrid().size(), 
    2 );
  TEST_EQUALITY_CONST( 
    epr_data_container_copy.getBremsstrahlungEnergyGrid().front(), 
    1.0 );
  TEST_EQUALITY_CONST( 
    epr_data_container_copy.getBremsstrahlungEnergyGrid().back(), 
    2.0 );
  TEST_EQUALITY_CONST( 
    epr_data_container_copy.getBremsstrahlungPhotonEnergy(1.0).size(), 
    3 );
  TEST_EQUALITY_CONST( 
    epr_data_container_copy.getBremsstrahlungPhotonPDF(1.0).size(), 
    3 );
  TEST_EQUALITY_CONST( 
    epr_data_container_copy.getAtomicExcitationEnergyGrid().size(), 
    3 );
  TEST_EQUALITY_CONST( 
    epr_data_container_copy.getAtomicExcitationEnergyLoss().size(), 
    3 );
  TEST_EQUALITY_CONST( 
    epr_data_container_copy.getElectronEnergyGrid().size(), 3 );
  TEST_EQUALITY_CONST( 
    epr_data_container_copy.getCutoffElasticCrossSection().size(),
		       3u );
  TEST_EQUALITY_CONST( 
    epr_data_container_copy.getCutoffElasticCrossSectionThresholdEnergyIndex(),
		       0 );
  TEST_EQUALITY_CONST( 
    epr_data_container_copy.getScreenedRutherfordElasticCrossSection().size(),
		       3u );
  TEST_EQUALITY_CONST( 
    epr_data_container_copy.getScreenedRutherfordElasticCrossSectionThresholdEnergyIndex(),
		       0 );
  TEST_EQUALITY_CONST( 
    epr_data_container_copy.getTotalElasticCrossSection().size(),
		       3u );
  TEST_EQUALITY_CONST( 
    epr_data_container_copy.getTotalElasticCrossSectionThresholdEnergyIndex(),
		       0 );
  TEST_EQUALITY_CONST( 
    epr_data_container_copy.getMomentPreservingCrossSection().size(),
		       3u );
  TEST_EQUALITY_CONST( 
    epr_data_container_copy.getMomentPreservingCrossSectionThresholdEnergyIndex(),
		       0 );
  TEST_EQUALITY_CONST( 
    epr_data_container_copy.getElectroionizationCrossSection(1u).size(),
		       3u );
  TEST_EQUALITY_CONST( 
    epr_data_container_copy.getElectroionizationCrossSectionThresholdEnergyIndex(1u),
		       0 );
  TEST_EQUALITY_CONST( 
    epr_data_container_copy.getBremsstrahlungCrossSection().size(),
		       3u );
<<<<<<< HEAD
=======
/*
  // Electron Tests
  TEST_EQUALITY_CONST( 
    epr_data_container_copy.getCutoffAngle(), 0.10 );
  TEST_EQUALITY_CONST( 
    epr_data_container_copy.getElasticAngularEnergyGrid().size(), 
    1 );
  TEST_EQUALITY_CONST( 
    epr_data_container_copy.getElasticAngularEnergyGrid().front(), 
    1.0 );
  TEST_EQUALITY_CONST( 
    epr_data_container_copy.getAnalogElasticAngles(1.0).size(), 3 );
  TEST_EQUALITY_CONST( 
    epr_data_container_copy.getAnalogElasticPDF(1.0).size(), 3 );
  TEST_EQUALITY_CONST( 
    epr_data_container_copy.getScreenedRutherfordNormalizationConstant().size(), 3 );
  TEST_EQUALITY_CONST( 
    epr_data_container_copy.getMoliereScreeningConstant().size(), 3 );
  TEST_EQUALITY_CONST( 
    epr_data_container_copy.getMomentPreservingElasticDiscreteAngles(1.0).size(), 3 );
  TEST_EQUALITY_CONST( 
    epr_data_container_copy.getMomentPreservingElasticWeights(1.0).size(), 3 );
  TEST_EQUALITY_CONST( 
    epr_data_container_copy.getElectroionizationEnergyGrid(1u).size(), 
    1 );
  TEST_EQUALITY_CONST( 
    epr_data_container_copy.getElectroionizationEnergyGrid(1u).front(), 
    1.0 );
  TEST_EQUALITY_CONST( 
    epr_data_container_copy.getElectroionizationRecoilEnergy(1u, 1.0).size(), 
    3 );
  TEST_EQUALITY_CONST( 
    epr_data_container_copy.getElectroionizationRecoilPDF(1u, 1.0).size(), 
    3 );
  TEST_EQUALITY_CONST( 
    epr_data_container_copy.getBremsstrahlungEnergyGrid().size(), 
    1 );
  TEST_EQUALITY_CONST( 
    epr_data_container_copy.getBremsstrahlungEnergyGrid().front(), 
    1.0 );
  TEST_EQUALITY_CONST( 
    epr_data_container_copy.getBremsstrahlungPhotonEnergy(1.0).size(), 
    3 );
  TEST_EQUALITY_CONST( 
    epr_data_container_copy.getBremsstrahlungPhotonPDF(1.0).size(), 
    3 );
  TEST_EQUALITY_CONST( 
    epr_data_container_copy.getAtomicExcitationEnergyGrid().size(), 
    3 );
  TEST_EQUALITY_CONST( 
    epr_data_container_copy.getAtomicExcitationEnergyLoss().size(), 
    3 );
  TEST_EQUALITY_CONST( 
    epr_data_container_copy.getElectronEnergyGrid().size(), 3 );
  TEST_EQUALITY_CONST( 
    epr_data_container_copy.getCutoffElasticCrossSection().size(),
		       3u );
  TEST_EQUALITY_CONST( 
    epr_data_container_copy.getCutoffElasticCrossSectionThresholdEnergyIndex(),
		       0 );
  TEST_EQUALITY_CONST( 
    epr_data_container_copy.getScreenedRutherfordElasticCrossSection().size(),
		       3u );
  TEST_EQUALITY_CONST( 
    epr_data_container_copy.getScreenedRutherfordElasticCrossSectionThresholdEnergyIndex(),
		       0 );
  TEST_EQUALITY_CONST( 
    epr_data_container_copy.getTotalElasticCrossSection().size(),
		       3u );
  TEST_EQUALITY_CONST( 
    epr_data_container_copy.getTotalElasticCrossSectionThresholdEnergyIndex(),
		       0 );
  TEST_EQUALITY_CONST( 
    epr_data_container_copy.getMomentPreservingCrossSection().size(),
		       3u );
  TEST_EQUALITY_CONST( 
    epr_data_container_copy.getMomentPreservingCrossSectionThresholdEnergyIndex(),
		       0 );
  TEST_EQUALITY_CONST( 
    epr_data_container_copy.getElectroionizationCrossSection(1u).size(),
		       3u );
  TEST_EQUALITY_CONST( 
    epr_data_container_copy.getElectroionizationCrossSectionThresholdEnergyIndex(1u),
		       0 );
  TEST_EQUALITY_CONST( 
    epr_data_container_copy.getBremsstrahlungCrossSection().size(),
		       3u );
>>>>>>> 5fb9119b
  TEST_EQUALITY_CONST( 
    epr_data_container_copy.getBremsstrahlungCrossSectionThresholdEnergyIndex(),
		       0 );
  TEST_EQUALITY_CONST( 
    epr_data_container_copy.getAtomicExcitationCrossSection().size(),
		       3u );
  TEST_EQUALITY_CONST( 
    epr_data_container_copy.getAtomicExcitationCrossSectionThresholdEnergyIndex(),
<<<<<<< HEAD
		       0 );
=======
		       0 );*/
>>>>>>> 5fb9119b
}

//---------------------------------------------------------------------------//
// Check that the data can be exported and imported
TEUCHOS_UNIT_TEST( ElectronPhotonRelaxationDataContainer,
		   export_importData_xml )
{
  const std::string test_xml_file_name( "test_epr_data_container.xml" );

  epr_data_container.exportData( test_xml_file_name,
				 Utility::ArchivableObject::XML_ARCHIVE );

  const Data::ElectronPhotonRelaxationDataContainer 
    epr_data_container_copy( test_xml_file_name, 
			     Utility::ArchivableObject::XML_ARCHIVE );

  TEST_EQUALITY_CONST( epr_data_container_copy.getAtomicNumber(), 1 );
  TEST_ASSERT( epr_data_container_copy.getSubshells().count( 1 ) );
  TEST_ASSERT( !epr_data_container_copy.getSubshells().count( 0 ) );
  TEST_ASSERT( !epr_data_container_copy.getSubshells().count( 2 ) );
  TEST_EQUALITY_CONST( epr_data_container_copy.getSubshellOccupancy( 1 ), 1.0 );
  TEST_EQUALITY_CONST( epr_data_container_copy.getSubshellBindingEnergy( 1 ),
		       1.361e-5 );
  TEST_EQUALITY_CONST( epr_data_container_copy.getSubshellRelaxationTransitions(1),
		       1 );
  TEST_ASSERT( epr_data_container_copy.hasRelaxationData() );
  TEST_ASSERT( epr_data_container_copy.hasSubshellRelaxationData( 1 ) );
  TEST_EQUALITY_CONST( epr_data_container_copy.getSubshellRelaxationVacancies( 1 ).size(),
		       1 );
  TEST_EQUALITY_CONST( epr_data_container_copy.getSubshellRelaxationParticleEnergies( 1 ).size(),
		       1 );
  TEST_EQUALITY_CONST( epr_data_container_copy.getSubshellRelaxationProbabilities( 1 ).size(),
		       1 );
  TEST_EQUALITY_CONST( epr_data_container_copy.getComptonProfileMomentumGrid( 1 ).size(),
		       3 );
  TEST_EQUALITY_CONST( epr_data_container_copy.getComptonProfile( 1 ).size(),
		       3 );
  TEST_EQUALITY_CONST( epr_data_container_copy.getOccupationNumberMomentumGrid( 1 ).size(),
		       3 );
  TEST_EQUALITY_CONST( epr_data_container_copy.getOccupationNumber( 1 ).size(),
		       3 );
  TEST_EQUALITY_CONST( epr_data_container_copy.getWallerHartreeScatteringFunctionMomentumGrid().size(),
		       4 );
  TEST_EQUALITY_CONST( epr_data_container_copy.getWallerHartreeScatteringFunction().size(),
		       4 );
  TEST_EQUALITY_CONST( epr_data_container_copy.getWallerHartreeAtomicFormFactorMomentumGrid().size(),
		       4 );
  TEST_EQUALITY_CONST( epr_data_container_copy.getWallerHartreeAtomicFormFactor().size(),
		       4 );
  TEST_EQUALITY_CONST( epr_data_container_copy.getPhotonEnergyGrid().size(),
		       3 );
  TEST_EQUALITY_CONST( epr_data_container_copy.getAveragePhotonHeatingNumbers().size(),
		       3 );
  TEST_EQUALITY_CONST( epr_data_container_copy.getWallerHartreeIncoherentCrossSection().size(),
		       3 );
  TEST_EQUALITY_CONST( epr_data_container_copy.getWallerHartreeIncoherentCrossSectionThresholdEnergyIndex(),
		       0 );
  TEST_EQUALITY_CONST( epr_data_container_copy.getImpulseApproxIncoherentCrossSection().size(),
		       3 );
  TEST_EQUALITY_CONST( epr_data_container_copy.getImpulseApproxIncoherentCrossSectionThresholdEnergyIndex(),
		       0u );
  TEST_EQUALITY_CONST( epr_data_container_copy.getImpulseApproxSubshellIncoherentCrossSection( 1 ).size(),
		       3 );
  TEST_EQUALITY_CONST( epr_data_container_copy.getImpulseApproxSubshellIncoherentCrossSectionThresholdEnergyIndex( 1 ), 
		       0 );
  TEST_EQUALITY_CONST( epr_data_container_copy.getWallerHartreeCoherentCrossSection().size(),
		       3 );
  TEST_EQUALITY_CONST( epr_data_container_copy.getWallerHartreeCoherentCrossSectionThresholdEnergyIndex(),
		       0 );
  TEST_EQUALITY_CONST( epr_data_container_copy.getPairProductionCrossSection().size(),
		       2 );
  TEST_EQUALITY_CONST( epr_data_container_copy.getPairProductionCrossSectionThresholdEnergyIndex(),
		       1 );
  TEST_EQUALITY_CONST( epr_data_container_copy.getPhotoelectricCrossSection().size(),
		       3 );
  TEST_EQUALITY_CONST( epr_data_container_copy.getPhotoelectricCrossSectionThresholdEnergyIndex(),
		       0u );
  TEST_EQUALITY_CONST( epr_data_container_copy.getSubshellPhotoelectricCrossSection( 1 ).size(),
		       3 );
  TEST_EQUALITY_CONST( epr_data_container_copy.getSubshellPhotoelectricCrossSectionThresholdEnergyIndex( 1 ),
		       0u );
  TEST_EQUALITY_CONST( epr_data_container_copy.getWallerHartreeTotalCrossSection().size(),
		       3u );
  TEST_EQUALITY_CONST( epr_data_container_copy.getImpulseApproxTotalCrossSection().size(),
		       3u );
<<<<<<< HEAD

  // Electron Tests
  TEST_EQUALITY_CONST( 
    epr_data_container_copy.getCutoffAngleCosine(), 0.9 );
=======
/*
  // Electron Tests
  TEST_EQUALITY_CONST( 
    epr_data_container_copy.getCutoffAngle(), 0.10 );
>>>>>>> 5fb9119b
  TEST_EQUALITY_CONST( 
    epr_data_container_copy.getElasticAngularEnergyGrid().size(), 
    1 );
  TEST_EQUALITY_CONST( 
    epr_data_container_copy.getElasticAngularEnergyGrid().front(), 
    1.0 );
  TEST_EQUALITY_CONST( 
<<<<<<< HEAD
    epr_data_container_copy.getCutoffElasticAngles(1.0).size(), 3 );
  TEST_EQUALITY_CONST( 
    epr_data_container_copy.getCutoffElasticPDF(1.0).size(), 3 );
=======
    epr_data_container_copy.getAnalogElasticAngles(1.0).size(), 3 );
  TEST_EQUALITY_CONST( 
    epr_data_container_copy.getAnalogElasticPDF(1.0).size(), 3 );
>>>>>>> 5fb9119b
  TEST_EQUALITY_CONST( 
    epr_data_container_copy.getScreenedRutherfordNormalizationConstant().size(), 3 );
  TEST_EQUALITY_CONST( 
    epr_data_container_copy.getMoliereScreeningConstant().size(), 3 );
  TEST_EQUALITY_CONST( 
    epr_data_container_copy.getMomentPreservingElasticDiscreteAngles(1.0).size(), 3 );
  TEST_EQUALITY_CONST( 
    epr_data_container_copy.getMomentPreservingElasticWeights(1.0).size(), 3 );
  TEST_EQUALITY_CONST( 
    epr_data_container_copy.getElectroionizationEnergyGrid(1u).size(), 
<<<<<<< HEAD
    2 );
=======
    1 );
>>>>>>> 5fb9119b
  TEST_EQUALITY_CONST( 
    epr_data_container_copy.getElectroionizationEnergyGrid(1u).front(), 
    1.0 );
  TEST_EQUALITY_CONST( 
<<<<<<< HEAD
    epr_data_container_copy.getElectroionizationEnergyGrid(1u).back(), 
    2.0 );
  TEST_EQUALITY_CONST( 
=======
>>>>>>> 5fb9119b
    epr_data_container_copy.getElectroionizationRecoilEnergy(1u, 1.0).size(), 
    3 );
  TEST_EQUALITY_CONST( 
    epr_data_container_copy.getElectroionizationRecoilPDF(1u, 1.0).size(), 
    3 );
  TEST_EQUALITY_CONST( 
    epr_data_container_copy.getBremsstrahlungEnergyGrid().size(), 
<<<<<<< HEAD
    2 );
=======
    1 );
>>>>>>> 5fb9119b
  TEST_EQUALITY_CONST( 
    epr_data_container_copy.getBremsstrahlungEnergyGrid().front(), 
    1.0 );
  TEST_EQUALITY_CONST( 
<<<<<<< HEAD
    epr_data_container_copy.getBremsstrahlungEnergyGrid().back(), 
    2.0 );
  TEST_EQUALITY_CONST( 
=======
>>>>>>> 5fb9119b
    epr_data_container_copy.getBremsstrahlungPhotonEnergy(1.0).size(), 
    3 );
  TEST_EQUALITY_CONST( 
    epr_data_container_copy.getBremsstrahlungPhotonPDF(1.0).size(), 
    3 );
  TEST_EQUALITY_CONST( 
    epr_data_container_copy.getAtomicExcitationEnergyGrid().size(), 
    3 );
  TEST_EQUALITY_CONST( 
    epr_data_container_copy.getAtomicExcitationEnergyLoss().size(), 
    3 );
  TEST_EQUALITY_CONST( 
    epr_data_container_copy.getElectronEnergyGrid().size(), 3 );
  TEST_EQUALITY_CONST( 
    epr_data_container_copy.getCutoffElasticCrossSection().size(),
		       3u );
  TEST_EQUALITY_CONST( 
    epr_data_container_copy.getCutoffElasticCrossSectionThresholdEnergyIndex(),
		       0 );
  TEST_EQUALITY_CONST( 
    epr_data_container_copy.getScreenedRutherfordElasticCrossSection().size(),
		       3u );
  TEST_EQUALITY_CONST( 
    epr_data_container_copy.getScreenedRutherfordElasticCrossSectionThresholdEnergyIndex(),
		       0 );
  TEST_EQUALITY_CONST( 
    epr_data_container_copy.getTotalElasticCrossSection().size(),
		       3u );
  TEST_EQUALITY_CONST( 
    epr_data_container_copy.getTotalElasticCrossSectionThresholdEnergyIndex(),
		       0 );
  TEST_EQUALITY_CONST( 
    epr_data_container_copy.getMomentPreservingCrossSection().size(),
		       3u );
  TEST_EQUALITY_CONST( 
    epr_data_container_copy.getMomentPreservingCrossSectionThresholdEnergyIndex(),
		       0 );
  TEST_EQUALITY_CONST( 
    epr_data_container_copy.getElectroionizationCrossSection(1u).size(),
		       3u );
  TEST_EQUALITY_CONST( 
    epr_data_container_copy.getElectroionizationCrossSectionThresholdEnergyIndex(1u),
		       0 );
  TEST_EQUALITY_CONST( 
    epr_data_container_copy.getBremsstrahlungCrossSection().size(),
		       3u );
  TEST_EQUALITY_CONST( 
    epr_data_container_copy.getBremsstrahlungCrossSectionThresholdEnergyIndex(),
		       0 );
  TEST_EQUALITY_CONST( 
    epr_data_container_copy.getAtomicExcitationCrossSection().size(),
		       3u );
  TEST_EQUALITY_CONST( 
    epr_data_container_copy.getAtomicExcitationCrossSectionThresholdEnergyIndex(),
<<<<<<< HEAD
		       0 );
=======
		       0 );*/
>>>>>>> 5fb9119b
}

//---------------------------------------------------------------------------//
// Check that the data can be packed into a string and unpacked from a string
TEUCHOS_UNIT_TEST( ElectronPhotonRelaxationDataContainer,
		   pack_unpackDataFromString )
{
  std::string packed_data = epr_data_container.packDataInString();

  Data::ElectronPhotonRelaxationVolatileDataContainer epr_data_container_copy;
  
  epr_data_container_copy.unpackDataFromString( packed_data );
  
  TEST_EQUALITY_CONST( epr_data_container_copy.getAtomicNumber(), 1 );
  TEST_ASSERT( epr_data_container_copy.getSubshells().count( 1 ) );
  TEST_ASSERT( !epr_data_container_copy.getSubshells().count( 0 ) );
  TEST_ASSERT( !epr_data_container_copy.getSubshells().count( 2 ) );
  TEST_EQUALITY_CONST( epr_data_container_copy.getSubshellOccupancy( 1 ), 1.0 );
  TEST_EQUALITY_CONST( epr_data_container_copy.getSubshellBindingEnergy( 1 ),
		       1.361e-5 );
  TEST_EQUALITY_CONST( epr_data_container_copy.getSubshellRelaxationTransitions(1),
		       1 );
  TEST_ASSERT( epr_data_container_copy.hasRelaxationData() );
  TEST_ASSERT( epr_data_container_copy.hasSubshellRelaxationData( 1 ) );
  TEST_EQUALITY_CONST( epr_data_container_copy.getSubshellRelaxationVacancies( 1 ).size(),
		       1 );
  TEST_EQUALITY_CONST( epr_data_container_copy.getSubshellRelaxationParticleEnergies( 1 ).size(),
		       1 );
  TEST_EQUALITY_CONST( epr_data_container_copy.getSubshellRelaxationProbabilities( 1 ).size(),
		       1 );
  TEST_EQUALITY_CONST( epr_data_container_copy.getComptonProfileMomentumGrid( 1 ).size(),
		       3 );
  TEST_EQUALITY_CONST( epr_data_container_copy.getComptonProfile( 1 ).size(),
		       3 );
  TEST_EQUALITY_CONST( epr_data_container_copy.getOccupationNumberMomentumGrid( 1 ).size(),
		       3 );
  TEST_EQUALITY_CONST( epr_data_container_copy.getOccupationNumber( 1 ).size(),
		       3 );
  TEST_EQUALITY_CONST( epr_data_container_copy.getWallerHartreeScatteringFunctionMomentumGrid().size(),
		       4 );
  TEST_EQUALITY_CONST( epr_data_container_copy.getWallerHartreeScatteringFunction().size(),
		       4 );
  TEST_EQUALITY_CONST( epr_data_container_copy.getWallerHartreeAtomicFormFactorMomentumGrid().size(),
		       4 );
  TEST_EQUALITY_CONST( epr_data_container_copy.getWallerHartreeAtomicFormFactor().size(),
		       4 );
  TEST_EQUALITY_CONST( epr_data_container_copy.getPhotonEnergyGrid().size(),
		       3 );
  TEST_EQUALITY_CONST( epr_data_container_copy.getAveragePhotonHeatingNumbers().size(),
		       3 );
  TEST_EQUALITY_CONST( epr_data_container_copy.getWallerHartreeIncoherentCrossSection().size(),
		       3 );
  TEST_EQUALITY_CONST( epr_data_container_copy.getWallerHartreeIncoherentCrossSectionThresholdEnergyIndex(),
		       0 );
  TEST_EQUALITY_CONST( epr_data_container_copy.getImpulseApproxIncoherentCrossSection().size(),
		       3 );
  TEST_EQUALITY_CONST( epr_data_container_copy.getImpulseApproxIncoherentCrossSectionThresholdEnergyIndex(),
		       0u );
  TEST_EQUALITY_CONST( epr_data_container_copy.getImpulseApproxSubshellIncoherentCrossSection( 1 ).size(),
		       3 );
  TEST_EQUALITY_CONST( epr_data_container_copy.getImpulseApproxSubshellIncoherentCrossSectionThresholdEnergyIndex( 1 ), 
		       0 );
  TEST_EQUALITY_CONST( epr_data_container_copy.getWallerHartreeCoherentCrossSection().size(),
		       3 );
  TEST_EQUALITY_CONST( epr_data_container_copy.getWallerHartreeCoherentCrossSectionThresholdEnergyIndex(),
		       0 );
  TEST_EQUALITY_CONST( epr_data_container_copy.getPairProductionCrossSection().size(),
		       2 );
  TEST_EQUALITY_CONST( epr_data_container_copy.getPairProductionCrossSectionThresholdEnergyIndex(),
		       1 );
  TEST_EQUALITY_CONST( epr_data_container_copy.getPhotoelectricCrossSection().size(),
		       3 );
  TEST_EQUALITY_CONST( epr_data_container_copy.getPhotoelectricCrossSectionThresholdEnergyIndex(),
		       0u );
  TEST_EQUALITY_CONST( epr_data_container_copy.getSubshellPhotoelectricCrossSection( 1 ).size(),
		       3 );
  TEST_EQUALITY_CONST( epr_data_container_copy.getSubshellPhotoelectricCrossSectionThresholdEnergyIndex( 1 ),
		       0u );
  TEST_EQUALITY_CONST( epr_data_container_copy.getWallerHartreeTotalCrossSection().size(),
		       3u );
  TEST_EQUALITY_CONST( epr_data_container_copy.getImpulseApproxTotalCrossSection().size(),
		       3u );
<<<<<<< HEAD

  // Electron Tests
  TEST_EQUALITY_CONST( 
    epr_data_container_copy.getCutoffAngleCosine(), 0.9 );
=======
/*
  // Electron Tests
  TEST_EQUALITY_CONST( 
    epr_data_container_copy.getCutoffAngle(), 0.10 );
>>>>>>> 5fb9119b
  TEST_EQUALITY_CONST( 
    epr_data_container_copy.getElasticAngularEnergyGrid().size(), 
    1 );
  TEST_EQUALITY_CONST( 
    epr_data_container_copy.getElasticAngularEnergyGrid().front(), 
    1.0 );
  TEST_EQUALITY_CONST( 
<<<<<<< HEAD
    epr_data_container_copy.getCutoffElasticAngles(1.0).size(), 3 );
  TEST_EQUALITY_CONST( 
    epr_data_container_copy.getCutoffElasticPDF(1.0).size(), 3 );
=======
    epr_data_container_copy.getAnalogElasticAngles(1.0).size(), 3 );
  TEST_EQUALITY_CONST( 
    epr_data_container_copy.getAnalogElasticPDF(1.0).size(), 3 );
>>>>>>> 5fb9119b
  TEST_EQUALITY_CONST( 
    epr_data_container_copy.getScreenedRutherfordNormalizationConstant().size(), 3 );
  TEST_EQUALITY_CONST( 
    epr_data_container_copy.getMoliereScreeningConstant().size(), 3 );
  TEST_EQUALITY_CONST( 
    epr_data_container_copy.getMomentPreservingElasticDiscreteAngles(1.0).size(), 3 );
  TEST_EQUALITY_CONST( 
    epr_data_container_copy.getMomentPreservingElasticWeights(1.0).size(), 3 );
  TEST_EQUALITY_CONST( 
    epr_data_container_copy.getElectroionizationEnergyGrid(1u).size(), 
<<<<<<< HEAD
    2 );
=======
    1 );
>>>>>>> 5fb9119b
  TEST_EQUALITY_CONST( 
    epr_data_container_copy.getElectroionizationEnergyGrid(1u).front(), 
    1.0 );
  TEST_EQUALITY_CONST( 
<<<<<<< HEAD
    epr_data_container_copy.getElectroionizationEnergyGrid(1u).back(), 
    2.0 );
  TEST_EQUALITY_CONST( 
=======
>>>>>>> 5fb9119b
    epr_data_container_copy.getElectroionizationRecoilEnergy(1u, 1.0).size(), 
    3 );
  TEST_EQUALITY_CONST( 
    epr_data_container_copy.getElectroionizationRecoilPDF(1u, 1.0).size(), 
    3 );
  TEST_EQUALITY_CONST( 
    epr_data_container_copy.getBremsstrahlungEnergyGrid().size(), 
<<<<<<< HEAD
    2 );
=======
    1 );
>>>>>>> 5fb9119b
  TEST_EQUALITY_CONST( 
    epr_data_container_copy.getBremsstrahlungEnergyGrid().front(), 
    1.0 );
  TEST_EQUALITY_CONST( 
<<<<<<< HEAD
    epr_data_container_copy.getBremsstrahlungEnergyGrid().back(), 
    2.0 );
  TEST_EQUALITY_CONST( 
=======
>>>>>>> 5fb9119b
    epr_data_container_copy.getBremsstrahlungPhotonEnergy(1.0).size(), 
    3 );
  TEST_EQUALITY_CONST( 
    epr_data_container_copy.getBremsstrahlungPhotonPDF(1.0).size(), 
    3 );
  TEST_EQUALITY_CONST( 
    epr_data_container_copy.getAtomicExcitationEnergyGrid().size(), 
    3 );
  TEST_EQUALITY_CONST( 
    epr_data_container_copy.getAtomicExcitationEnergyLoss().size(), 
    3 );
  TEST_EQUALITY_CONST( 
    epr_data_container_copy.getElectronEnergyGrid().size(), 3 );
  TEST_EQUALITY_CONST( 
    epr_data_container_copy.getCutoffElasticCrossSection().size(),
		       3u );
  TEST_EQUALITY_CONST( 
    epr_data_container_copy.getCutoffElasticCrossSectionThresholdEnergyIndex(),
		       0 );
  TEST_EQUALITY_CONST( 
    epr_data_container_copy.getScreenedRutherfordElasticCrossSection().size(),
		       3u );
  TEST_EQUALITY_CONST( 
    epr_data_container_copy.getScreenedRutherfordElasticCrossSectionThresholdEnergyIndex(),
		       0 );
  TEST_EQUALITY_CONST( 
    epr_data_container_copy.getTotalElasticCrossSection().size(),
		       3u );
  TEST_EQUALITY_CONST( 
    epr_data_container_copy.getTotalElasticCrossSectionThresholdEnergyIndex(),
		       0 );
  TEST_EQUALITY_CONST( 
    epr_data_container_copy.getMomentPreservingCrossSection().size(),
		       3u );
  TEST_EQUALITY_CONST( 
    epr_data_container_copy.getMomentPreservingCrossSectionThresholdEnergyIndex(),
		       0 );
  TEST_EQUALITY_CONST( 
    epr_data_container_copy.getElectroionizationCrossSection(1u).size(),
		       3u );
  TEST_EQUALITY_CONST( 
    epr_data_container_copy.getElectroionizationCrossSectionThresholdEnergyIndex(1u),
		       0 );
  TEST_EQUALITY_CONST( 
    epr_data_container_copy.getBremsstrahlungCrossSection().size(),
		       3u );
  TEST_EQUALITY_CONST( 
    epr_data_container_copy.getBremsstrahlungCrossSectionThresholdEnergyIndex(),
		       0 );
  TEST_EQUALITY_CONST( 
    epr_data_container_copy.getAtomicExcitationCrossSection().size(),
		       3u );
  TEST_EQUALITY_CONST( 
    epr_data_container_copy.getAtomicExcitationCrossSectionThresholdEnergyIndex(),
<<<<<<< HEAD
		       0 );
=======
		       0 );*/
>>>>>>> 5fb9119b
}

//---------------------------------------------------------------------------//
// end tstElectronPhotonRelaxationDataContainer.cpp
//---------------------------------------------------------------------------//<|MERGE_RESOLUTION|>--- conflicted
+++ resolved
@@ -627,8 +627,6 @@
   TEST_COMPARE_ARRAYS( epr_data_container.getImpulseApproxTotalCrossSection(),
 		       cross_section );
 }
-/*
-// Electron Tests
 
 // Electron Tests
 
@@ -650,39 +648,39 @@
 //---------------------------------------------------------------------------//
 // Check that the elastic angles can be set
 TEUCHOS_UNIT_TEST( ElectronPhotonRelaxationDataContainer, 
-                   setCutoffElasticAnglesAtEnergy )
+                   setAnalogElasticAnglesAtEnergy )
 {
   std::vector<double> angles( 3 );
   angles[0] = -1.0;
   angles[1] = 0.0;
   angles[2] = 0.90;
 
-  epr_data_container.setCutoffElasticAnglesAtEnergy( 1.0, angles );
-
-  TEST_COMPARE_ARRAYS( epr_data_container.getCutoffElasticAngles(1.0),
+  epr_data_container.setAnalogElasticAnglesAtEnergy( 1.0, angles );
+
+  TEST_COMPARE_ARRAYS( epr_data_container.getAnalogElasticAngles(1.0),
                        angles );
 }
 
 //---------------------------------------------------------------------------//
 // Check that the elastic pdf can be set
 TEUCHOS_UNIT_TEST( ElectronPhotonRelaxationDataContainer, 
-                   setCutoffElasticPDFAtEnergy )
+                   setAnalogElasticPDFAtEnergy )
 {
   std::vector<double> pdf( 3 );
   pdf[0] = 0.1;
   pdf[1] = 0.2;
   pdf[2] = 0.7;
 
-  epr_data_container.setCutoffElasticPDFAtEnergy( 1.0, pdf );
-
-  TEST_COMPARE_ARRAYS( epr_data_container.getCutoffElasticPDF(1.0),
+  epr_data_container.setAnalogElasticPDFAtEnergy( 1.0, pdf );
+
+  TEST_COMPARE_ARRAYS( epr_data_container.getAnalogElasticPDF(1.0),
                        pdf );
 }
 
 //---------------------------------------------------------------------------//
 // Check that the elastic angles can be set
 TEUCHOS_UNIT_TEST( ElectronPhotonRelaxationDataContainer, 
-                   setCutoffElasticAngles )
+                   setAnalogElasticAngles )
 {
   std::vector<double> angles( 3 );
   angles[0] = -1.0;
@@ -694,16 +692,16 @@
 
   angles_map[energy] = angles;
 
-  epr_data_container.setCutoffElasticAngles( angles_map );
-
-  TEST_COMPARE_ARRAYS( epr_data_container.getCutoffElasticAngles(1.0),
+  epr_data_container.setAnalogElasticAngles( angles_map );
+
+  TEST_COMPARE_ARRAYS( epr_data_container.getAnalogElasticAngles(1.0),
                        angles );
 }
 
 //---------------------------------------------------------------------------//
 // Check that the elastic pdf can be set
 TEUCHOS_UNIT_TEST( ElectronPhotonRelaxationDataContainer, 
-                   setCutoffElasticPDF )
+                   setAnalogElasticPDF )
 {
   std::vector<double> pdf( 3 );
   pdf[0] = 0.1;
@@ -715,9 +713,9 @@
 
   pdf_map[energy] = pdf;
 
-  epr_data_container.setCutoffElasticPDF( pdf_map );
-
-  TEST_COMPARE_ARRAYS( epr_data_container.getCutoffElasticPDF(1.0),
+  epr_data_container.setAnalogElasticPDF( pdf_map );
+
+  TEST_COMPARE_ARRAYS( epr_data_container.getAnalogElasticPDF(1.0),
                        pdf );
 }
 
@@ -1254,636 +1252,6 @@
                        0 );
 }
 
-//---------------------------------------------------------------------------//
-// Check that the Cutoff Angle can be set
-TEUCHOS_UNIT_TEST( ElectronPhotonRelaxationDataContainer, setCutoffAngle )
-{
-  epr_data_container.setCutoffAngle( 0.10 );
-  
-  TEST_EQUALITY_CONST( epr_data_container.getCutoffAngle(), 
-                       0.10 );
-}
-
-//---------------------------------------------------------------------------//
-// Check that the angular energy grid can be set
-TEUCHOS_UNIT_TEST( ElectronPhotonRelaxationDataContainer, 
-                   setElasticAngularEnergyGrid )
-{
-  std::vector<double> angular_energy_grid(1), grid(1);
-  angular_energy_grid[0] = 1.0;
-
-  epr_data_container.setElasticAngularEnergyGrid( 
-                                    angular_energy_grid );
-  
-  grid = epr_data_container.getElasticAngularEnergyGrid();
-  TEST_EQUALITY_CONST( grid[0], angular_energy_grid[0] );
-}
-
-//---------------------------------------------------------------------------//
-// Check that the elastic angles can be set
-TEUCHOS_UNIT_TEST( ElectronPhotonRelaxationDataContainer, 
-                   setAnalogElasticAnglesAtEnergy )
-{
-  std::vector<double> angles( 3 );
-  angles[0] = -1.0;
-  angles[1] = 0.0;
-  angles[2] = 0.90;
-
-  epr_data_container.setAnalogElasticAnglesAtEnergy( 1.0, angles );
-
-  TEST_COMPARE_ARRAYS( epr_data_container.getAnalogElasticAngles(1.0),
-                       angles );
-}
-
-//---------------------------------------------------------------------------//
-// Check that the elastic pdf can be set
-TEUCHOS_UNIT_TEST( ElectronPhotonRelaxationDataContainer, 
-                   setAnalogElasticPDFAtEnergy )
-{
-  std::vector<double> pdf( 3 );
-  pdf[0] = 0.1;
-  pdf[1] = 0.2;
-  pdf[2] = 0.7;
-
-  epr_data_container.setAnalogElasticPDFAtEnergy( 1.0, pdf );
-
-  TEST_COMPARE_ARRAYS( epr_data_container.getAnalogElasticPDF(1.0),
-                       pdf );
-}
-
-//---------------------------------------------------------------------------//
-// Check that the elastic angles can be set
-TEUCHOS_UNIT_TEST( ElectronPhotonRelaxationDataContainer, 
-                   setAnalogElasticAngles )
-{
-  std::vector<double> angles( 3 );
-  angles[0] = -1.0;
-  angles[1] = 0.0;
-  angles[2] = 0.90;
-
-  double energy = 1.0;
-  std::map<double, std::vector<double> > angles_map;
-
-  angles_map[energy] = angles;
-
-  epr_data_container.setAnalogElasticAngles( angles_map );
-
-  TEST_COMPARE_ARRAYS( epr_data_container.getAnalogElasticAngles(1.0),
-                       angles );
-}
-
-//---------------------------------------------------------------------------//
-// Check that the elastic pdf can be set
-TEUCHOS_UNIT_TEST( ElectronPhotonRelaxationDataContainer, 
-                   setAnalogElasticPDF )
-{
-  std::vector<double> pdf( 3 );
-  pdf[0] = 0.1;
-  pdf[1] = 0.2;
-  pdf[2] = 0.7;
-  
-  double energy = 1.0;
-  std::map<double, std::vector<double> > pdf_map;
-
-  pdf_map[energy] = pdf;
-
-  epr_data_container.setAnalogElasticPDF( pdf_map );
-
-  TEST_COMPARE_ARRAYS( epr_data_container.getAnalogElasticPDF(1.0),
-                       pdf );
-}
-
-//---------------------------------------------------------------------------//
-// Check that the screened Rutherford elastic normalization constant can be set
-TEUCHOS_UNIT_TEST( ElectronPhotonRelaxationDataContainer, 
-                   setScreenedRutherfordNormalizationConstant )
-{
-  std::vector<double> norm( 3 );
-  norm[0] = 100;
-  norm[1] = 200;
-  norm[2] = 700;
-
-  epr_data_container.setScreenedRutherfordNormalizationConstant( norm );
-
-  TEST_COMPARE_ARRAYS( epr_data_container.getScreenedRutherfordNormalizationConstant(),
-                       norm );
-}
-
-//---------------------------------------------------------------------------//
-// Check that Moliere's screening constant can be set
-TEUCHOS_UNIT_TEST( ElectronPhotonRelaxationDataContainer, 
-                   setMoliereScreeningConstant )
-{
-  std::vector<double> eta( 3 );
-  eta[0] = 100;
-  eta[1] = 0.0;
-  eta[2] = 0.90;
-
-  epr_data_container.setMoliereScreeningConstant( eta );
-
-  TEST_COMPARE_ARRAYS( epr_data_container.getMoliereScreeningConstant(),
-                       eta );
-}
-
-//---------------------------------------------------------------------------//
-// Check that the moment preserving elastic discrete angles can be set
-TEUCHOS_UNIT_TEST( ElectronPhotonRelaxationDataContainer, 
-                   setMomentPreservingElasticDiscreteAngles )
-{
-  std::vector<double> discrete_angles( 3 );
-  discrete_angles[0] = 0.90;
-  discrete_angles[1] = 0.95;
-  discrete_angles[2] = 0.99;
-
-  epr_data_container.setMomentPreservingElasticDiscreteAngles( 1.0, 
-                                                            discrete_angles );
-
-  TEST_COMPARE_ARRAYS( epr_data_container.getMomentPreservingElasticDiscreteAngles(1.0),
-                       discrete_angles );
-}
-
-//---------------------------------------------------------------------------//
-// Check that the moment preserving elastic weights can be set
-TEUCHOS_UNIT_TEST( ElectronPhotonRelaxationDataContainer, 
-                   setMomentPreservingElasticWeights )
-{
-  std::vector<double> weights( 3 );
-  weights[0] = 0.1;
-  weights[1] = 0.2;
-  weights[2] = 0.7;
-
-  epr_data_container.setMomentPreservingElasticWeights( 1.0, weights );
-
-  TEST_COMPARE_ARRAYS( epr_data_container.getMomentPreservingElasticWeights(1.0),
-                       weights );
-}
-
-//---------------------------------------------------------------------------//
-// Check that the electroionization energy grid can be set
-TEUCHOS_UNIT_TEST( ElectronPhotonRelaxationDataContainer, 
-                   setElectroionizationEnergyGrid )
-{
-  std::vector<double> energy_grid(1), grid(1);
-  energy_grid[0] = 1.0;
-
-  unsigned subshell = 1;
-
-  epr_data_container.setElectroionizationEnergyGrid( 
-                                subshell,
-                                energy_grid );
-  
-  TEST_COMPARE_ARRAYS( epr_data_container.getElectroionizationEnergyGrid( subshell ), 
-                       energy_grid );
-}
-
-//---------------------------------------------------------------------------//
-// Check that the electroionization recoil energy can be set
-TEUCHOS_UNIT_TEST( ElectronPhotonRelaxationDataContainer, 
-                   setElectroionizationRecoilEnergyAtIncomingEnergy )
-{
-  std::vector<double> recoil_energy( 3 );
-  recoil_energy[0] = 0.01;
-  recoil_energy[1] = 0.001;
-  recoil_energy[2] = 0.0001;
-
-  unsigned subshell = 1;
-  double energy = 1.0;
-
-  epr_data_container.setElectroionizationRecoilEnergyAtIncomingEnergy( 
-                                subshell,
-                                energy, 
-                                recoil_energy );
-
-  TEST_COMPARE_ARRAYS( epr_data_container.getElectroionizationRecoilEnergy(subshell, energy),
-                       recoil_energy );
-}
-
-//---------------------------------------------------------------------------//
-// Check that the electroionization recoil pdf can be set
-TEUCHOS_UNIT_TEST( ElectronPhotonRelaxationDataContainer, 
-                   setElectroionizationRecoilPDFAtIncomingEnergy )
-{
-  std::vector<double> recoil_pdf( 3 );
-  recoil_pdf[0] = 1.0;
-  recoil_pdf[1] = 2.0;
-  recoil_pdf[2] = 5.0;
-
-  unsigned subshell = 1;
-  double energy = 1.0;
-
-  epr_data_container.setElectroionizationRecoilPDFAtIncomingEnergy(
-                                subshell,
-                                energy, 
-                                recoil_pdf );
-
-  TEST_COMPARE_ARRAYS( epr_data_container.getElectroionizationRecoilPDF( subshell, energy ),
-                       recoil_pdf );
-}
-
-//---------------------------------------------------------------------------//
-// Check that the electroionization recoil energy can be set
-TEUCHOS_UNIT_TEST( ElectronPhotonRelaxationDataContainer, 
-                   setElectroionizationRecoilEnergy )
-{
-  std::vector<double> energy( 3 );
-  energy[0] = 0.01;
-  energy[1] = 0.001;
-  energy[2] = 0.0001;
-
-  unsigned subshell = 1;
-  double energy_bin = 1.0;
-
-  std::map<double,std::vector<double> > recoil_energy;
-
-  recoil_energy[energy_bin] = energy;
-
-  epr_data_container.setElectroionizationRecoilEnergy( 
-                                subshell,
-                                recoil_energy );
-
-  TEST_COMPARE_ARRAYS( 
-    epr_data_container.getElectroionizationRecoilEnergy(subshell, energy_bin),
-    energy );
-}
-
-//---------------------------------------------------------------------------//
-// Check that the electroionization recoil pdf can be set
-TEUCHOS_UNIT_TEST( ElectronPhotonRelaxationDataContainer, 
-                   setElectroionizationRecoilPDF )
-{
-  std::vector<double> pdf( 3 );
-  pdf[0] = 1.0;
-  pdf[1] = 2.0;
-  pdf[2] = 5.0;
-
-  unsigned subshell = 1;
-  double energy_bin = 1.0;
-
-  std::map<double,std::vector<double> > recoil_pdf;
-
-  recoil_pdf[energy_bin] = pdf;
-
-  epr_data_container.setElectroionizationRecoilPDF(
-                                subshell,
-                                recoil_pdf );
-
-  TEST_COMPARE_ARRAYS( 
-    epr_data_container.getElectroionizationRecoilPDF( subshell, energy_bin ),
-    pdf );
-}
-
-//---------------------------------------------------------------------------//
-// Check that the bremsstrahlung energy grid can be set
-TEUCHOS_UNIT_TEST( ElectronPhotonRelaxationDataContainer, 
-                   setBremsstrahlungEnergyGrid )
-{
-  std::vector<double> energy_grid(1), grid(1);
-  energy_grid[0] = 1.0;
-
-  epr_data_container.setBremsstrahlungEnergyGrid( energy_grid );
-  
-  grid = epr_data_container.getBremsstrahlungEnergyGrid();
-  TEST_EQUALITY_CONST( grid[0], energy_grid[0] );
-}
-
-//---------------------------------------------------------------------------//
-// Check that the bremsstrahlung photon energy can be set
-TEUCHOS_UNIT_TEST( ElectronPhotonRelaxationDataContainer, 
-                   setBremsstrahlungPhotonEnergyAtIncomingEnergy )
-{
-  std::vector<double> photon_energy( 3 );
-  photon_energy[0] = 0.01;
-  photon_energy[1] = 0.001;
-  photon_energy[2] = 0.0001;
-
-  epr_data_container.setBremsstrahlungPhotonEnergyAtIncomingEnergy( 1.0, 
-                                                                   photon_energy );
-
-  TEST_COMPARE_ARRAYS( epr_data_container.getBremsstrahlungPhotonEnergy(1.0),
-                       photon_energy );
-}
-
-//---------------------------------------------------------------------------//
-// Check that the bremsstrahlung photon pdf can be set
-TEUCHOS_UNIT_TEST( ElectronPhotonRelaxationDataContainer, 
-                   setBremsstrahlungPhotonPDFAtIncomingEnergy )
-{
-  std::vector<double> photon_pdf( 3 );
-  photon_pdf[0] = 1.0;
-  photon_pdf[1] = 2.0;
-  photon_pdf[2] = 5.0;
-
-  epr_data_container.setBremsstrahlungPhotonPDFAtIncomingEnergy( 1.0, 
-                                                                photon_pdf );
-
-  TEST_COMPARE_ARRAYS( epr_data_container.getBremsstrahlungPhotonPDF(1.0),
-                       photon_pdf );
-}
-
-//---------------------------------------------------------------------------//
-// Check that the bremsstrahlung photon energy can be set
-TEUCHOS_UNIT_TEST( ElectronPhotonRelaxationDataContainer, 
-                   setBremsstrahlungPhotonEnergy )
-{
-  std::vector<double> energy( 3 );
-  energy[0] = 0.01;
-  energy[1] = 0.001;
-  energy[2] = 0.0001;
-
-  double energy_bin = 1.0;
-
-  std::map<double,std::vector<double> > photon_energy;
-
-  photon_energy[energy_bin] = energy;
-
-  epr_data_container.setBremsstrahlungPhotonEnergy( photon_energy );
-
-  TEST_COMPARE_ARRAYS( epr_data_container.getBremsstrahlungPhotonEnergy(energy_bin),
-                       energy );
-}
-
-//---------------------------------------------------------------------------//
-// Check that the bremsstrahlung photon pdf can be set
-TEUCHOS_UNIT_TEST( ElectronPhotonRelaxationDataContainer, 
-                   setBremsstrahlungPhotonPDF )
-{
-  std::vector<double> pdf( 3 );
-  pdf[0] = 1.0;
-  pdf[1] = 2.0;
-  pdf[2] = 5.0;
-
-  double energy_bin = 1.0;
-
-  std::map<double,std::vector<double> > photon_pdf;
-
-  photon_pdf[energy_bin] = pdf;
-
-  epr_data_container.setBremsstrahlungPhotonPDF( photon_pdf );
-
-  TEST_COMPARE_ARRAYS( epr_data_container.getBremsstrahlungPhotonPDF(energy_bin),
-                       pdf );
-}
-
-//---------------------------------------------------------------------------//
-// Check that the atomic excitation energy grid can be set
-TEUCHOS_UNIT_TEST( ElectronPhotonRelaxationDataContainer, 
-                   setAtomicExcitationEnergyGrid )
-{
-  std::vector<double> energy_grid(3);
-  energy_grid[0] = 1.0;
-  energy_grid[1] = 5.0;
-  energy_grid[2] = 10.0;
-
-  epr_data_container.setAtomicExcitationEnergyGrid( 
-                                    energy_grid );
-  
-  TEST_COMPARE_ARRAYS( epr_data_container.getAtomicExcitationEnergyGrid(), 
-                       energy_grid );
-}
-
-//---------------------------------------------------------------------------//
-// Check that the atomic excitation energy loss can be set
-TEUCHOS_UNIT_TEST( ElectronPhotonRelaxationDataContainer, 
-                   setAtomicExcitationEnergyLoss )
-{
-  std::vector<double> energy_loss(3);
-  energy_loss[0] = 1.0;
-  energy_loss[1] = 5.0;
-  energy_loss[2] = 10.0;
-
-  epr_data_container.setAtomicExcitationEnergyLoss( 
-                                    energy_loss );
-  
-  TEST_COMPARE_ARRAYS( epr_data_container.getAtomicExcitationEnergyLoss(), 
-                       energy_loss );
-}
-
-//---------------------------------------------------------------------------//
-// Check that the electron energy grid can be set
-TEUCHOS_UNIT_TEST( ElectronPhotonRelaxationDataContainer,
-                   setElectronEnergyGrid )
-{
-  std::vector<double> electron_energy_grid( 3 );
-  electron_energy_grid[0] = 1e-3;
-  electron_energy_grid[1] = 1.0;
-  electron_energy_grid[2] = 20.0;
-
-  epr_data_container.setElectronEnergyGrid( electron_energy_grid );
-
-  TEST_COMPARE_ARRAYS( epr_data_container.getElectronEnergyGrid(),
-                       electron_energy_grid );
-}
-
-//---------------------------------------------------------------------------//
-// Check that the cutoff elastic electron cross section can be set
-TEUCHOS_UNIT_TEST( ElectronPhotonRelaxationDataContainer,
-                   setCutoffElasticCrossSection )
-{
-  std::vector<double> cross_section( 3 );
-  cross_section[0] = 0.5e-6;
-  cross_section[1] = 0.5e-1;
-  cross_section[2] = 0.5;
-
-  epr_data_container.setCutoffElasticCrossSection( 
-                        cross_section );
-
-  TEST_COMPARE_ARRAYS( 
-            epr_data_container.getCutoffElasticCrossSection(),
-            cross_section );
-}
-
-//---------------------------------------------------------------------------//
-// Check that the elastic cs threshold index can be set
-TEUCHOS_UNIT_TEST( ElectronPhotonRelaxationDataContainer,
-		           setCutoffElasticCrossSectionThresholdEnergyIndex )
-{
-  epr_data_container.setCutoffElasticCrossSectionThresholdEnergyIndex( 0 );
-
-  TEST_EQUALITY_CONST( epr_data_container.getCutoffElasticCrossSectionThresholdEnergyIndex(),
-                       0 );
-}
-
-//---------------------------------------------------------------------------//
-// Check that the screened rutherford elastic electron cross section can be set
-TEUCHOS_UNIT_TEST( ElectronPhotonRelaxationDataContainer,
-                   setScreenedRutherfordElasticCrossSection )
-{
-  std::vector<double> cross_section( 3 );
-  cross_section[0] = 0.6e-6;
-  cross_section[1] = 0.6e-1;
-  cross_section[2] = 0.6;
-
-  epr_data_container.setScreenedRutherfordElasticCrossSection( 
-                        cross_section );
-
-  TEST_COMPARE_ARRAYS( 
-            epr_data_container.getScreenedRutherfordElasticCrossSection(),
-            cross_section );
-}
-
-//---------------------------------------------------------------------------//
-// Check that the elastic cs threshold index can be set
-TEUCHOS_UNIT_TEST( ElectronPhotonRelaxationDataContainer,
-		           setScreenedRutherfordElasticCrossSectionThresholdEnergyIndex )
-{
-  epr_data_container.setScreenedRutherfordElasticCrossSectionThresholdEnergyIndex( 0 );
-
-  TEST_EQUALITY_CONST( 
-    epr_data_container.getScreenedRutherfordElasticCrossSectionThresholdEnergyIndex(),
-    0 );
-}
-
-//---------------------------------------------------------------------------//
-// Check that the total elastic electron cross section can be set
-TEUCHOS_UNIT_TEST( ElectronPhotonRelaxationDataContainer,
-                   setTotalElasticCrossSection )
-{
-  std::vector<double> cross_section( 3 );
-  cross_section[0] = 1e-6;
-  cross_section[1] = 1e-1;
-  cross_section[2] = 1.0;
-
-  epr_data_container.setTotalElasticCrossSection( 
-                        cross_section );
-
-  TEST_COMPARE_ARRAYS( 
-            epr_data_container.getTotalElasticCrossSection(),
-            cross_section );
-}
-
-//---------------------------------------------------------------------------//
-// Check that the elastic cs threshold index can be set
-TEUCHOS_UNIT_TEST( ElectronPhotonRelaxationDataContainer,
-		           setTotalElasticCrossSectionThresholdEnergyIndex )
-{
-  epr_data_container.setTotalElasticCrossSectionThresholdEnergyIndex( 0 );
-
-  TEST_EQUALITY_CONST( epr_data_container.getTotalElasticCrossSectionThresholdEnergyIndex(),
-                       0 );
-}
-
-//---------------------------------------------------------------------------//
-// Check that the Moment Preserving (MP) elastic electron cross section can be set
-TEUCHOS_UNIT_TEST( ElectronPhotonRelaxationDataContainer,
-                   setMomentPreservingCrossSection )
-{
-  std::vector<double> cross_section( 3 );
-  cross_section[0] = 1e-6;
-  cross_section[1] = 1e-1;
-  cross_section[2] = 1.0;
-
-  epr_data_container.setMomentPreservingCrossSection( 
-                        cross_section );
-
-  TEST_COMPARE_ARRAYS( 
-            epr_data_container.getMomentPreservingCrossSection(),
-            cross_section );
-}
-
-//---------------------------------------------------------------------------//
-// Check that the Moment Preserving elastic cs threshold index can be set
-TEUCHOS_UNIT_TEST( ElectronPhotonRelaxationDataContainer,
-		        setMomentPreservingCrossSectionThresholdEnergyIndex )
-{
-  epr_data_container.setMomentPreservingCrossSectionThresholdEnergyIndex( 0 );
-
-  TEST_EQUALITY_CONST( epr_data_container.getMomentPreservingCrossSectionThresholdEnergyIndex(),
-                       0 );
-}
-
-//---------------------------------------------------------------------------//
-// Check that the electroionization electron cross section can be set
-TEUCHOS_UNIT_TEST( ElectronPhotonRelaxationDataContainer,
-                   setElectroionizationCrossSection )
-{
-  std::vector<double> cross_section( 3 );
-  cross_section[0] = 1e-6;
-  cross_section[1] = 1e-1;
-  cross_section[2] = 1.0;
-
-  unsigned subshell = 1;
-
-  epr_data_container.setElectroionizationCrossSection( 
-                        subshell,
-                        cross_section );
-
-  TEST_COMPARE_ARRAYS( 
-            epr_data_container.getElectroionizationCrossSection( subshell ),
-            cross_section );
-}
-
-//---------------------------------------------------------------------------//
-// Check that the electroionization cs threshold index can be set
-TEUCHOS_UNIT_TEST( ElectronPhotonRelaxationDataContainer,
-		        setElectroionizationCrossSectionThresholdEnergyIndex )
-{
-  unsigned subshell = 1;
-
-  epr_data_container.setElectroionizationCrossSectionThresholdEnergyIndex( subshell, 0 );
-
-  TEST_EQUALITY_CONST( 
-    epr_data_container.getElectroionizationCrossSectionThresholdEnergyIndex( subshell ),
-    0 );
-}
-
-//---------------------------------------------------------------------------//
-// Check that the bremsstrahlung electron cross section can be set
-TEUCHOS_UNIT_TEST( ElectronPhotonRelaxationDataContainer,
-                   setBremsstrahlungCrossSection )
-{
-  std::vector<double> cross_section( 3 );
-  cross_section[0] = 1e-6;
-  cross_section[1] = 1e-1;
-  cross_section[2] = 1.0;
-
-  epr_data_container.setBremsstrahlungCrossSection( 
-                        cross_section );
-
-  TEST_COMPARE_ARRAYS( 
-            epr_data_container.getBremsstrahlungCrossSection(),
-            cross_section );
-}
-
-//---------------------------------------------------------------------------//
-// Check that the bremsstrahlung cs threshold index can be set
-TEUCHOS_UNIT_TEST( ElectronPhotonRelaxationDataContainer,
-		        setBremsstrahlungCrossSectionThresholdEnergyIndex )
-{
-  epr_data_container.setBremsstrahlungCrossSectionThresholdEnergyIndex( 0 );
-
-  TEST_EQUALITY_CONST( epr_data_container.getBremsstrahlungCrossSectionThresholdEnergyIndex(),
-                       0 );
-}
-
-//---------------------------------------------------------------------------//
-// Check that the atomic excitation electron cross section can be set
-TEUCHOS_UNIT_TEST( ElectronPhotonRelaxationDataContainer,
-                   setAtomicExcitationCrossSection )
-{
-  std::vector<double> cross_section( 3 );
-  cross_section[0] = 1e-6;
-  cross_section[1] = 1e-1;
-  cross_section[2] = 1.0;
-
-  epr_data_container.setAtomicExcitationCrossSection( 
-                        cross_section );
-
-  TEST_COMPARE_ARRAYS( 
-            epr_data_container.getAtomicExcitationCrossSection(),
-            cross_section );
-}
-
-//---------------------------------------------------------------------------//
-// Check that the atomic excitation cs threshold index can be set
-TEUCHOS_UNIT_TEST( ElectronPhotonRelaxationDataContainer,
-		        setAtomicExcitationCrossSectionThresholdEnergyIndex )
-{
-  epr_data_container.setAtomicExcitationCrossSectionThresholdEnergyIndex( 0 );
-
-  TEST_EQUALITY_CONST( epr_data_container.getAtomicExcitationCrossSectionThresholdEnergyIndex(),
-                       0 );
-}
-*/
 //---------------------------------------------------------------------------//
 // Check that the data can be exported and imported
 TEUCHOS_UNIT_TEST( ElectronPhotonRelaxationDataContainer,
@@ -1967,12 +1335,10 @@
 		       3u );
   TEST_EQUALITY_CONST( epr_data_container_copy.getImpulseApproxTotalCrossSection().size(),
 		       3u );
-<<<<<<< HEAD
-=======
-/*
+
   // Electron Tests
   TEST_EQUALITY_CONST( 
-    epr_data_container_copy.getCutoffAngle(), 0.10 );
+    epr_data_container_copy.getCutoffAngleCosine(), 0.9 );
   TEST_EQUALITY_CONST( 
     epr_data_container_copy.getElasticAngularEnergyGrid().size(), 
     1 );
@@ -1993,11 +1359,14 @@
     epr_data_container_copy.getMomentPreservingElasticWeights(1.0).size(), 3 );
   TEST_EQUALITY_CONST( 
     epr_data_container_copy.getElectroionizationEnergyGrid(1u).size(), 
-    1 );
+    2 );
   TEST_EQUALITY_CONST( 
     epr_data_container_copy.getElectroionizationEnergyGrid(1u).front(), 
     1.0 );
   TEST_EQUALITY_CONST( 
+    epr_data_container_copy.getElectroionizationEnergyGrid(1u).back(), 
+    2.0 );
+  TEST_EQUALITY_CONST( 
     epr_data_container_copy.getElectroionizationRecoilEnergy(1u, 1.0).size(), 
     3 );
   TEST_EQUALITY_CONST( 
@@ -2005,11 +1374,14 @@
     3 );
   TEST_EQUALITY_CONST( 
     epr_data_container_copy.getBremsstrahlungEnergyGrid().size(), 
-    1 );
+    2 );
   TEST_EQUALITY_CONST( 
     epr_data_container_copy.getBremsstrahlungEnergyGrid().front(), 
     1.0 );
   TEST_EQUALITY_CONST( 
+    epr_data_container_copy.getBremsstrahlungEnergyGrid().back(), 
+    2.0 );
+  TEST_EQUALITY_CONST( 
     epr_data_container_copy.getBremsstrahlungPhotonEnergy(1.0).size(), 
     3 );
   TEST_EQUALITY_CONST( 
@@ -2064,205 +1436,7 @@
 		       3u );
   TEST_EQUALITY_CONST( 
     epr_data_container_copy.getAtomicExcitationCrossSectionThresholdEnergyIndex(),
-		       0 );*/
-}
->>>>>>> 5fb9119b
-
-  // Electron Tests
-  TEST_EQUALITY_CONST( 
-    epr_data_container_copy.getCutoffAngleCosine(), 0.9 );
-  TEST_EQUALITY_CONST( 
-    epr_data_container_copy.getElasticAngularEnergyGrid().size(), 
-    1 );
-  TEST_EQUALITY_CONST( 
-    epr_data_container_copy.getElasticAngularEnergyGrid().front(), 
-    1.0 );
-  TEST_EQUALITY_CONST( 
-    epr_data_container_copy.getCutoffElasticAngles(1.0).size(), 3 );
-  TEST_EQUALITY_CONST( 
-    epr_data_container_copy.getCutoffElasticPDF(1.0).size(), 3 );
-  TEST_EQUALITY_CONST( 
-    epr_data_container_copy.getScreenedRutherfordNormalizationConstant().size(), 3 );
-  TEST_EQUALITY_CONST( 
-    epr_data_container_copy.getMoliereScreeningConstant().size(), 3 );
-  TEST_EQUALITY_CONST( 
-    epr_data_container_copy.getMomentPreservingElasticDiscreteAngles(1.0).size(), 3 );
-  TEST_EQUALITY_CONST( 
-    epr_data_container_copy.getMomentPreservingElasticWeights(1.0).size(), 3 );
-  TEST_EQUALITY_CONST( 
-    epr_data_container_copy.getElectroionizationEnergyGrid(1u).size(), 
-    2 );
-  TEST_EQUALITY_CONST( 
-    epr_data_container_copy.getElectroionizationEnergyGrid(1u).front(), 
-    1.0 );
-  TEST_EQUALITY_CONST( 
-    epr_data_container_copy.getElectroionizationEnergyGrid(1u).back(), 
-    2.0 );
-  TEST_EQUALITY_CONST( 
-    epr_data_container_copy.getElectroionizationRecoilEnergy(1u, 1.0).size(), 
-    3 );
-  TEST_EQUALITY_CONST( 
-    epr_data_container_copy.getElectroionizationRecoilPDF(1u, 1.0).size(), 
-    3 );
-  TEST_EQUALITY_CONST( 
-    epr_data_container_copy.getBremsstrahlungEnergyGrid().size(), 
-    2 );
-  TEST_EQUALITY_CONST( 
-    epr_data_container_copy.getBremsstrahlungEnergyGrid().front(), 
-    1.0 );
-  TEST_EQUALITY_CONST( 
-    epr_data_container_copy.getBremsstrahlungEnergyGrid().back(), 
-    2.0 );
-  TEST_EQUALITY_CONST( 
-    epr_data_container_copy.getBremsstrahlungPhotonEnergy(1.0).size(), 
-    3 );
-  TEST_EQUALITY_CONST( 
-    epr_data_container_copy.getBremsstrahlungPhotonPDF(1.0).size(), 
-    3 );
-  TEST_EQUALITY_CONST( 
-    epr_data_container_copy.getAtomicExcitationEnergyGrid().size(), 
-    3 );
-  TEST_EQUALITY_CONST( 
-    epr_data_container_copy.getAtomicExcitationEnergyLoss().size(), 
-    3 );
-  TEST_EQUALITY_CONST( 
-    epr_data_container_copy.getElectronEnergyGrid().size(), 3 );
-  TEST_EQUALITY_CONST( 
-    epr_data_container_copy.getCutoffElasticCrossSection().size(),
-		       3u );
-  TEST_EQUALITY_CONST( 
-    epr_data_container_copy.getCutoffElasticCrossSectionThresholdEnergyIndex(),
-		       0 );
-  TEST_EQUALITY_CONST( 
-    epr_data_container_copy.getScreenedRutherfordElasticCrossSection().size(),
-		       3u );
-  TEST_EQUALITY_CONST( 
-    epr_data_container_copy.getScreenedRutherfordElasticCrossSectionThresholdEnergyIndex(),
-		       0 );
-  TEST_EQUALITY_CONST( 
-    epr_data_container_copy.getTotalElasticCrossSection().size(),
-		       3u );
-  TEST_EQUALITY_CONST( 
-    epr_data_container_copy.getTotalElasticCrossSectionThresholdEnergyIndex(),
-		       0 );
-  TEST_EQUALITY_CONST( 
-    epr_data_container_copy.getMomentPreservingCrossSection().size(),
-		       3u );
-  TEST_EQUALITY_CONST( 
-    epr_data_container_copy.getMomentPreservingCrossSectionThresholdEnergyIndex(),
-		       0 );
-  TEST_EQUALITY_CONST( 
-    epr_data_container_copy.getElectroionizationCrossSection(1u).size(),
-		       3u );
-  TEST_EQUALITY_CONST( 
-    epr_data_container_copy.getElectroionizationCrossSectionThresholdEnergyIndex(1u),
-		       0 );
-  TEST_EQUALITY_CONST( 
-    epr_data_container_copy.getBremsstrahlungCrossSection().size(),
-		       3u );
-<<<<<<< HEAD
-=======
-/*
-  // Electron Tests
-  TEST_EQUALITY_CONST( 
-    epr_data_container_copy.getCutoffAngle(), 0.10 );
-  TEST_EQUALITY_CONST( 
-    epr_data_container_copy.getElasticAngularEnergyGrid().size(), 
-    1 );
-  TEST_EQUALITY_CONST( 
-    epr_data_container_copy.getElasticAngularEnergyGrid().front(), 
-    1.0 );
-  TEST_EQUALITY_CONST( 
-    epr_data_container_copy.getAnalogElasticAngles(1.0).size(), 3 );
-  TEST_EQUALITY_CONST( 
-    epr_data_container_copy.getAnalogElasticPDF(1.0).size(), 3 );
-  TEST_EQUALITY_CONST( 
-    epr_data_container_copy.getScreenedRutherfordNormalizationConstant().size(), 3 );
-  TEST_EQUALITY_CONST( 
-    epr_data_container_copy.getMoliereScreeningConstant().size(), 3 );
-  TEST_EQUALITY_CONST( 
-    epr_data_container_copy.getMomentPreservingElasticDiscreteAngles(1.0).size(), 3 );
-  TEST_EQUALITY_CONST( 
-    epr_data_container_copy.getMomentPreservingElasticWeights(1.0).size(), 3 );
-  TEST_EQUALITY_CONST( 
-    epr_data_container_copy.getElectroionizationEnergyGrid(1u).size(), 
-    1 );
-  TEST_EQUALITY_CONST( 
-    epr_data_container_copy.getElectroionizationEnergyGrid(1u).front(), 
-    1.0 );
-  TEST_EQUALITY_CONST( 
-    epr_data_container_copy.getElectroionizationRecoilEnergy(1u, 1.0).size(), 
-    3 );
-  TEST_EQUALITY_CONST( 
-    epr_data_container_copy.getElectroionizationRecoilPDF(1u, 1.0).size(), 
-    3 );
-  TEST_EQUALITY_CONST( 
-    epr_data_container_copy.getBremsstrahlungEnergyGrid().size(), 
-    1 );
-  TEST_EQUALITY_CONST( 
-    epr_data_container_copy.getBremsstrahlungEnergyGrid().front(), 
-    1.0 );
-  TEST_EQUALITY_CONST( 
-    epr_data_container_copy.getBremsstrahlungPhotonEnergy(1.0).size(), 
-    3 );
-  TEST_EQUALITY_CONST( 
-    epr_data_container_copy.getBremsstrahlungPhotonPDF(1.0).size(), 
-    3 );
-  TEST_EQUALITY_CONST( 
-    epr_data_container_copy.getAtomicExcitationEnergyGrid().size(), 
-    3 );
-  TEST_EQUALITY_CONST( 
-    epr_data_container_copy.getAtomicExcitationEnergyLoss().size(), 
-    3 );
-  TEST_EQUALITY_CONST( 
-    epr_data_container_copy.getElectronEnergyGrid().size(), 3 );
-  TEST_EQUALITY_CONST( 
-    epr_data_container_copy.getCutoffElasticCrossSection().size(),
-		       3u );
-  TEST_EQUALITY_CONST( 
-    epr_data_container_copy.getCutoffElasticCrossSectionThresholdEnergyIndex(),
-		       0 );
-  TEST_EQUALITY_CONST( 
-    epr_data_container_copy.getScreenedRutherfordElasticCrossSection().size(),
-		       3u );
-  TEST_EQUALITY_CONST( 
-    epr_data_container_copy.getScreenedRutherfordElasticCrossSectionThresholdEnergyIndex(),
-		       0 );
-  TEST_EQUALITY_CONST( 
-    epr_data_container_copy.getTotalElasticCrossSection().size(),
-		       3u );
-  TEST_EQUALITY_CONST( 
-    epr_data_container_copy.getTotalElasticCrossSectionThresholdEnergyIndex(),
-		       0 );
-  TEST_EQUALITY_CONST( 
-    epr_data_container_copy.getMomentPreservingCrossSection().size(),
-		       3u );
-  TEST_EQUALITY_CONST( 
-    epr_data_container_copy.getMomentPreservingCrossSectionThresholdEnergyIndex(),
-		       0 );
-  TEST_EQUALITY_CONST( 
-    epr_data_container_copy.getElectroionizationCrossSection(1u).size(),
-		       3u );
-  TEST_EQUALITY_CONST( 
-    epr_data_container_copy.getElectroionizationCrossSectionThresholdEnergyIndex(1u),
-		       0 );
-  TEST_EQUALITY_CONST( 
-    epr_data_container_copy.getBremsstrahlungCrossSection().size(),
-		       3u );
->>>>>>> 5fb9119b
-  TEST_EQUALITY_CONST( 
-    epr_data_container_copy.getBremsstrahlungCrossSectionThresholdEnergyIndex(),
-		       0 );
-  TEST_EQUALITY_CONST( 
-    epr_data_container_copy.getAtomicExcitationCrossSection().size(),
-		       3u );
-  TEST_EQUALITY_CONST( 
-    epr_data_container_copy.getAtomicExcitationCrossSectionThresholdEnergyIndex(),
-<<<<<<< HEAD
-		       0 );
-=======
-		       0 );*/
->>>>>>> 5fb9119b
+		       0 );
 }
 
 //---------------------------------------------------------------------------//
@@ -2348,17 +1522,10 @@
 		       3u );
   TEST_EQUALITY_CONST( epr_data_container_copy.getImpulseApproxTotalCrossSection().size(),
 		       3u );
-<<<<<<< HEAD
 
   // Electron Tests
   TEST_EQUALITY_CONST( 
     epr_data_container_copy.getCutoffAngleCosine(), 0.9 );
-=======
-/*
-  // Electron Tests
-  TEST_EQUALITY_CONST( 
-    epr_data_container_copy.getCutoffAngle(), 0.10 );
->>>>>>> 5fb9119b
   TEST_EQUALITY_CONST( 
     epr_data_container_copy.getElasticAngularEnergyGrid().size(), 
     1 );
@@ -2366,15 +1533,9 @@
     epr_data_container_copy.getElasticAngularEnergyGrid().front(), 
     1.0 );
   TEST_EQUALITY_CONST( 
-<<<<<<< HEAD
-    epr_data_container_copy.getCutoffElasticAngles(1.0).size(), 3 );
-  TEST_EQUALITY_CONST( 
-    epr_data_container_copy.getCutoffElasticPDF(1.0).size(), 3 );
-=======
     epr_data_container_copy.getAnalogElasticAngles(1.0).size(), 3 );
   TEST_EQUALITY_CONST( 
     epr_data_container_copy.getAnalogElasticPDF(1.0).size(), 3 );
->>>>>>> 5fb9119b
   TEST_EQUALITY_CONST( 
     epr_data_container_copy.getScreenedRutherfordNormalizationConstant().size(), 3 );
   TEST_EQUALITY_CONST( 
@@ -2385,21 +1546,14 @@
     epr_data_container_copy.getMomentPreservingElasticWeights(1.0).size(), 3 );
   TEST_EQUALITY_CONST( 
     epr_data_container_copy.getElectroionizationEnergyGrid(1u).size(), 
-<<<<<<< HEAD
     2 );
-=======
-    1 );
->>>>>>> 5fb9119b
   TEST_EQUALITY_CONST( 
     epr_data_container_copy.getElectroionizationEnergyGrid(1u).front(), 
     1.0 );
   TEST_EQUALITY_CONST( 
-<<<<<<< HEAD
     epr_data_container_copy.getElectroionizationEnergyGrid(1u).back(), 
     2.0 );
   TEST_EQUALITY_CONST( 
-=======
->>>>>>> 5fb9119b
     epr_data_container_copy.getElectroionizationRecoilEnergy(1u, 1.0).size(), 
     3 );
   TEST_EQUALITY_CONST( 
@@ -2407,21 +1561,14 @@
     3 );
   TEST_EQUALITY_CONST( 
     epr_data_container_copy.getBremsstrahlungEnergyGrid().size(), 
-<<<<<<< HEAD
     2 );
-=======
-    1 );
->>>>>>> 5fb9119b
   TEST_EQUALITY_CONST( 
     epr_data_container_copy.getBremsstrahlungEnergyGrid().front(), 
     1.0 );
   TEST_EQUALITY_CONST( 
-<<<<<<< HEAD
     epr_data_container_copy.getBremsstrahlungEnergyGrid().back(), 
     2.0 );
   TEST_EQUALITY_CONST( 
-=======
->>>>>>> 5fb9119b
     epr_data_container_copy.getBremsstrahlungPhotonEnergy(1.0).size(), 
     3 );
   TEST_EQUALITY_CONST( 
@@ -2476,11 +1623,7 @@
 		       3u );
   TEST_EQUALITY_CONST( 
     epr_data_container_copy.getAtomicExcitationCrossSectionThresholdEnergyIndex(),
-<<<<<<< HEAD
-		       0 );
-=======
-		       0 );*/
->>>>>>> 5fb9119b
+		       0 );
 }
 
 //---------------------------------------------------------------------------//
@@ -2563,17 +1706,10 @@
 		       3u );
   TEST_EQUALITY_CONST( epr_data_container_copy.getImpulseApproxTotalCrossSection().size(),
 		       3u );
-<<<<<<< HEAD
 
   // Electron Tests
   TEST_EQUALITY_CONST( 
     epr_data_container_copy.getCutoffAngleCosine(), 0.9 );
-=======
-/*
-  // Electron Tests
-  TEST_EQUALITY_CONST( 
-    epr_data_container_copy.getCutoffAngle(), 0.10 );
->>>>>>> 5fb9119b
   TEST_EQUALITY_CONST( 
     epr_data_container_copy.getElasticAngularEnergyGrid().size(), 
     1 );
@@ -2581,15 +1717,9 @@
     epr_data_container_copy.getElasticAngularEnergyGrid().front(), 
     1.0 );
   TEST_EQUALITY_CONST( 
-<<<<<<< HEAD
-    epr_data_container_copy.getCutoffElasticAngles(1.0).size(), 3 );
-  TEST_EQUALITY_CONST( 
-    epr_data_container_copy.getCutoffElasticPDF(1.0).size(), 3 );
-=======
     epr_data_container_copy.getAnalogElasticAngles(1.0).size(), 3 );
   TEST_EQUALITY_CONST( 
     epr_data_container_copy.getAnalogElasticPDF(1.0).size(), 3 );
->>>>>>> 5fb9119b
   TEST_EQUALITY_CONST( 
     epr_data_container_copy.getScreenedRutherfordNormalizationConstant().size(), 3 );
   TEST_EQUALITY_CONST( 
@@ -2600,21 +1730,14 @@
     epr_data_container_copy.getMomentPreservingElasticWeights(1.0).size(), 3 );
   TEST_EQUALITY_CONST( 
     epr_data_container_copy.getElectroionizationEnergyGrid(1u).size(), 
-<<<<<<< HEAD
     2 );
-=======
-    1 );
->>>>>>> 5fb9119b
   TEST_EQUALITY_CONST( 
     epr_data_container_copy.getElectroionizationEnergyGrid(1u).front(), 
     1.0 );
   TEST_EQUALITY_CONST( 
-<<<<<<< HEAD
     epr_data_container_copy.getElectroionizationEnergyGrid(1u).back(), 
     2.0 );
   TEST_EQUALITY_CONST( 
-=======
->>>>>>> 5fb9119b
     epr_data_container_copy.getElectroionizationRecoilEnergy(1u, 1.0).size(), 
     3 );
   TEST_EQUALITY_CONST( 
@@ -2622,21 +1745,14 @@
     3 );
   TEST_EQUALITY_CONST( 
     epr_data_container_copy.getBremsstrahlungEnergyGrid().size(), 
-<<<<<<< HEAD
     2 );
-=======
-    1 );
->>>>>>> 5fb9119b
   TEST_EQUALITY_CONST( 
     epr_data_container_copy.getBremsstrahlungEnergyGrid().front(), 
     1.0 );
   TEST_EQUALITY_CONST( 
-<<<<<<< HEAD
     epr_data_container_copy.getBremsstrahlungEnergyGrid().back(), 
     2.0 );
   TEST_EQUALITY_CONST( 
-=======
->>>>>>> 5fb9119b
     epr_data_container_copy.getBremsstrahlungPhotonEnergy(1.0).size(), 
     3 );
   TEST_EQUALITY_CONST( 
@@ -2691,11 +1807,7 @@
 		       3u );
   TEST_EQUALITY_CONST( 
     epr_data_container_copy.getAtomicExcitationCrossSectionThresholdEnergyIndex(),
-<<<<<<< HEAD
-		       0 );
-=======
-		       0 );*/
->>>>>>> 5fb9119b
+		       0 );
 }
 
 //---------------------------------------------------------------------------//
