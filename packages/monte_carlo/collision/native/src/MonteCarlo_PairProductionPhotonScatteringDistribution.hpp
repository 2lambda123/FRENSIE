--- conflicted
+++ resolved
@@ -34,21 +34,9 @@
   { /* ... */ }
 
   //! Randomly scatter the photon
-<<<<<<< HEAD
-  void scatterPhoton( PhotonState& photon,
-		      ParticleBank& bank,
-		      unsigned& shell_of_interaction ) const;
-
-private:
-
-  // The combined pair and triplet production cross sections
-  Teuchos::RCP<Utility::OneDDistribution> d_pair_production_cross_sections;
-
-=======
   void scatterPhoton( PhotonState& photon, 
                       ParticleBank& bank,
                       unsigned& shell_of_interaction ) const;
->>>>>>> f3beb4e8
 };
 
 } // end MonteCarlo namespace
