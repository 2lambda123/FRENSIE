--- conflicted
+++ resolved
@@ -383,13 +383,8 @@
   friend class boost::serialization::access;
 
   // The estimator id
-<<<<<<< HEAD
-  UniqueIdManager<Estimator,uint32_t> d_id;
-
-=======
   UniqueIdManager<Estimator,Id> d_id;
-  
->>>>>>> e622c797
+
   // The constant multiplier for the estimator
   double d_multiplier;
 
