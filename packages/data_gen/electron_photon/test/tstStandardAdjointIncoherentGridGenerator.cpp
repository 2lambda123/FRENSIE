--- conflicted
+++ resolved
@@ -73,26 +73,17 @@
   TEST_EQUALITY_CONST( max_energy_grid.size(), 43 );
   UTILITY_TEST_FLOATING_EQUALITY( max_energy_grid.front(),
 				  0.1*(1.0+nudge_factor),
-<<<<<<< HEAD
 				  1e-6 );
   UTILITY_TEST_FLOATING_EQUALITY( max_energy_grid.back(), 
 				  20.2,
 				  1e-6 );
   TEST_EQUALITY_CONST( 
-=======
-				  1e-15 );
-  UTILITY_TEST_FLOATING_EQUALITY( max_energy_grid.back(),
-				  20.2,
-				  1e-15 );
-  TEST_EQUALITY_CONST(
->>>>>>> dfe5dea0
 		 max_energy_grid[max_energy_grid.size()-2],
 		 max_energy_of_max_cs );
   TEST_EQUALITY_CONST( cross_section.size(), 43 );
 
   UTILITY_TEST_FLOATING_EQUALITY( cross_section.front(),
 				  2.54954928358413249e-08,
-<<<<<<< HEAD
 				  1e-6 );
   
   UTILITY_TEST_FLOATING_EQUALITY( cross_section.back(), 
@@ -102,17 +93,6 @@
 		     cross_section[cross_section.size()-2],
 		     0.701697560627866257,
 		     1e-6 );		       
-=======
-				  1e-15 );
-
-  UTILITY_TEST_FLOATING_EQUALITY( cross_section.back(),
-				  0.701697560627866257,
-				  1e-15 );
-  UTILITY_TEST_FLOATING_EQUALITY(
-		     cross_section[cross_section.size()-2],
-		     0.701697560627866257,
-		     1e-15 );
->>>>>>> dfe5dea0
 
   max_energy_grid.clear();
   cross_section.clear();
@@ -123,7 +103,7 @@
 					   0.1 );
 
   TEST_EQUALITY_CONST( max_energy_grid.size(), 40 );
-<<<<<<< HEAD
+
   UTILITY_TEST_FLOATING_EQUALITY( max_energy_grid.front(), 
 				  0.1*(1.0+nudge_factor), 
 				  1e-6 );
@@ -131,15 +111,6 @@
 				  20.2, 
 				  1e-6 );
   TEST_FLOATING_EQUALITY( 
-=======
-  UTILITY_TEST_FLOATING_EQUALITY( max_energy_grid.front(),
-				  0.1*(1.0+nudge_factor),
-				  1e-15 );
-  UTILITY_TEST_FLOATING_EQUALITY( max_energy_grid.back(),
-				  20.2,
-				  1e-15 );
-  TEST_FLOATING_EQUALITY(
->>>>>>> dfe5dea0
 		 max_energy_grid[max_energy_grid.size()-2],
 		 max_energy_of_max_cs,
 		 1e-6 );
@@ -148,19 +119,11 @@
 
   UTILITY_TEST_FLOATING_EQUALITY( cross_section.front(),
 				  2.54954928358413249e-08,
-<<<<<<< HEAD
 				  1e-6 );
   UTILITY_TEST_FLOATING_EQUALITY( cross_section.back(), 
 				  0.701697560627866257,
 				  1e-6 );
   UTILITY_TEST_FLOATING_EQUALITY( 
-=======
-				  1e-15 );
-  UTILITY_TEST_FLOATING_EQUALITY( cross_section.back(),
-				  0.701697560627866257,
-				  1e-15 );
-  UTILITY_TEST_FLOATING_EQUALITY(
->>>>>>> dfe5dea0
 		     cross_section[cross_section.size()-2],
 		     0.701697560627866257,
 		     1e-6 );
@@ -176,13 +139,8 @@
   TEST_EQUALITY_CONST( max_energy_grid.size(), 64 );
   UTILITY_TEST_FLOATING_EQUALITY( max_energy_grid.front(),
 			 1.0*(1.0+nudge_factor),
-<<<<<<< HEAD
 			 1e-6 );
   UTILITY_TEST_FLOATING_EQUALITY( max_energy_grid.back(), 
-=======
-			 1e-15 );
-  UTILITY_TEST_FLOATING_EQUALITY( max_energy_grid.back(),
->>>>>>> dfe5dea0
 				  20.2,
 				  1e-6 );
   TEST_EQUALITY_CONST( cross_section.size(), 64 );
@@ -203,32 +161,20 @@
 					   1.0 );
 
   TEST_EQUALITY_CONST( max_energy_grid.size(), 35 );
-<<<<<<< HEAD
+
   UTILITY_TEST_FLOATING_EQUALITY( max_energy_grid.front(), 
 				  1.0*(1.0+nudge_factor), 
 				  1e-6 );
   UTILITY_TEST_FLOATING_EQUALITY( max_energy_grid.back(), 
 				  20.2, 
 				  1e-6 );
-=======
-  UTILITY_TEST_FLOATING_EQUALITY( max_energy_grid.front(),
-				  1.0*(1.0+nudge_factor),
-				  1e-15 );
-  UTILITY_TEST_FLOATING_EQUALITY( max_energy_grid.back(),
-				  20.2,
-				  1e-15 );
->>>>>>> dfe5dea0
+
   TEST_EQUALITY_CONST( cross_section.size(), 35 );
 
   UTILITY_TEST_FLOATING_EQUALITY( cross_section.front(),
 				  2.54954930897518544e-09,
-<<<<<<< HEAD
-				  1e-6 );
-  UTILITY_TEST_FLOATING_EQUALITY( cross_section.back(), 
-=======
-				  1e-15 );
-  UTILITY_TEST_FLOATING_EQUALITY( cross_section.back(),
->>>>>>> dfe5dea0
+				  1e-6 );
+  UTILITY_TEST_FLOATING_EQUALITY( cross_section.back(), 
 				  0.397416434130255625,
 				  1e-6 );
 
@@ -259,26 +205,17 @@
   TEST_EQUALITY_CONST( max_energy_grid.size(), 36 );
   UTILITY_TEST_FLOATING_EQUALITY( max_energy_grid.front(),
 				  0.1*(1.0+nudge_factor),
-<<<<<<< HEAD
 				  1e-6 );
   UTILITY_TEST_FLOATING_EQUALITY( max_energy_grid.back(), 
 				  20.2,
 				  1e-6 );
   TEST_EQUALITY_CONST( 
-=======
-				  1e-15 );
-  UTILITY_TEST_FLOATING_EQUALITY( max_energy_grid.back(),
-				  20.2,
-				  1e-15 );
-  TEST_EQUALITY_CONST(
->>>>>>> dfe5dea0
 		 max_energy_grid[max_energy_grid.size()-2],
 		 max_energy_of_max_cs );
   TEST_EQUALITY_CONST( cross_section.size(), 36 );
 
   UTILITY_TEST_FLOATING_EQUALITY( cross_section.front(),
 				  1.28144457314458103e-12,
-<<<<<<< HEAD
 				  1e-6 );
   UTILITY_TEST_FLOATING_EQUALITY( cross_section.back(), 
 				  0.70123552310933901,
@@ -287,16 +224,6 @@
 		     cross_section[cross_section.size()-2],
 		     0.70123552310933901,
 		     1e-6 );		       
-=======
-				  1e-15 );
-  UTILITY_TEST_FLOATING_EQUALITY( cross_section.back(),
-				  0.70123552310933901,
-				  1e-15 );
-  UTILITY_TEST_FLOATING_EQUALITY(
-		     cross_section[cross_section.size()-2],
-		     0.70123552310933901,
-		     1e-12 );
->>>>>>> dfe5dea0
 
   max_energy_grid.clear();
   cross_section.clear();
@@ -307,7 +234,7 @@
 					0.1 );
 
   TEST_EQUALITY_CONST( max_energy_grid.size(), 255 );
-<<<<<<< HEAD
+
   UTILITY_TEST_FLOATING_EQUALITY( max_energy_grid.front(), 
   				  0.1*(1.0+nudge_factor), 
   				  1e-6 );
@@ -315,15 +242,6 @@
   				  20.2, 
   				  1e-6 );
   UTILITY_TEST_FLOATING_EQUALITY( 
-=======
-  UTILITY_TEST_FLOATING_EQUALITY( max_energy_grid.front(),
-  				  0.1*(1.0+nudge_factor),
-  				  1e-15 );
-  UTILITY_TEST_FLOATING_EQUALITY( max_energy_grid.back(),
-  				  20.2,
-  				  1e-15 );
-  UTILITY_TEST_FLOATING_EQUALITY(
->>>>>>> dfe5dea0
   		 max_energy_grid[max_energy_grid.size()-2],
 		 max_energy_of_max_cs,
   		 1e-6 );
@@ -334,13 +252,8 @@
 				  1e-6 );
   UTILITY_TEST_FLOATING_EQUALITY( cross_section.back(),
 				  0.70123552310933901,
-<<<<<<< HEAD
   				  1e-6 );
   UTILITY_TEST_FLOATING_EQUALITY( 
-=======
-  				  1e-15 );
-  UTILITY_TEST_FLOATING_EQUALITY(
->>>>>>> dfe5dea0
   		     cross_section[cross_section.size()-2],
 		     0.70123552310933901,
   		     1e-6 );
@@ -354,7 +267,7 @@
 					0.1 );
 
   TEST_EQUALITY_CONST( max_energy_grid.size(), 356 );
-<<<<<<< HEAD
+
   UTILITY_TEST_FLOATING_EQUALITY( max_energy_grid.front(), 
   				  0.1*(1.0+nudge_factor), 
   				  1e-6 );
@@ -366,36 +279,15 @@
   		 max_energy_of_max_cs,
   		 1e-6 );
   
-=======
-  UTILITY_TEST_FLOATING_EQUALITY( max_energy_grid.front(),
-  				  0.1*(1.0+nudge_factor),
-  				  1e-15 );
-  UTILITY_TEST_FLOATING_EQUALITY( max_energy_grid.back(),
-  				  20.2,
-  				  1e-15 );
-  UTILITY_TEST_FLOATING_EQUALITY(
-  		 max_energy_grid[max_energy_grid.size()-2],
-  		 max_energy_of_max_cs,
-  		 1e-15 );
-
->>>>>>> dfe5dea0
   TEST_EQUALITY_CONST( cross_section.size(), 356 );
 
   UTILITY_TEST_FLOATING_EQUALITY( cross_section.front(),
 				  1.28144457314458103e-12,
-<<<<<<< HEAD
   				  1e-6 );
   UTILITY_TEST_FLOATING_EQUALITY( cross_section.back(), 
 				  0.70123552310933901,
 				  1e-6 );
   UTILITY_TEST_FLOATING_EQUALITY( 
-=======
-  				  1e-15 );
-  UTILITY_TEST_FLOATING_EQUALITY( cross_section.back(),
-				  0.70123552310933901,
-				  1e-15 );
-  UTILITY_TEST_FLOATING_EQUALITY(
->>>>>>> dfe5dea0
   		     cross_section[cross_section.size()-2],
 		     0.70123552310933901,
   		     1e-6 );
@@ -411,26 +303,16 @@
   TEST_EQUALITY_CONST( max_energy_grid.size(), 62 );
   UTILITY_TEST_FLOATING_EQUALITY( max_energy_grid.front(),
   				  1.0*(1.0+nudge_factor),
-<<<<<<< HEAD
-  				  1e-6 );
-  UTILITY_TEST_FLOATING_EQUALITY( max_energy_grid.back(), 
-=======
-  				  1e-15 );
-  UTILITY_TEST_FLOATING_EQUALITY( max_energy_grid.back(),
->>>>>>> dfe5dea0
+  				  1e-6 );
+  UTILITY_TEST_FLOATING_EQUALITY( max_energy_grid.back(), 
   				  20.2,
   				  1e-6 );
   TEST_EQUALITY_CONST( cross_section.size(), 62 );
 
   UTILITY_TEST_FLOATING_EQUALITY( cross_section.front(),
 				  1.28233099739908285e-12,
-<<<<<<< HEAD
-  				  1e-6 );
-  UTILITY_TEST_FLOATING_EQUALITY( cross_section.back(), 
-=======
-  				  1e-15 );
-  UTILITY_TEST_FLOATING_EQUALITY( cross_section.back(),
->>>>>>> dfe5dea0
+  				  1e-6 );
+  UTILITY_TEST_FLOATING_EQUALITY( cross_section.back(), 
 				  0.397416434130255625,
   				  1e-6 );
 
@@ -443,32 +325,20 @@
 					1.0 );
 
   TEST_EQUALITY_CONST( max_energy_grid.size(), 33 );
-<<<<<<< HEAD
+
   UTILITY_TEST_FLOATING_EQUALITY( max_energy_grid.front(), 
   				  1.0*(1.0+nudge_factor), 
   				  1e-6 );
   UTILITY_TEST_FLOATING_EQUALITY( max_energy_grid.back(), 
   				  20.2, 
   				  1e-6 );
-=======
-  UTILITY_TEST_FLOATING_EQUALITY( max_energy_grid.front(),
-  				  1.0*(1.0+nudge_factor),
-  				  1e-15 );
-  UTILITY_TEST_FLOATING_EQUALITY( max_energy_grid.back(),
-  				  20.2,
-  				  1e-15 );
->>>>>>> dfe5dea0
+
   TEST_EQUALITY_CONST( cross_section.size(), 33 );
 
   UTILITY_TEST_FLOATING_EQUALITY( cross_section.front(),
 				  1.28233099739908285e-12,
-<<<<<<< HEAD
-  				  1e-6 );
-  UTILITY_TEST_FLOATING_EQUALITY( cross_section.back(), 
-=======
-  				  1e-15 );
-  UTILITY_TEST_FLOATING_EQUALITY( cross_section.back(),
->>>>>>> dfe5dea0
+  				  1e-6 );
+  UTILITY_TEST_FLOATING_EQUALITY( cross_section.back(), 
 				  0.397416434130255625,
   				  1e-6 );
 
@@ -483,30 +353,21 @@
   TEST_EQUALITY_CONST( max_energy_grid.size(), 367 );
   UTILITY_TEST_FLOATING_EQUALITY( max_energy_grid.front(),
 				  1.0*(1.0+nudge_factor),
-<<<<<<< HEAD
   				  1e-6 );
   UTILITY_TEST_FLOATING_EQUALITY( max_energy_grid.back(), 
   				  20.2, 
   				  1e-6 );
   
-=======
-  				  1e-15 );
   UTILITY_TEST_FLOATING_EQUALITY( max_energy_grid.back(),
   				  20.2,
   				  1e-15 );
 
->>>>>>> dfe5dea0
   TEST_EQUALITY_CONST( cross_section.size(), 367 );
 
   UTILITY_TEST_FLOATING_EQUALITY( cross_section.front(),
 				  1.28233099739908285e-12,
-<<<<<<< HEAD
-  				  1e-6 );
-  UTILITY_TEST_FLOATING_EQUALITY( cross_section.back(), 
-=======
-  				  1e-15 );
-  UTILITY_TEST_FLOATING_EQUALITY( cross_section.back(),
->>>>>>> dfe5dea0
+  				  1e-6 );
+  UTILITY_TEST_FLOATING_EQUALITY( cross_section.back(), 
 				  0.397416434130255625,
   				  1e-6 );
 
@@ -637,7 +498,6 @@
   }
 
   {
-<<<<<<< HEAD
     // Create the adjoint Klein-Nishina cross section
     std::shared_ptr<MonteCarlo::KleinNishinaAdjointPhotonScatteringDistribution>
       adjoint_incoherent_dist(
@@ -653,23 +513,6 @@
     
     logloglog_grid_generator_free.reset( new DataGen::StandardAdjointIncoherentGridGenerator<Utility::LogLogLog>( 
                                                    adjoint_incoherent_dist ) );
-=======
-    // Initialize the dummy scattering function
-    Teuchos::RCP<Utility::OneDDistribution> scattering_function(
-	  new Utility::UniformDistribution( 0.0,
-					    std::numeric_limits<double>::max(),
-					    1.0 ) );
-
-    // Initialize the grid generator
-    linlinlin_grid_generator_free.reset( new DataGen::StandardAdjointIncoherentGridGenerator<Utility::LinLinLin>(
-						       scattering_function ) );
-
-    linloglog_grid_generator_free.reset( new DataGen::StandardAdjointIncoherentGridGenerator<Utility::LinLogLog>(
-						       scattering_function ) );
-
-    logloglog_grid_generator_free.reset( new DataGen::StandardAdjointIncoherentGridGenerator<Utility::LogLogLog>(
-						       scattering_function ) );
->>>>>>> dfe5dea0
   }
 
   {
@@ -694,7 +537,6 @@
     Teuchos::Array<double> recoil_momentum( jince_block( 0, scatt_func_size ));
     Teuchos::Array<double> scattering_func_vals(
 			     jince_block( scatt_func_size, scatt_func_size ) );
-<<<<<<< HEAD
     
     std::shared_ptr<Utility::UnitAwareOneDDistribution<Utility::Units::InverseAngstrom,void> > raw_scattering_function(
     new Utility::UnitAwareTabularDistribution<Utility::LinLin,Utility::Units::InverseAngstrom,void>( 
@@ -725,28 +567,6 @@
                                                        adjoint_incoherent_dist,
                                                        0.001,
                                                        1e-15 ) );
-=======
-
-    Teuchos::RCP<Utility::OneDDistribution> scattering_function(
-		   new Utility::TabularDistribution<Utility::LinLin>(
-			   recoil_momentum,
-			   scattering_func_vals ) );
-
-    linlinlin_grid_generator_h.reset( new DataGen::StandardAdjointIncoherentGridGenerator<Utility::LinLinLin>(
-							   scattering_function,
-							   0.001,
-							   1e-15 ) );
-
-    linloglog_grid_generator_h.reset( new DataGen::StandardAdjointIncoherentGridGenerator<Utility::LinLogLog>(
-						           scattering_function,
-							   0.001,
-							   1e-15 ) );
-
-    logloglog_grid_generator_h.reset( new DataGen::StandardAdjointIncoherentGridGenerator<Utility::LogLogLog>(
-							   scattering_function,
-							   0.001,
-							   1e-15 ) );
->>>>>>> dfe5dea0
   }
 
   {
@@ -775,7 +595,6 @@
 			   recoil_momentum,
 			   jince_block( scatt_func_size, scatt_func_size ) ) );
 
-<<<<<<< HEAD
     std::shared_ptr<MonteCarlo::ScatteringFunction> scattering_function(
       new MonteCarlo::StandardScatteringFunction<Utility::Units::InverseAngstrom>( raw_scattering_function ) );
 
@@ -788,10 +607,6 @@
     
     logloglog_grid_generator_pb.reset( new DataGen::StandardAdjointIncoherentGridGenerator<Utility::LogLogLog>( 
                                                    adjoint_incoherent_dist ) );
-=======
-    logloglog_grid_generator_pb.reset( new DataGen::StandardAdjointIncoherentGridGenerator<Utility::LogLogLog>(
-						       scattering_function ) );
->>>>>>> dfe5dea0
   }
 
   // Run the unit tests
