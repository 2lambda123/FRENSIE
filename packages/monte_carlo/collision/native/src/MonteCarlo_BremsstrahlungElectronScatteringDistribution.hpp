//---------------------------------------------------------------------------//
//!
//! \file   MonteCarlo_BremsstrahlungElectronScatteringDistribution.hpp
//! \author Luke Kersting
//! \brief  The electron bremsstrahlung scattering distribution base class
//!
//---------------------------------------------------------------------------//

#ifndef MONTE_CARLO_BREMSSTRAHLUNG_ELECTRON_SCATTERING_DISTRIBUTION_HPP
#define MONTE_CARLO_BREMSSTRAHLUNG_ELECTRON_SCATTERING_DISTRIBUTION_HPP

<<<<<<< HEAD
// Trilinos Includes
#include <Teuchos_RCP.hpp>

// FRENSIE Includes
#include "MonteCarlo_ElectronState.hpp"
#include "MonteCarlo_ParticleBank.hpp"
#include "MonteCarlo_ElectronScatteringDistribution.hpp"
#include "MonteCarlo_BremsstrahlungAngularDistributionType.hpp"
#include "Utility_TabularOneDDistribution.hpp"
=======
// FRENSIE Includes
#include "MonteCarlo_ElectronScatteringDistribution.hpp"
#include "MonteCarlo_BremsstrahlungAngularDistributionType.hpp"
>>>>>>> 7fdd6c71
#include "Utility_InterpolatedFullyTabularTwoDDistribution.hpp"

namespace MonteCarlo{

//! The scattering distribution base class
class BremsstrahlungElectronScatteringDistribution : public ElectronScatteringDistribution
{

public:

  //! Typedef for the two d distributions
  typedef Utility::FullyTabularTwoDDistribution TwoDDist;

  //! Constructor with simple dipole photon angular distribution
  BremsstrahlungElectronScatteringDistribution(
    const std::shared_ptr<TwoDDist>& bremsstrahlung_scattering_distribution,
    const bool correlated_sampling_mode_on,
    const bool unit_based_interpolation_mode_on );

  //! Constructor with detailed 2BS photon angular distribution
  BremsstrahlungElectronScatteringDistribution(
    const int atomic_number,
    const std::shared_ptr<TwoDDist>& bremsstrahlung_scattering_distribution,
    const bool correlated_sampling_mode_on,
    const bool unit_based_interpolation_mode_on );

  //! Destructor
  virtual ~BremsstrahlungElectronScatteringDistribution()
  { /* ... */ }

  //! Set the sampling routine
  void setSamplingRoutine( const bool correlated_sampling_mode_on,
                           const bool unit_based_interpolation_mode_on );

  //! Set the evaluation routines
  void setEvaluationRoutines( const bool unit_based_interpolation_mode_on );

  //! Return the min incoming energy
  double getMinEnergy() const;

  //! Return the Max incoming energy
  double getMaxEnergy() const;

  //! Evaluate the distribution for a given incoming and photon energy
  double evaluate( const double incoming_energy,
                   const double photon_energy ) const;

  //! Evaluate the PDF value for a given incoming and photon energy
  double evaluatePDF( const double incoming_energy,
                      const double photon_energy ) const;

  //! Evaluate the CDF
  double evaluateCDF( const double incoming_energy,
                      const double scattering_angle ) const;

  //! Sample an outgoing energy and direction from the distribution
  void sample( const double incoming_energy,
               double& photon_energy,
               double& photon_angle_cosine ) const;

  //! Sample an outgoing energy and direction and record the number of trials
  void sampleAndRecordTrials( const double incoming_energy,
                              double& photon_energy,
                              double& photon_angle_cosine,
                              unsigned& trials ) const;

  //! Randomly scatter the electron
  void scatterElectron( MonteCarlo::ElectronState& electron,
                        MonteCarlo::ParticleBank& bank,
                        Data::SubshellType& shell_of_interaction ) const;

private:

<<<<<<< HEAD
  //! Evaluate the distribution for a given incoming and photon energy
  double correlatedEvaluateUnitBased( const double incoming_energy,
                                      const double photon_energy ) const;

  //! Evaluate the distribution for a given incoming and photon energy
  double correlatedEvaluateExact( const double incoming_energy,
                                  const double photon_energy ) const;

  //! Evaluate the PDF value for a given incoming and photon energy
  double correlatedEvaluatePDFUnitBased( const double incoming_energy,
                                         const double photon_energy ) const;

  //! Evaluate the PDF value for a given incoming and photon energy
  double correlatedEvaluatePDFExact( const double incoming_energy,
                                     const double photon_energy ) const;

  //! Evaluate the CDF value for a given incoming and photon energy
  double correlatedEvaluateCDFUnitBased( const double incoming_energy,
                                         const double photon_energy ) const;

  //! Evaluate the CDF value for a given incoming and photon energy
  double correlatedEvaluateCDFExact( const double incoming_energy,
                                     const double photon_energy ) const;

  //! Sample a secondary energy from the distribution
  double sampleUnitBased( const double incoming_energy ) const;

  //! Sample a secondary energy from the distribution
  double correlatedSampleUnitBased( const double incoming_energy ) const;

  //! Sample a secondary energy from the distribution
  double correlatedSampleExact( const double incoming_energy ) const;

=======
>>>>>>> 7fdd6c71
  // Sample the outgoing photon angle from a dipole distribution
  double SampleDipoleAngle(  const double incoming_electron_energy,
                             const double photon_energy ) const ;

  // Sample the outgoing photon angle using the 2BS sampling routine of Kock and Motz
  double Sample2BSAngle(  const double incoming_electron_energy,
                          const double photon_energy ) const ;

  // Calculate the rejection function for the 2BS sampling routine
  double Calculate2BSRejection( const double outgoing_electron_energy,
                                const double two_ratio,
                                const double parameter1,
                                const double x ) const;

  // atomic number (Z)
  double d_atomic_number;

  // bremsstrahlung scattering distribution
  std::shared_ptr<TwoDDist> d_bremsstrahlung_scattering_distribution;

  // The outgoing angle function pointer
  std::function<double ( const double, const double )>
                                        d_angular_distribution_func;

  // The sample function pointer
  std::function<double ( const double )> d_sample_func;

  // The evaluate function pointer
  std::function<double ( const double, const double )> d_evaluate_func;

  // The evaluatePDF function pointer
  std::function<double ( const double, const double )> d_evaluate_pdf_func;

  // The evaluateCDF function pointer
  std::function<double ( const double, const double )> d_evaluate_cdf_func;

};

} // end MonteCarlo namespace

#endif // end MONTE_CARLO_BREMSSTRAHLUNG_ELECTRON_SCATTERING_DISTRIBUTION_HPP

//---------------------------------------------------------------------------//
// end MonteCarlo_BremsstrahlungElectronScatteringDistribution.hpp
//---------------------------------------------------------------------------//<|MERGE_RESOLUTION|>--- conflicted
+++ resolved
@@ -9,21 +9,9 @@
 #ifndef MONTE_CARLO_BREMSSTRAHLUNG_ELECTRON_SCATTERING_DISTRIBUTION_HPP
 #define MONTE_CARLO_BREMSSTRAHLUNG_ELECTRON_SCATTERING_DISTRIBUTION_HPP
 
-<<<<<<< HEAD
-// Trilinos Includes
-#include <Teuchos_RCP.hpp>
-
-// FRENSIE Includes
-#include "MonteCarlo_ElectronState.hpp"
-#include "MonteCarlo_ParticleBank.hpp"
-#include "MonteCarlo_ElectronScatteringDistribution.hpp"
-#include "MonteCarlo_BremsstrahlungAngularDistributionType.hpp"
-#include "Utility_TabularOneDDistribution.hpp"
-=======
 // FRENSIE Includes
 #include "MonteCarlo_ElectronScatteringDistribution.hpp"
 #include "MonteCarlo_BremsstrahlungAngularDistributionType.hpp"
->>>>>>> 7fdd6c71
 #include "Utility_InterpolatedFullyTabularTwoDDistribution.hpp"
 
 namespace MonteCarlo{
@@ -97,42 +85,6 @@
 
 private:
 
-<<<<<<< HEAD
-  //! Evaluate the distribution for a given incoming and photon energy
-  double correlatedEvaluateUnitBased( const double incoming_energy,
-                                      const double photon_energy ) const;
-
-  //! Evaluate the distribution for a given incoming and photon energy
-  double correlatedEvaluateExact( const double incoming_energy,
-                                  const double photon_energy ) const;
-
-  //! Evaluate the PDF value for a given incoming and photon energy
-  double correlatedEvaluatePDFUnitBased( const double incoming_energy,
-                                         const double photon_energy ) const;
-
-  //! Evaluate the PDF value for a given incoming and photon energy
-  double correlatedEvaluatePDFExact( const double incoming_energy,
-                                     const double photon_energy ) const;
-
-  //! Evaluate the CDF value for a given incoming and photon energy
-  double correlatedEvaluateCDFUnitBased( const double incoming_energy,
-                                         const double photon_energy ) const;
-
-  //! Evaluate the CDF value for a given incoming and photon energy
-  double correlatedEvaluateCDFExact( const double incoming_energy,
-                                     const double photon_energy ) const;
-
-  //! Sample a secondary energy from the distribution
-  double sampleUnitBased( const double incoming_energy ) const;
-
-  //! Sample a secondary energy from the distribution
-  double correlatedSampleUnitBased( const double incoming_energy ) const;
-
-  //! Sample a secondary energy from the distribution
-  double correlatedSampleExact( const double incoming_energy ) const;
-
-=======
->>>>>>> 7fdd6c71
   // Sample the outgoing photon angle from a dipole distribution
   double SampleDipoleAngle(  const double incoming_electron_energy,
                              const double photon_energy ) const ;
