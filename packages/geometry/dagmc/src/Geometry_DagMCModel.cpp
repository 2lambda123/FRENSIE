--- conflicted
+++ resolved
@@ -197,12 +197,7 @@
 
   // Load the geometry
   moab::ErrorCode return_value =
-<<<<<<< HEAD
-    d_dagmc->load_file( d_model_properties->getModelFileName().c_str() );
-=======
-    d_dagmc->load_file( d_model_properties->getModelFileNameWithPath().c_str(),
-                        d_model_properties->getFacetTolerance() );
->>>>>>> 8a23862a
+    d_dagmc->load_file( d_model_properties->getModelFileNameWithPath().c_str() );
 
   // Restore cout and cerr if they were suppressed
   if( suppress_dagmc_output )
