--- conflicted
+++ resolved
@@ -18,11 +18,8 @@
 #include "MonteCarlo_NeutronState.hpp"
 #include "MonteCarlo_ElectronState.hpp"
 #include "MonteCarlo_AdjointPhotonState.hpp"
-<<<<<<< HEAD
 #include "MonteCarlo_AdjointPhotonProbeState.hpp"
-=======
 #include "MonteCarlo_AdjointElectronState.hpp"
->>>>>>> f89aeb69
 #include "Utility_ExceptionTestMacros.hpp"
 
 namespace MonteCarlo{
@@ -33,16 +30,10 @@
  */
 template<typename SmartPointer>
 void ParticleStateFactory::createState(
-<<<<<<< HEAD
 			       SmartPointer& particle,
 			       const ParticleType type,
 			       const ParticleState::historyNumberType history,
                                const bool probe )
-=======
-                                SmartPointer& particle,
-                                const ParticleType type,
-                                const ParticleState::historyNumberType history )
->>>>>>> f89aeb69
 {
   switch( type )
   {
@@ -84,15 +75,10 @@
     break;
   default:
     THROW_EXCEPTION( std::logic_error,
-<<<<<<< HEAD
 		     "The particle type requested cannot "
 		     "currently be created by the ParticleStateFactory! If "
                      "a probe state was requested use the standard particle "
                      "type and use true for the probe variable." );
-=======
-                     "Error: The particle type requested cannot "
-                     "currently be created by the ParticleStateFactory.\n" );
->>>>>>> f89aeb69
   }
 
   // Make sure the particle has been initialized
