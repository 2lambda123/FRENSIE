//---------------------------------------------------------------------------//
//!
//! \file   Utility_ExceptionTestMacros.hpp
//! \author Alex Robinson
//! \brief  Macros that test if an exception has occurred and throw if so
//!
//---------------------------------------------------------------------------//

#ifndef UTILITY_EXCEPTION_TEST_MACROS_HPP
#define UTILITY_EXCEPTION_TEST_MACROS_HPP

// Std Lib Includes
#include <sstream>
#include <string>

// FRENSIE Includes
#include "Utility_LoggingMacros.hpp"
#include "Utility_LoggingStaticConstants.hpp"

/*! Exception test macro used to throw an exception when a required condition
 * fails.
 *
 * This macro is based off of the Teuchos_TestForException macro. This macro
 * should be used anywhere that the failure of a specified conditions
<<<<<<< HEAD
 * warrants the throwing of an exception. Do not put "Error: " in the msg. 
 * This will be added for you.
 * \ingroup execption_macros
=======
 * warrants the throwing of an exception.
 * \ingroup exception_macros
>>>>>>> f89aeb69
 */
#define TEST_FOR_EXCEPTION(throw_exception_test, Exception, msg)	\
{									\
 const bool throw_exception = (throw_exception_test);			\
 if( throw_exception ){							\
   FRENSIE_LOG_SCOPE();                                                 \
   std::ostringstream detailed_msg;					\
   detailed_msg << FRENSIE_LOG_ERROR_MSG << msg << "\n"                 \
                << FRENSIE_LOG_THROW_TEST_THAT_EVALUATED_TO_TRUE_MSG    \
                << #throw_exception_test << "\n"                        \
                << FRENSIE_LOG_EXCEPTION_TYPE_MSG                       \
                << #Exception << "\n"                                   \
                << FRENSIE_LOG_LOCATION_MSG                             \
                << __FILE__ << FRENSIE_LOG_FILE_LINE_SEP << __LINE__    \
                << "\n";                                                \
                                                                        \
   const std::string &detailed_msg_str = detailed_msg.str();		\
   throw Exception(detailed_msg_str);					\
 }									\
}

/*! Throw an exception always
 *
 * This macros should be used in conditional execution blocks that should never
 * be reached (e.g. default case statement). Do not put "Error: " in the msg. 
 * This will be added for you.
 * \ingroup exception_macros
 */
#define THROW_EXCEPTION( Exception, msg ) \
{                                                                       \
  FRENSIE_LOG_SCOPE();                                                  \
  std::ostringstream detailed_msg;                                      \
  detailed_msg << FRENSIE_LOG_ERROR_MSG << msg << "\n"                  \
               << FRENSIE_LOG_LOCATION_MSG                              \
               << __FILE__ << FRENSIE_LOG_FILE_LINE_SEP << __LINE__     \
               << "\n";                                                 \
                                                                        \
  throw Exception(detailed_msg.str());                                  \
}

#endif // end UTILITY_EXCEPTION_TEST_MACROS_HPP

//---------------------------------------------------------------------------//
// end Utility_ExceptionTestMacros.hpp
//---------------------------------------------------------------------------//
<|MERGE_RESOLUTION|>--- conflicted
+++ resolved
@@ -22,14 +22,9 @@
  *
  * This macro is based off of the Teuchos_TestForException macro. This macro
  * should be used anywhere that the failure of a specified conditions
-<<<<<<< HEAD
  * warrants the throwing of an exception. Do not put "Error: " in the msg. 
  * This will be added for you.
  * \ingroup execption_macros
-=======
- * warrants the throwing of an exception.
- * \ingroup exception_macros
->>>>>>> f89aeb69
  */
 #define TEST_FOR_EXCEPTION(throw_exception_test, Exception, msg)	\
 {									\
