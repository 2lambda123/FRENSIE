//---------------------------------------------------------------------------//
//!
//! \file   MonteCarlo_KleinNishinaAdjointPhotonScatteringDistribution.cpp
//! \author Alex Robinson
//! \brief  The Klein-Nishina adjoint photon scattering distribution def.
//!
//---------------------------------------------------------------------------//

// FRENSIE Includes
#include "MonteCarlo_KleinNishinaAdjointPhotonScatteringDistribution.hpp"
#include "MonteCarlo_AdjointPhotonKinematicsHelpers.hpp"
#include "Utility_ContractException.hpp"

namespace MonteCarlo{

// Constructor
KleinNishinaAdjointPhotonScatteringDistribution::KleinNishinaAdjointPhotonScatteringDistribution(
						      const double max_energy )
  : IncoherentAdjointPhotonScatteringDistribution( max_energy )
{ /* ... */ }

// Evaluate the distribution
<<<<<<< HEAD
/*! \details The adjoint Klein-Nishina cross section (b) differential in the 
 * scattering angle cosine is returned from this function.
 */
double KleinNishinaAdjointPhotonScatteringDistribution::evaluate( 
=======
double KleinNishinaAdjointPhotonScatteringDistribution::evaluate(
>>>>>>> dfe5dea0
				   const double incoming_energy,
				   const double max_energy,
				   const double scattering_angle_cosine ) const
{
  // Make sure the incoming energy is valid
  testPrecondition( incoming_energy > 0.0 );
  testPrecondition( incoming_energy <= max_energy );
  // Make sure the scattering angle cosine is valid
  testPrecondition( scattering_angle_cosine >=
		    calculateMinScatteringAngleCosine( incoming_energy,
						       max_energy ));
  testPrecondition( scattering_angle_cosine <= 1.0 );

  return this->evaluateAdjointKleinNishinaDist( incoming_energy,
						max_energy,
						scattering_angle_cosine );
}
<<<<<<< HEAD
  
// Evaluate the integrated cross section (b)
double KleinNishinaAdjointPhotonScatteringDistribution::evaluateIntegratedCrossSection( 
=======

// Evaluate the integrated cross section (cm^2)
double KleinNishinaAdjointPhotonScatteringDistribution::evaluateIntegratedCrossSection(
>>>>>>> dfe5dea0
					         const double incoming_energy,
						 const double max_energy,
					         const double precision ) const
{
  // Make sure the energy is valid
  testPrecondition( incoming_energy > 0.0 );
  testPrecondition( incoming_energy <= max_energy );

  const double alpha =
    incoming_energy/Utility::PhysicalConstants::electron_rest_mass_energy;

  const double alpha_sqr = alpha*alpha;

  const double x_min =
    calculateMinInverseEnergyGainRatio( incoming_energy, max_energy );

  const double x_min_sqr = x_min*x_min;

  const double term_1 = (1.0 - x_min_sqr*x_min)/(3.0*alpha_sqr);

  const double term_2 = 0.5*(1.0 + 2*(alpha-1.0)/alpha_sqr)*(1.0-x_min_sqr);

  const double term_3 = (1.0 - 2*alpha)*(1-x_min)/alpha_sqr;

  const double term_4 = -log(x_min);

  const double cross_section = 1e24*Utility::PhysicalConstants::pi*
    Utility::PhysicalConstants::classical_electron_radius*
    Utility::PhysicalConstants::classical_electron_radius/alpha*
    (term_1 + term_2 + term_3 + term_4);

  // Make sure the cross section is valid
  testPostcondition( cross_section >= 0.0 );

  return cross_section;
}

// Sample an outgoing energy and direction from the distribution
void KleinNishinaAdjointPhotonScatteringDistribution::sample(
					const double incoming_energy,
					double& outgoing_energy,
					double& scattering_angle_cosine ) const
{
  // Make sure the energy is valid
  testPrecondition( incoming_energy > 0.0 );
  testPrecondition( incoming_energy <= this->getMaxEnergy() );

  unsigned trial_dummy;

  this->sampleAndRecordTrialsAdjointKleinNishina( incoming_energy,
						  outgoing_energy,
						  scattering_angle_cosine,
						  trial_dummy );
}

// Sample an outgoing energy and direction and record the number of trials
void KleinNishinaAdjointPhotonScatteringDistribution::sampleAndRecordTrials(
					       const double incoming_energy,
					       double& outgoing_energy,
					       double& scattering_angle_cosine,
					       unsigned& trials ) const
{
  // Make sure the energy is valid
  testPrecondition( incoming_energy > 0.0 );
  testPrecondition( incoming_energy <= this->getMaxEnergy() );

  this->sampleAndRecordTrialsAdjointKleinNishina( incoming_energy,
						  outgoing_energy,
						  scattering_angle_cosine,
						  trials );
}

// Randomly scatter the photon and return the shell that was interacted with
void KleinNishinaAdjointPhotonScatteringDistribution::scatterAdjointPhoton(
				     AdjointPhotonState& adjoint_photon,
				     ParticleBank& bank,
				     Data::SubshellType& shell_of_interaction ) const
{
  // Make sure the adjoint photon energy is valid
  testPrecondition( adjoint_photon.getEnergy() <= this->getMaxEnergy() );

  // Generate probe particles
  this->createProbeParticles( adjoint_photon, bank );

  // Scattering the adjoint photon
  double outgoing_energy, scattering_angle_cosine;

  this->sample( adjoint_photon.getEnergy(),
		outgoing_energy,
		scattering_angle_cosine );

  shell_of_interaction =Data::UNKNOWN_SUBSHELL;

  adjoint_photon.setEnergy( outgoing_energy );

  adjoint_photon.rotateDirection( scattering_angle_cosine,
				  this->sampleAzimuthalAngle() );
}

} // end MonteCarlo namespace

//---------------------------------------------------------------------------//
// end MonteCarlo_KleinNishinaAdjointPhotonScatteringDistribution.cpp
//---------------------------------------------------------------------------//<|MERGE_RESOLUTION|>--- conflicted
+++ resolved
@@ -20,14 +20,10 @@
 { /* ... */ }
 
 // Evaluate the distribution
-<<<<<<< HEAD
 /*! \details The adjoint Klein-Nishina cross section (b) differential in the 
  * scattering angle cosine is returned from this function.
  */
 double KleinNishinaAdjointPhotonScatteringDistribution::evaluate( 
-=======
-double KleinNishinaAdjointPhotonScatteringDistribution::evaluate(
->>>>>>> dfe5dea0
 				   const double incoming_energy,
 				   const double max_energy,
 				   const double scattering_angle_cosine ) const
@@ -45,15 +41,9 @@
 						max_energy,
 						scattering_angle_cosine );
 }
-<<<<<<< HEAD
   
 // Evaluate the integrated cross section (b)
 double KleinNishinaAdjointPhotonScatteringDistribution::evaluateIntegratedCrossSection( 
-=======
-
-// Evaluate the integrated cross section (cm^2)
-double KleinNishinaAdjointPhotonScatteringDistribution::evaluateIntegratedCrossSection(
->>>>>>> dfe5dea0
 					         const double incoming_energy,
 						 const double max_energy,
 					         const double precision ) const
