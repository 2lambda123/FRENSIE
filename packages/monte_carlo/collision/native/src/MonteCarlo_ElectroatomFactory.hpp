--- conflicted
+++ resolved
@@ -55,25 +55,6 @@
 
   // Create a electroatom from an ACE table
   void createElectroatomFromACETable(
-<<<<<<< HEAD
-			  const std::string& electroatom_alias,
-			  const std::string& ace_file_path,
-			  const std::string& electroatomic_table_name,
-			  const int electroatomic_file_start_line,
-			  const double atomic_weight,
-			  const Teuchos::RCP<AtomicRelaxationModelFactory>&
-                          atomic_relaxation_model_factory,
-			  const SimulationProperties& properties );
-
-  // Create a electroatom from a Native table
-  void createElectroatomFromNativeTable(
-			  const std::string& electroatom_alias,
-			  const std::string& ace_file_path,
-			  const double atomic_weight,
-			  const Teuchos::RCP<AtomicRelaxationModelFactory>&
-                          atomic_relaxation_model_factory,
-			  const SimulationProperties& properties );
-=======
               const std::string& electroatom_alias,
               const std::string& ace_file_path,
               const std::string& electroatomic_table_name,
@@ -91,7 +72,6 @@
               const Teuchos::RCP<AtomicRelaxationModelFactory>&
                           atomic_relaxation_model_factory,
               const SimulationProperties& properties );
->>>>>>> f89aeb69
 
   // The electroatom map
   std::unordered_map<std::string,Teuchos::RCP<Electroatom> >
