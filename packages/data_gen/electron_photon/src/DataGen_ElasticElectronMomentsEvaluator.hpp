--- conflicted
+++ resolved
@@ -19,13 +19,8 @@
 #include "Data_ElectronPhotonRelaxationDataContainer.hpp"
 #include "Utility_GaussKronrodIntegrator.hpp"
 #include "Utility_SloanRadauQuadrature.hpp"
-<<<<<<< HEAD
-#include "MonteCarlo_AnalogElasticElectronScatteringDistribution.hpp"
-#include "MonteCarlo_AnalogElasticElectroatomicReaction.hpp"
-=======
 #include "MonteCarlo_CoupledElasticElectronScatteringDistribution.hpp"
 #include "MonteCarlo_CoupledElasticElectroatomicReaction.hpp"
->>>>>>> 7fdd6c71
 
 
 namespace DataGen{
@@ -59,14 +54,9 @@
     const Teuchos::ArrayRCP<double>& screened_rutherford_cross_section,
     const unsigned cutoff_threshold_energy_index,
     const unsigned screened_rutherford_threshold_energy_index,
-<<<<<<< HEAD
-    const std::shared_ptr<const MonteCarlo::AnalogElasticElectronScatteringDistribution>
-        analog_distribution,
-=======
     const std::shared_ptr<const MonteCarlo::CoupledElasticElectronScatteringDistribution>
         coupled_distribution,
     const std::shared_ptr<const ElasticTraits>& elastic_traits,
->>>>>>> 7fdd6c71
     const double cutoff_angle_cosine );
 
   //! Destructor
@@ -164,27 +154,6 @@
   void getAngularIntegrationPoints(
         std::vector<double>& angular_integration_points,
         const double energy ) const;
-<<<<<<< HEAD
-
-  // The electron energy grid
-  Teuchos::ArrayRCP<double> d_incoming_energy_grid;
-
-  // Grid searcher for the energy grid
-  Teuchos::RCP<const Utility::HashBasedGridSearcher> d_grid_searcher;
-
-  // The cutoff elastic cross section
-  Teuchos::ArrayRCP<double> d_cutoff_cross_section;
-
-  // The screened rutherford elastic cross section
-  Teuchos::ArrayRCP<double> d_screened_rutherford_cross_section;
-
-  // The cutoff elastic threshold_energy_index
-  unsigned d_cutoff_threshold_energy_index;
-
-  // The screened rutherford elastic threshold_energy_index
-  unsigned d_screened_rutherford_threshold_energy_index;
-=======
->>>>>>> 7fdd6c71
 
   // The electron energy grid
   Teuchos::ArrayRCP<double> d_incoming_energy_grid;
@@ -216,14 +185,6 @@
   std::shared_ptr<const MonteCarlo::ElectroatomicReaction>
     d_screened_rutherford_reaction;
 
-  // The cutoff reaction
-  std::shared_ptr<const MonteCarlo::ElectroatomicReaction>
-    d_cutoff_reaction;
-
-  // The screened rutherford reaction
-  std::shared_ptr<const MonteCarlo::ElectroatomicReaction>
-    d_screened_rutherford_reaction;
-
   // The map of the cutoff angles
   std::map<double,std::vector<double> > d_cutoff_elastic_angles;
 
