//---------------------------------------------------------------------------//
//!
//! \file   tstSimulationProperties.cpp
//! \author Alex Robinson
//! \brief  Simulation properties unit tests.
//!
//---------------------------------------------------------------------------//

// Std Lib Includes
#include <iostream>

// Trilinos Includes
#include <Teuchos_UnitTestHarness.hpp>

// FRENSIE Includes
#include "MonteCarlo_SimulationProperties.hpp"

//---------------------------------------------------------------------------//
// Tests.
//---------------------------------------------------------------------------//
// Test the simulation properties defaults
TEUCHOS_UNIT_TEST( SimulationProperties, defaults )
{
  MonteCarlo::SimulationProperties properties;

  // General properties
  TEST_EQUALITY_CONST( properties.getParticleMode(),
                       MonteCarlo::NEUTRON_MODE );
  TEST_EQUALITY_CONST( properties.getNumberOfHistories(), 0 );
  TEST_EQUALITY_CONST( properties.getSurfaceFluxEstimatorAngleCosineCutoff(),
<<<<<<< HEAD
		       0.001 );
=======
                       0.001 );
>>>>>>> f89aeb69
  TEST_ASSERT( properties.displayWarnings() );
  TEST_ASSERT( !properties.isImplicitCaptureModeOn() );
  
  // Neutron properties
  TEST_EQUALITY_CONST( properties.getFreeGasThreshold(), 400.0 );
  TEST_EQUALITY_CONST( properties.getAbsoluteMinNeutronEnergy(), 1e-11 );
  TEST_EQUALITY_CONST( properties.getMinNeutronEnergy(), 1e-11 );
  TEST_EQUALITY_CONST( properties.getMaxNeutronEnergy(), 20.0 );
  TEST_EQUALITY_CONST( properties.getAbsoluteMaxNeutronEnergy(), 20.0 );
  TEST_ASSERT( properties.isUnresolvedResonanceProbabilityTableModeOn() );

  // Photon properties
  TEST_EQUALITY_CONST( properties.getAbsoluteMinPhotonEnergy(), 1e-3 );
  TEST_EQUALITY_CONST( properties.getMinPhotonEnergy(), 1e-3 );
  TEST_EQUALITY_CONST( properties.getMaxPhotonEnergy(), 20.0 );
  TEST_EQUALITY_CONST( properties.getAbsoluteMaxPhotonEnergy(), 20.0 );
  TEST_EQUALITY_CONST( properties.getKahnSamplingCutoffEnergy(), 3.0 );
  TEST_EQUALITY_CONST( properties.getNumberOfPhotonHashGridBins(), 1000 );
  TEST_EQUALITY_CONST( properties.getIncoherentModelType(),
<<<<<<< HEAD
		       MonteCarlo::COUPLED_FULL_PROFILE_DB_HYBRID_INCOHERENT_MODEL );
=======
                       MonteCarlo::COUPLED_FULL_PROFILE_DB_HYBRID_INCOHERENT_MODEL );
>>>>>>> f89aeb69
  TEST_ASSERT( properties.isAtomicRelaxationModeOn( MonteCarlo::PHOTON ) );
  TEST_ASSERT( !properties.isDetailedPairProductionModeOn() );
  TEST_ASSERT( !properties.isPhotonuclearInteractionModeOn() );

  // Adjoint Photon properties
  TEST_EQUALITY_CONST( properties.getAbsoluteMinAdjointPhotonEnergy(), 1e-3 );
  TEST_EQUALITY_CONST( properties.getMinAdjointPhotonEnergy(), 1e-3 );
  TEST_EQUALITY_CONST( properties.getMaxAdjointPhotonEnergy(), 20.0 );
  TEST_EQUALITY_CONST( properties.getAbsoluteMaxAdjointPhotonEnergy(), 20.0 );
  TEST_EQUALITY_CONST( properties.getNumberOfAdjointPhotonHashGridBins(),
                       500 );
  TEST_EQUALITY_CONST( properties.getIncoherentAdjointModelType(),
                       MonteCarlo::DB_IMPULSE_INCOHERENT_ADJOINT_MODEL );
  TEST_EQUALITY_CONST( properties.getCriticalAdjointPhotonLineEnergies().size(), 0 );

  // Electron properties
  TEST_EQUALITY_CONST( properties.getAbsoluteMinElectronEnergy(), 1.5e-5 );
  TEST_EQUALITY_CONST( properties.getMinElectronEnergy(), 1.5e-5 );
  TEST_EQUALITY_CONST( properties.getMaxElectronEnergy(), 20.0 );
  TEST_EQUALITY_CONST( properties.getAbsoluteMaxElectronEnergy(), 1.0e5 );
  TEST_ASSERT( properties.isAtomicRelaxationModeOn( MonteCarlo::ELECTRON ) );
<<<<<<< HEAD
  TEST_EQUALITY_CONST(
                     properties.getBremsstrahlungAngularDistributionFunction(),
                     MonteCarlo::TWOBS_DISTRIBUTION );
=======
  TEST_ASSERT( properties.isElasticModeOn() );
  TEST_ASSERT( properties.isElectroionizationModeOn() );
  TEST_ASSERT( properties.isBremsstrahlungModeOn() );
  TEST_ASSERT( properties.isAtomicExcitationModeOn() );
  TEST_EQUALITY_CONST( properties.getElectronEvaluationTolerance(), 1e-7 );
  TEST_EQUALITY_CONST( properties.getElectronTwoDInterpPolicy(),
                       MonteCarlo::LOGLOGLOG_INTERPOLATION );
  TEST_EQUALITY_CONST( properties.getElectronTwoDSamplingPolicy(),
                       MonteCarlo::UNIT_BASE_CORRELATED_SAMPLING );
  TEST_EQUALITY_CONST( properties.getBremsstrahlungAngularDistributionFunction(),
                       MonteCarlo::TWOBS_DISTRIBUTION );
  TEST_EQUALITY_CONST( properties.getElasticElectronDistributionMode(),
                       MonteCarlo::DECOUPLED_DISTRIBUTION );
  TEST_EQUALITY_CONST( properties.getCoupledElasticSamplingMode(),
                       MonteCarlo::SIMPLIFIED_UNION );
>>>>>>> f89aeb69
  TEST_EQUALITY_CONST( properties.getElasticCutoffAngleCosine(), 1.0 );
}

//---------------------------------------------------------------------------//
// Test that the min particle energy can be returned
TEUCHOS_UNIT_TEST( SimulationProperties, getMinParticleEnergy )
{
  MonteCarlo::SimulationProperties properties;
  
  TEST_EQUALITY_CONST( properties.getMinParticleEnergy<MonteCarlo::NeutronState>(),
                       1e-11 );
  TEST_EQUALITY_CONST( properties.getMinParticleEnergy<MonteCarlo::PhotonState>(),
                       1e-3 );
  TEST_EQUALITY_CONST( properties.getMinParticleEnergy<MonteCarlo::AdjointPhotonState>(),
                       1e-3 );
  TEST_EQUALITY_CONST( properties.getMinParticleEnergy<MonteCarlo::ElectronState>(),
                       1.5e-5 );
}

//---------------------------------------------------------------------------//
// Test that the max particle energy can be returned
TEUCHOS_UNIT_TEST( SimulationProperties, getMaxParticleEnergy )
{
  MonteCarlo::SimulationProperties properties;
  
  TEST_EQUALITY_CONST( properties.getMaxParticleEnergy<MonteCarlo::NeutronState>(),
                       20.0 );
  TEST_EQUALITY_CONST( properties.getMaxParticleEnergy<MonteCarlo::PhotonState>(),
                       20.0 );
  TEST_EQUALITY_CONST( properties.getMaxParticleEnergy<MonteCarlo::AdjointPhotonState>(),
                       20.0 );
  TEST_EQUALITY_CONST( properties.getMaxParticleEnergy<MonteCarlo::ElectronState>(),
                       20.0 );
}

//---------------------------------------------------------------------------//
// Test that atomic relaxation mode can be turned off/on
TEUCHOS_UNIT_TEST( SimulationProperties, setAtomicRelaxationModeOffOn )
{
  MonteCarlo::SimulationProperties properties;

  properties.setAtomicRelaxationModeOff( MonteCarlo::PHOTON );
  
  TEST_ASSERT( !properties.isAtomicRelaxationModeOn( MonteCarlo::PHOTON ) );

  properties.setAtomicRelaxationModeOn( MonteCarlo::PHOTON );

  TEST_ASSERT( properties.isAtomicRelaxationModeOn( MonteCarlo::PHOTON ) );

  properties.setAtomicRelaxationModeOff( MonteCarlo::ELECTRON );
  
  TEST_ASSERT( !properties.isAtomicRelaxationModeOn( MonteCarlo::ELECTRON ) );

  properties.setAtomicRelaxationModeOn( MonteCarlo::ELECTRON );

  TEST_ASSERT( properties.isAtomicRelaxationModeOn( MonteCarlo::ELECTRON ) );
}

//---------------------------------------------------------------------------//
// end tstSimulationProperties.cpp
//---------------------------------------------------------------------------//<|MERGE_RESOLUTION|>--- conflicted
+++ resolved
@@ -28,11 +28,7 @@
                        MonteCarlo::NEUTRON_MODE );
   TEST_EQUALITY_CONST( properties.getNumberOfHistories(), 0 );
   TEST_EQUALITY_CONST( properties.getSurfaceFluxEstimatorAngleCosineCutoff(),
-<<<<<<< HEAD
-		       0.001 );
-=======
                        0.001 );
->>>>>>> f89aeb69
   TEST_ASSERT( properties.displayWarnings() );
   TEST_ASSERT( !properties.isImplicitCaptureModeOn() );
   
@@ -52,11 +48,7 @@
   TEST_EQUALITY_CONST( properties.getKahnSamplingCutoffEnergy(), 3.0 );
   TEST_EQUALITY_CONST( properties.getNumberOfPhotonHashGridBins(), 1000 );
   TEST_EQUALITY_CONST( properties.getIncoherentModelType(),
-<<<<<<< HEAD
-		       MonteCarlo::COUPLED_FULL_PROFILE_DB_HYBRID_INCOHERENT_MODEL );
-=======
                        MonteCarlo::COUPLED_FULL_PROFILE_DB_HYBRID_INCOHERENT_MODEL );
->>>>>>> f89aeb69
   TEST_ASSERT( properties.isAtomicRelaxationModeOn( MonteCarlo::PHOTON ) );
   TEST_ASSERT( !properties.isDetailedPairProductionModeOn() );
   TEST_ASSERT( !properties.isPhotonuclearInteractionModeOn() );
@@ -78,11 +70,6 @@
   TEST_EQUALITY_CONST( properties.getMaxElectronEnergy(), 20.0 );
   TEST_EQUALITY_CONST( properties.getAbsoluteMaxElectronEnergy(), 1.0e5 );
   TEST_ASSERT( properties.isAtomicRelaxationModeOn( MonteCarlo::ELECTRON ) );
-<<<<<<< HEAD
-  TEST_EQUALITY_CONST(
-                     properties.getBremsstrahlungAngularDistributionFunction(),
-                     MonteCarlo::TWOBS_DISTRIBUTION );
-=======
   TEST_ASSERT( properties.isElasticModeOn() );
   TEST_ASSERT( properties.isElectroionizationModeOn() );
   TEST_ASSERT( properties.isBremsstrahlungModeOn() );
@@ -98,7 +85,6 @@
                        MonteCarlo::DECOUPLED_DISTRIBUTION );
   TEST_EQUALITY_CONST( properties.getCoupledElasticSamplingMode(),
                        MonteCarlo::SIMPLIFIED_UNION );
->>>>>>> f89aeb69
   TEST_EQUALITY_CONST( properties.getElasticCutoffAngleCosine(), 1.0 );
 }
 
