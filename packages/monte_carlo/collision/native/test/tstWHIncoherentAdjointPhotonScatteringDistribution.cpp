--- conflicted
+++ resolved
@@ -8,12 +8,8 @@
 
 // Std Lib Includes
 #include <iostream>
-<<<<<<< HEAD
 #include <memory>
   
-=======
-
->>>>>>> dfe5dea0
 // Trilinos Includes
 #include <Teuchos_UnitTestHarness.hpp>
 #include <Teuchos_VerboseObject.hpp>
@@ -32,11 +28,7 @@
 // Testing Variables
 //---------------------------------------------------------------------------//
 
-<<<<<<< HEAD
 std::shared_ptr<MonteCarlo::AdjointPhotonScatteringDistribution> 
-=======
-Teuchos::RCP<MonteCarlo::AdjointPhotonScatteringDistribution>
->>>>>>> dfe5dea0
   distribution;
 
 //---------------------------------------------------------------------------//
@@ -389,21 +381,12 @@
 
   {
     // Create a file handler and data extractor
-<<<<<<< HEAD
     std::shared_ptr<Data::ACEFileHandler> ace_file_handler( 
 				 new Data::ACEFileHandler( test_ace_file_name,
 							   test_ace_table_name,
 							   1u ) );
     std::shared_ptr<Data::XSSEPRDataExtractor> xss_data_extractor(
                             new Data::XSSEPRDataExtractor( 
-=======
-    Teuchos::RCP<Data::ACEFileHandler> ace_file_handler(
-				 new Data::ACEFileHandler( test_ace_file_name,
-							   test_ace_table_name,
-							   1u ) );
-    Teuchos::RCP<Data::XSSEPRDataExtractor> xss_data_extractor(
-                            new Data::XSSEPRDataExtractor(
->>>>>>> dfe5dea0
 				      ace_file_handler->getTableNXSArray(),
 				      ace_file_handler->getTableJXSArray(),
 				      ace_file_handler->getTableXSSArray() ) );
@@ -424,7 +407,6 @@
       std::cout << recoil_momentum[i] << " " << scat_func_values[i] << std::endl;
     }
 
-<<<<<<< HEAD
     std::shared_ptr<Utility::UnitAwareOneDDistribution<Utility::Units::InverseAngstrom,void> > raw_scattering_function(
     new Utility::UnitAwareTabularDistribution<Utility::LinLin,Utility::Units::InverseAngstrom,void>( 
 							  recoil_momentum,
@@ -433,14 +415,6 @@
   std::shared_ptr<MonteCarlo::ScatteringFunction> scattering_function(
       new MonteCarlo::StandardScatteringFunction<Utility::Units::InverseAngstrom>( raw_scattering_function ) );
     
-=======
-    Teuchos::RCP<Utility::OneDDistribution> scattering_function(
-	  new Utility::TabularDistribution<Utility::LinLin>(
-							  recoil_momentum,
-			                                  scat_func_values ) );
-
-
->>>>>>> dfe5dea0
     // Create the scattering distribution
     Teuchos::ArrayRCP<double> critical_line_energies( 3 );
 
@@ -449,15 +423,9 @@
       Utility::PhysicalConstants::electron_rest_mass_energy;
     critical_line_energies[2] = 1.0;
 
-<<<<<<< HEAD
     std::shared_ptr<MonteCarlo::IncoherentAdjointPhotonScatteringDistribution>
     incoherent_base_dist( 
               new MonteCarlo::WHIncoherentAdjointPhotonScatteringDistribution( 
-=======
-    Teuchos::RCP<MonteCarlo::IncoherentAdjointPhotonScatteringDistribution>
-    incoherent_base_dist(
-              new MonteCarlo::WHIncoherentAdjointPhotonScatteringDistribution(
->>>>>>> dfe5dea0
 						       20.0,
 						       scattering_function ) );
 
