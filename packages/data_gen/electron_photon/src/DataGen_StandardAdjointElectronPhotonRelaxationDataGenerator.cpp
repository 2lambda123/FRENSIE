--- conflicted
+++ resolved
@@ -1509,13 +1509,6 @@
 // Set The Forward Inelastic Cross Section Data
 //---------------------------------------------------------------------------//
 
-<<<<<<< HEAD
-  // Create the inelastic cross section evaluator
-  auto forward_inelastic_grid_function =
-    this->createForwardInelasticElectronCrossSectionEvaluator(
-        forward_electron_energy_grid,
-        forward_grid_searcher );
-=======
   // Create the inelastic cross section evaluators
   std::function<double (const double&)>
     forward_brem_electron_xs_evaluator, forward_ionization_electron_xs_evaluator, forward_excitation_electron_xs_evaluator;
@@ -1526,7 +1519,6 @@
             forward_brem_electron_xs_evaluator,
             forward_ionization_electron_xs_evaluator,
             forward_excitation_electron_xs_evaluator );
->>>>>>> a83f1599
 
   FRENSIE_LOG_PARTIAL_NOTIFICATION( "   Setting the " <<
                                     Utility::Italicized( "forward inelastic electron" )
@@ -1735,13 +1727,6 @@
   FRENSIE_LOG_NOTIFICATION( Utility::BoldGreen( "done." ) );
 }
 
-<<<<<<< HEAD
-// Create the inelastic cross section evaluator
-std::function<double(const double&)>
-StandardAdjointElectronPhotonRelaxationDataGenerator::createForwardInelasticElectronCrossSectionEvaluator(
-    const std::shared_ptr<const std::vector<double> >& forward_electron_energy_grid,
-    const std::shared_ptr<Utility::HashBasedGridSearcher<double> >& forward_grid_searcher ) const
-=======
 // Create the inelastic cross section distribution
 void
 StandardAdjointElectronPhotonRelaxationDataGenerator::createForwardInelasticElectronCrossSectionEvaluators(
@@ -1750,7 +1735,6 @@
     std::function<double (const double&)>& forward_brem_electron_xs_evaluator,
     std::function<double (const double&)>& forward_ionization_electron_xs_evaluator,
     std::function<double (const double&)>& forward_excitation_electron_xs_evaluator ) const
->>>>>>> a83f1599
 {
   // Create the atomic excitation reaction
   auto excitation_reaction =
@@ -1759,7 +1743,6 @@
       std::make_shared<const std::vector<double> >(d_forward_epr_data->getAtomicExcitationCrossSection()),
       d_forward_epr_data->getAtomicExcitationCrossSectionThresholdEnergyIndex(),
       forward_grid_searcher );
-<<<<<<< HEAD
 
   // Create the bremsstrahlung reaction
   auto brem_reaction =
@@ -1770,18 +1753,6 @@
       forward_grid_searcher );
 
 
-=======
-
-  // Create the bremsstrahlung reaction
-  auto brem_reaction =
-    std::make_shared<MonteCarlo::VoidElectroatomicReaction<Utility::LogLog> >(
-      forward_electron_energy_grid,
-      std::make_shared<const std::vector<double> >(d_forward_epr_data->getBremsstrahlungCrossSection()),
-      d_forward_epr_data->getBremsstrahlungCrossSectionThresholdEnergyIndex(),
-      forward_grid_searcher );
-
-
->>>>>>> a83f1599
   // Extract the total electroionization subshell reactions
   std::vector<std::shared_ptr<MonteCarlo::ElectroatomicReaction> > ionization_reactions( d_forward_epr_data->getSubshells().size() );
 
@@ -1799,28 +1770,6 @@
     ++i;
   }
 
-<<<<<<< HEAD
-  // Create the forward cross section evaluator
-  std::function<double(const double&)> cs_evaluator =
-    [ ionization_reactions, brem_reaction, excitation_reaction ]( const double& energy ){
-
-    double cross_section = 0.0;
-
-    // Add electro-ionization subshell cross sections
-    for ( size_t i = 0; i < ionization_reactions.size(); ++i )
-      cross_section += ionization_reactions[i]->getCrossSection( energy );
-
-    // Add atomic excitation cross section
-    cross_section += excitation_reaction->getCrossSection( energy );
-
-    // Add bremsstrahlung cross section
-    cross_section += brem_reaction->getCrossSection( energy );
-
-    return cross_section;
-  };
-
-  return cs_evaluator;
-=======
   // Create the forward cross section evaluators
   forward_brem_electron_xs_evaluator = [ brem_reaction ]( const double& energy ){
       return brem_reaction->getCrossSection( energy );
@@ -1842,7 +1791,6 @@
     [ excitation_reaction ]( const double& energy ){
       return excitation_reaction->getCrossSection( energy );
   };
->>>>>>> a83f1599
 }
 
 // Create the adjoint atomic excitation evaluators
