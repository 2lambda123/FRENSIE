//---------------------------------------------------------------------------//
//!
//! \file   MonteCarlo_AdjointElectronState.cpp
//! \author Luke Kersting
//! \brief  Adjoint electron state class definition
//!
//---------------------------------------------------------------------------//

// FRENSIE Includes
#include "MonteCarlo_AdjointElectronState.hpp"
#include "Utility_ArchiveHelpers.hpp"
#include "Utility_ContractException.hpp"

namespace MonteCarlo{

// Constructor
AdjointElectronState::AdjointElectronState()
  : MassiveParticleState()
{ /* ... */ }

// Constructor
AdjointElectronState::AdjointElectronState(
                         const ParticleState::historyNumberType history_number )
  : MassiveParticleState( history_number, ADJOINT_ELECTRON, -1 )
{ /* ... */ }

// Copy constructor (with possible creation of new generation)
AdjointElectronState::AdjointElectronState(
				      const ParticleState& existing_base_state,
				      const bool increment_generation_number,
				      const bool reset_collision_number )
  : MassiveParticleState( existing_base_state,
                          ADJOINT_ELECTRON,
                          -1,
                          Utility::PhysicalConstants::electron_rest_mass_energy,
                          increment_generation_number,
                          reset_collision_number )
{ /* ... */ }

// Copy constructor (with possible creation of new generation)
AdjointElectronState::AdjointElectronState(
				 const AdjointElectronState& existing_base_state,
				 const bool increment_generation_number,
				 const bool reset_collision_number )
  : MassiveParticleState( existing_base_state,
                          ADJOINT_ELECTRON,
                          -1,
                          Utility::PhysicalConstants::electron_rest_mass_energy,
                          increment_generation_number,
                          reset_collision_number )
{ /* ... */ }

<<<<<<< HEAD
=======

// Probe constructor
AdjointElectronState::AdjointElectronState(
			 const ParticleState::historyNumberType history_number,
			 const ParticleType probe_type,
			 const chargeType probe_charge )
  : MassiveParticleState( history_number, probe_type, probe_charge )
{ /* ... */ }

// Probe copy constructor
AdjointElectronState::AdjointElectronState(
				     const ParticleState& existing_base_state,
				     const ParticleType probe_type,
				     const chargeType probe_charge,
				     const bool increment_generation_number,
				     const bool reset_collision_number )
  : MassiveParticleState( existing_base_state,
                          probe_type,
                          probe_charge,
                          Utility::PhysicalConstants::electron_rest_mass_energy,
                          increment_generation_number,
                          reset_collision_number )
{ /* ... */ }

>>>>>>> f89aeb69
// Check if this is a probe
bool AdjointElectronState::isProbe() const
{
  return false;
}

//! Clone the particle state (do not use to generate new particles!)
AdjointElectronState* AdjointElectronState::clone() const
{
  return new AdjointElectronState( *this, false, false );
}

// Return the rest mass energy of the electron (MeV)
double AdjointElectronState::getRestMassEnergy() const
{
  return Utility::PhysicalConstants::electron_rest_mass_energy;
}

// Print the adjoint electron state
void AdjointElectronState::print( std::ostream& os ) const
{
  os << "Particle Type: Adjoint Electron" << std::endl;

  this->printImplementation<AdjointElectronState>( os );
}

} // end MonteCarl namespace

UTILITY_CLASS_EXPORT_IMPLEMENT_SERIALIZE( MonteCarlo::AdjointElectronState );
BOOST_CLASS_EXPORT_IMPLEMENT( MonteCarlo::AdjointElectronState );

//---------------------------------------------------------------------------//
// end MonteCarlo_AdjointElectronState.cpp
//---------------------------------------------------------------------------//
<|MERGE_RESOLUTION|>--- conflicted
+++ resolved
@@ -50,9 +50,6 @@
                           reset_collision_number )
 { /* ... */ }
 
-<<<<<<< HEAD
-=======
-
 // Probe constructor
 AdjointElectronState::AdjointElectronState(
 			 const ParticleState::historyNumberType history_number,
@@ -76,7 +73,6 @@
                           reset_collision_number )
 { /* ... */ }
 
->>>>>>> f89aeb69
 // Check if this is a probe
 bool AdjointElectronState::isProbe() const
 {
