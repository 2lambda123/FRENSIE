--- conflicted
+++ resolved
@@ -56,11 +56,6 @@
     {
       // Set the correlated unit based sample routine
       d_sample_func = std::bind<double>(
-<<<<<<< HEAD
-           &ElectroionizationSubshellElectronScatteringDistribution::correlatedSampleUnitBased,
-           std::cref( *this ),
-           std::placeholders::_1 );
-=======
         &TwoDDist::correlatedSampleSecondaryConditionalInBoundaries,
         std::cref( *d_electroionization_subshell_scattering_distribution ),
         std::placeholders::_1,
@@ -72,36 +67,23 @@
           &ThisType::getMaxSecondaryEnergyAtIncomingEnergy,
           std::cref( *this ),
           std::placeholders::_1 ) );
->>>>>>> 7fdd6c71
     }
     else
     {
       // Set the stochastic unit based sample routine
       d_sample_func = std::bind<double>(
-<<<<<<< HEAD
-           &ElectroionizationSubshellElectronScatteringDistribution::sampleUnitBased,
-           std::cref( *this ),
-           std::placeholders::_1 );
-=======
             &TwoDDist::sampleSecondaryConditional,
             std::cref( *d_electroionization_subshell_scattering_distribution ),
             std::placeholders::_1 );
->>>>>>> 7fdd6c71
     }
   }
   else
   {
       // Set the correlated exact sample routine
     d_sample_func = std::bind<double>(
-<<<<<<< HEAD
-           &ElectroionizationSubshellElectronScatteringDistribution::correlatedSampleExact,
-           std::cref( *this ),
-           std::placeholders::_1 );
-=======
             &TwoDDist::sampleSecondaryConditionalExact,
             std::cref( *d_electroionization_subshell_scattering_distribution ),
             std::placeholders::_1 );
->>>>>>> 7fdd6c71
   }
 }
 
@@ -118,24 +100,6 @@
   {
     // Set the correlated unit based evaluation routines
     d_evaluate_func = std::bind<double>(
-<<<<<<< HEAD
-       &ElectroionizationSubshellElectronScatteringDistribution::correlatedEvaluateUnitBased,
-       std::cref( *this ),
-       std::placeholders::_1,
-       std::placeholders::_2 );
-
-    d_evaluate_pdf_func = std::bind<double>(
-       &ElectroionizationSubshellElectronScatteringDistribution::correlatedEvaluatePDFUnitBased,
-       std::cref( *this ),
-       std::placeholders::_1,
-       std::placeholders::_2 );
-
-    d_evaluate_cdf_func = std::bind<double>(
-       &ElectroionizationSubshellElectronScatteringDistribution::correlatedEvaluateCDFUnitBased,
-       std::cref( *this ),
-       std::placeholders::_1,
-       std::placeholders::_2 );
-=======
         &TwoDDist::correlatedEvaluateInBoundaries,
         std::cref( *d_electroionization_subshell_scattering_distribution ),
         std::placeholders::_1,
@@ -176,30 +140,11 @@
           &ThisType::getMaxSecondaryEnergyAtIncomingEnergy,
           std::cref( *this ),
           std::placeholders::_1 ) );
->>>>>>> 7fdd6c71
   }
   else
   {
     // Set the correlated exact evaluation routines
     d_evaluate_func = std::bind<double>(
-<<<<<<< HEAD
-       &ElectroionizationSubshellElectronScatteringDistribution::correlatedEvaluateExact,
-       std::cref( *this ),
-       std::placeholders::_1,
-       std::placeholders::_2 );
-
-    d_evaluate_pdf_func = std::bind<double>(
-       &ElectroionizationSubshellElectronScatteringDistribution::correlatedEvaluatePDFExact,
-       std::cref( *this ),
-       std::placeholders::_1,
-       std::placeholders::_2 );
-
-    d_evaluate_cdf_func = std::bind<double>(
-       &ElectroionizationSubshellElectronScatteringDistribution::correlatedEvaluateCDFExact,
-       std::cref( *this ),
-       std::placeholders::_1,
-       std::placeholders::_2 );
-=======
         &TwoDDist::evaluateExact,
         std::cref( *d_electroionization_subshell_scattering_distribution ),
         std::placeholders::_1,
@@ -216,7 +161,6 @@
         std::cref( *d_electroionization_subshell_scattering_distribution ),
         std::placeholders::_1,
         std::placeholders::_2 );
->>>>>>> 7fdd6c71
   }
 }
 
@@ -275,8 +219,6 @@
 
   // evaluate the distribution
   return d_evaluate_func( incoming_energy, knock_on_energy );
-<<<<<<< HEAD
-=======
 }
 
 // Evaluate the PDF value for a given incoming and outgoing energy
@@ -306,7 +248,6 @@
 
   // evaluate the CDF
   return d_evaluate_pdf_func( incoming_energy, knock_on_energy );
->>>>>>> 7fdd6c71
 }
 
 // Evaluate the CDF value for a given incoming and outgoing energy
@@ -334,37 +275,6 @@
   double knock_on_energy = std::min( outgoing_energy_1, outgoing_energy_2 );
 
   // evaluate the CDF
-<<<<<<< HEAD
-  return d_evaluate_pdf_func( incoming_energy, knock_on_energy );
-}
-
-// Evaluate the CDF value for a given incoming and outgoing energy
-/*! \details The outgoing energy can either be for the primary or secondary
- * (knock-on) electron. The PDF should be sampled with a correlated sampling
- * routine that samples the upper and lower distributions with a knock on energy
- * that has an equivalent ratio to the max knock on energy.
- */
-double ElectroionizationSubshellElectronScatteringDistribution::evaluateCDF(
-                     const double incoming_energy,
-                     const double outgoing_energy_1 ) const
-{
-  // Make sure the energies are valid
-  testPrecondition( incoming_energy > 0.0 );
-  testPrecondition( outgoing_energy_1 > 0.0 );
-  testPrecondition( incoming_energy > outgoing_energy_1 );
-
-  // calcualte the energy of the second outgoing electron
-  double outgoing_energy_2 = incoming_energy - outgoing_energy_1 - this->getBindingEnergy();
-
-  if ( outgoing_energy_2 <= 0.0 )
-    return 0.0;
-
-  // Assume the lower of the two outgoing energies is the knock-on electron
-  double knock_on_energy = std::min( outgoing_energy_1, outgoing_energy_2 );
-
-  // evaluate the CDF
-=======
->>>>>>> 7fdd6c71
   return d_evaluate_cdf_func( incoming_energy, knock_on_energy );
 }
 
@@ -470,102 +380,6 @@
   electron.incrementGenerationNumber();
 }
 
-
-// Evaluate the distribution for a given incoming and outgoing energy
-double ElectroionizationSubshellElectronScatteringDistribution::correlatedEvaluateUnitBased(
-                                        const double incoming_energy,
-                                        const double outgoing_energy ) const
-{
-  return d_electroionization_subshell_scattering_distribution->correlatedEvaluate(
-            incoming_energy,
-            outgoing_energy,
-            this->getMinSecondaryEnergyAtIncomingEnergy(incoming_energy),
-            this->getMaxSecondaryEnergyAtIncomingEnergy(incoming_energy) );
-}
-
-// Evaluate the distribution for a given incoming and outgoing energy
-double ElectroionizationSubshellElectronScatteringDistribution::correlatedEvaluateExact(
-                                        const double incoming_energy,
-                                        const double outgoing_energy ) const
-{
-  return d_electroionization_subshell_scattering_distribution->evaluateExact(
-            incoming_energy,
-            outgoing_energy );
-}
-
-// Evaluate the PDF value for a given incoming and outgoing energy
-double ElectroionizationSubshellElectronScatteringDistribution::correlatedEvaluatePDFUnitBased(
-                                        const double incoming_energy,
-                                        const double outgoing_energy ) const
-{
-  return d_electroionization_subshell_scattering_distribution->correlatedEvaluateSecondaryConditionalPDF(
-            incoming_energy,
-            outgoing_energy,
-            this->getMinSecondaryEnergyAtIncomingEnergy(incoming_energy),
-            this->getMaxSecondaryEnergyAtIncomingEnergy(incoming_energy) );
-}
-
-// Evaluate the PDF value for a given incoming and outgoing energy
-double ElectroionizationSubshellElectronScatteringDistribution::correlatedEvaluatePDFExact(
-                                        const double incoming_energy,
-                                        const double outgoing_energy ) const
-{
-  return d_electroionization_subshell_scattering_distribution->evaluateSecondaryConditionalPDFExact(
-            incoming_energy,
-            outgoing_energy );
-}
-
-// Evaluate the CDF value for a given incoming and outgoing energy
-double ElectroionizationSubshellElectronScatteringDistribution::correlatedEvaluateCDFUnitBased(
-                                        const double incoming_energy,
-                                        const double outgoing_energy ) const
-{
-  return d_electroionization_subshell_scattering_distribution->correlatedEvaluateSecondaryConditionalCDF(
-            incoming_energy,
-            outgoing_energy,
-            this->getMinSecondaryEnergyAtIncomingEnergy(incoming_energy),
-            this->getMaxSecondaryEnergyAtIncomingEnergy(incoming_energy) );
-}
-
-// Evaluate the CDF value for a given incoming and outgoing energy
-double ElectroionizationSubshellElectronScatteringDistribution::correlatedEvaluateCDFExact(
-                                        const double incoming_energy,
-                                        const double outgoing_energy ) const
-{
-  return d_electroionization_subshell_scattering_distribution->evaluateSecondaryConditionalCDFExact(
-            incoming_energy,
-            outgoing_energy );
-}
-
-// Sample a secondary energy from the distribution
-double ElectroionizationSubshellElectronScatteringDistribution::sampleUnitBased(
-            const double incoming_energy ) const
-{
-  // Sample the outgoing energy
-  return d_electroionization_subshell_scattering_distribution->sampleSecondaryConditional(
-            incoming_energy );
-}
-
-// Sample a secondary energy from the distribution
-double ElectroionizationSubshellElectronScatteringDistribution::correlatedSampleUnitBased(
-             const double incoming_energy ) const
-{
-  // Sample the outgoing energy
-  return d_electroionization_subshell_scattering_distribution->correlatedSampleSecondaryConditional(
-            incoming_energy,
-            this->getMinSecondaryEnergyAtIncomingEnergy(incoming_energy),
-            this->getMaxSecondaryEnergyAtIncomingEnergy(incoming_energy) );
-}
-
-// Sample a secondary energy from the distribution
-double ElectroionizationSubshellElectronScatteringDistribution::correlatedSampleExact(
-             const double incoming_energy ) const
-{
-  // Sample the outgoing energy
-  return d_electroionization_subshell_scattering_distribution->sampleSecondaryConditionalExact(
-            incoming_energy );
-}
-
 // Calculate the outgoing angle cosine
 double ElectroionizationSubshellElectronScatteringDistribution::outgoingAngle(
                                             const double incoming_energy,
