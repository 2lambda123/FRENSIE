//---------------------------------------------------------------------------//
//!
//! \file   tstCollisionKernel.cpp
//! \author Alex Robinson
//! \brief  Collision kernel class unit tests
//!
//---------------------------------------------------------------------------//

// Std Lib Includes
#include <iostream>

// FRENSIE Includes
#include "MonteCarlo_CollisionKernel.hpp"
#include "MonteCarlo_FilledGeometryModel.hpp"
#include "MonteCarlo_AdjointPhotonProbeState.hpp"
#include "Data_ScatteringCenterPropertiesDatabase.hpp"
#include "Geometry_InfiniteMediumModel.hpp"
#include "Utility_RandomNumberGenerator.hpp"
#include "Utility_UnitTestHarnessWithMain.hpp"

//---------------------------------------------------------------------------//
// Testing Types
//---------------------------------------------------------------------------//

using boost::units::si::kelvin;
using boost::units::cgs::cubic_centimeter;
using Utility::Units::MeV;

//---------------------------------------------------------------------------//
// Testing Variables
//---------------------------------------------------------------------------//

std::string test_scattering_center_database_name;

std::shared_ptr<MonteCarlo::ScatteringCenterDefinitionDatabase>
scattering_center_definition_database;

std::shared_ptr<MonteCarlo::MaterialDefinitionDatabase>
material_definition_database;

//---------------------------------------------------------------------------//
// Tests
//---------------------------------------------------------------------------//
// Check that a particle can collide with the cell material
FRENSIE_UNIT_TEST( CollisionKernel, collideWithCellMaterial_neutron_mode )
{
  std::shared_ptr<const Geometry::Model> unfilled_model(
            new Geometry::InfiniteMediumModel( 1, 1, -1.0/cubic_centimeter ) );

  std::shared_ptr<MonteCarlo::SimulationProperties> properties( new MonteCarlo::SimulationProperties );
  properties->setParticleMode( MonteCarlo::NEUTRON_MODE );

  std::shared_ptr<const MonteCarlo::FilledGeometryModel> filled_model;

  filled_model.reset( new MonteCarlo::FilledGeometryModel(
                                        test_scattering_center_database_name,
                                        scattering_center_definition_database,
                                        material_definition_database,
                                        properties,
                                        unfilled_model,
                                        true ) );

  // Check analogue mode
  {
    properties->setAnalogueCaptureModeOn();

    MonteCarlo::CollisionKernel collision_kernel( filled_model, *properties );

    FRENSIE_REQUIRE( collision_kernel.isDefinedOnModel( *filled_model ) );

    MonteCarlo::NeutronState neutron( 1ull );
    neutron.embedInModel( *filled_model );
    neutron.setEnergy( 1.0 );
    neutron.setWeight( 1.0 );

    MonteCarlo::ParticleBank bank;

    FRENSIE_REQUIRE_NO_THROW( collision_kernel.collideWithCellMaterial( neutron, bank ) );
    FRENSIE_CHECK_LESS_OR_EQUAL( neutron.getEnergy(), 1.0 );
    FRENSIE_CHECK_EQUAL( neutron.getWeight(), 1.0 );
  }

  // Check survival bias mode
  {
    properties->setImplicitCaptureModeOn();

    MonteCarlo::CollisionKernel collision_kernel( filled_model, *properties );

    FRENSIE_REQUIRE( collision_kernel.isDefinedOnModel( *filled_model ) );

    MonteCarlo::NeutronState neutron( 1ull );
    neutron.embedInModel( *filled_model );
    neutron.setEnergy( 1.0 );
    neutron.setWeight( 1.0 );

    MonteCarlo::ParticleBank bank;

    FRENSIE_REQUIRE_NO_THROW( collision_kernel.collideWithCellMaterial( neutron, bank ) );
    FRENSIE_CHECK_LESS_OR_EQUAL( neutron.getEnergy(), 1.0 );
    FRENSIE_CHECK_LESS( neutron.getWeight(), 1.0 );
  }
}

//---------------------------------------------------------------------------//
// Check that a particle can collide with the cell material
FRENSIE_UNIT_TEST( CollisionKernel, collideWithCellMaterial_photon_mode )
{
  std::shared_ptr<const Geometry::Model> unfilled_model(
            new Geometry::InfiniteMediumModel( 1, 1, -1.0/cubic_centimeter ) );

  std::shared_ptr<MonteCarlo::SimulationProperties> properties( new MonteCarlo::SimulationProperties );
  properties->setParticleMode( MonteCarlo::PHOTON_MODE );

  std::shared_ptr<const MonteCarlo::FilledGeometryModel> filled_model;

  filled_model.reset( new MonteCarlo::FilledGeometryModel(
                                        test_scattering_center_database_name,
                                        scattering_center_definition_database,
                                        material_definition_database,
                                        properties,
                                        unfilled_model,
                                        true ) );

  // Check analogue mode
  {
    properties->setAnalogueCaptureModeOn();

    MonteCarlo::CollisionKernel collision_kernel( filled_model, *properties );

    FRENSIE_REQUIRE( collision_kernel.isDefinedOnModel( *filled_model ) );

    MonteCarlo::PhotonState photon( 1ull );
    photon.embedInModel( *filled_model );
    photon.setEnergy( 1.0 );
    photon.setWeight( 1.0 );

    MonteCarlo::ParticleBank bank;

    FRENSIE_REQUIRE_NO_THROW( collision_kernel.collideWithCellMaterial( photon, bank ) );
    FRENSIE_CHECK_LESS_OR_EQUAL( photon.getEnergy(), 1.0 );
    FRENSIE_CHECK_EQUAL( photon.getWeight(), 1.0 );

  }

  // Check survival bias mode
  {
    properties->setImplicitCaptureModeOn();

    MonteCarlo::CollisionKernel collision_kernel( filled_model, *properties );

    FRENSIE_REQUIRE( collision_kernel.isDefinedOnModel( *filled_model ) );

    MonteCarlo::PhotonState photon( 1ull );
    photon.embedInModel( *filled_model );
    photon.setEnergy( 1.0 );
    photon.setWeight( 1.0 );

    MonteCarlo::ParticleBank bank;

    FRENSIE_REQUIRE_NO_THROW( collision_kernel.collideWithCellMaterial( photon, bank ) );
    FRENSIE_CHECK_LESS_OR_EQUAL( photon.getEnergy(), 1.0 );
    FRENSIE_CHECK_LESS( photon.getWeight(), 1.0 );
  }
}

//---------------------------------------------------------------------------//
// Check that a particle can collide with the cell material
FRENSIE_UNIT_TEST( CollisionKernel, collideWithCellMaterial_electron_mode )
{
  std::shared_ptr<const Geometry::Model> unfilled_model(
            new Geometry::InfiniteMediumModel( 1, 1, -1.0/cubic_centimeter ) );

  std::shared_ptr<MonteCarlo::SimulationProperties> properties( new MonteCarlo::SimulationProperties );
  properties->setParticleMode( MonteCarlo::ELECTRON_MODE );

  std::shared_ptr<const MonteCarlo::FilledGeometryModel> filled_model;

  filled_model.reset( new MonteCarlo::FilledGeometryModel(
                                        test_scattering_center_database_name,
                                        scattering_center_definition_database,
                                        material_definition_database,
                                        properties,
                                        unfilled_model,
                                        true ) );

  // Check analogue mode
  {
    properties->setAnalogueCaptureModeOn();

    MonteCarlo::CollisionKernel collision_kernel( filled_model, *properties );

    FRENSIE_REQUIRE( collision_kernel.isDefinedOnModel( *filled_model ) );

    MonteCarlo::ElectronState electron( 1ull );
    electron.embedInModel( *filled_model );
    electron.setEnergy( 1.0 );
    electron.setWeight( 1.0 );

    MonteCarlo::ParticleBank bank;

    FRENSIE_REQUIRE_NO_THROW( collision_kernel.collideWithCellMaterial( electron, bank ) );
    FRENSIE_CHECK_LESS_OR_EQUAL( electron.getEnergy(), 1.0 );
    FRENSIE_CHECK_EQUAL( electron.getWeight(), 1.0 );
  }

  // Check survival bias mode - should be the same as analogue since electrons
  // do not have any absorption reactions
  {
    properties->setImplicitCaptureModeOn();

    MonteCarlo::CollisionKernel collision_kernel( filled_model, *properties );

    FRENSIE_REQUIRE( collision_kernel.isDefinedOnModel( *filled_model ) );

    MonteCarlo::ElectronState electron( 1ull );
    electron.embedInModel( *filled_model );
    electron.setEnergy( 1.0 );
    electron.setWeight( 1.0 );

    MonteCarlo::ParticleBank bank;

    FRENSIE_REQUIRE_NO_THROW( collision_kernel.collideWithCellMaterial( electron, bank ) );
    FRENSIE_CHECK_LESS_OR_EQUAL( electron.getEnergy(), 1.0 );
    FRENSIE_CHECK_EQUAL( electron.getWeight(), 1.0 );
  }
}

//---------------------------------------------------------------------------//
// Check that a particle can collide with the cell material
FRENSIE_UNIT_TEST( CollisionKernel, collideWithCellMaterial_adjoint_photon_mode )
{
  std::shared_ptr<const Geometry::Model> unfilled_model(
            new Geometry::InfiniteMediumModel( 1, 3, -1.0/cubic_centimeter ) );

  std::shared_ptr<MonteCarlo::SimulationProperties> properties( new MonteCarlo::SimulationProperties );
  properties->setParticleMode( MonteCarlo::ADJOINT_PHOTON_MODE );
  properties->setIncoherentAdjointModelType( MonteCarlo::WH_INCOHERENT_ADJOINT_MODEL );
  properties->setMaxAdjointPhotonEnergy( 20.0 );

  std::shared_ptr<const MonteCarlo::FilledGeometryModel> filled_model;

  filled_model.reset( new MonteCarlo::FilledGeometryModel(
                                        test_scattering_center_database_name,
                                        scattering_center_definition_database,
                                        material_definition_database,
                                        properties,
                                        unfilled_model,
                                        true ) );

  // Check analogue mode
  {
    properties->setAnalogueCaptureModeOn();

    MonteCarlo::CollisionKernel collision_kernel( filled_model, *properties );

    FRENSIE_REQUIRE( collision_kernel.isDefinedOnModel( *filled_model ) );

    std::unique_ptr<MonteCarlo::AdjointPhotonState>
      adjoint_photon( new MonteCarlo::AdjointPhotonState( 1ull ) );

    adjoint_photon->embedInModel( *filled_model );
    adjoint_photon->setEnergy( 1.0 );
    adjoint_photon->setWeight( 1.0 );

    std::unique_ptr<MonteCarlo::ParticleBank>
      bank( new MonteCarlo::ParticleBank );

    FRENSIE_REQUIRE_NO_THROW( collision_kernel.collideWithCellMaterial( *adjoint_photon, *bank ) );
    FRENSIE_CHECK_GREATER_OR_EQUAL( adjoint_photon->getEnergy(), 1.0 );

    // The adjoint photon's weight will be multiplied by the adjoint weight
    // factor before the collision occurs.
    FRENSIE_CHECK_FLOATING_EQUALITY( adjoint_photon->getWeight(),
                                     1.8606465722488712,
                                     1e-15 );

    // Sample the pair production reaction
    std::vector<double> fake_stream( 5 );
    fake_stream[0] = 0.99; // select the only photoatom
    fake_stream[1] = 0.05; // select pair production
    fake_stream[2] = 0.0;
    fake_stream[3] = 0.5;
    fake_stream[4] = 0.0;

    Utility::RandomNumberGenerator::setFakeStream( fake_stream );

    adjoint_photon.reset( new MonteCarlo::AdjointPhotonProbeState( 1ull ) );
    adjoint_photon->setEnergy( Utility::PhysicalConstants::electron_rest_mass_energy );
    adjoint_photon->setDirection( 0.0, 0.0, 1.0 );
    adjoint_photon->setWeight( 1.0 );
    adjoint_photon->embedInModel( *filled_model );

    bank.reset( new MonteCarlo::ParticleBank );

    FRENSIE_REQUIRE_NO_THROW( collision_kernel.collideWithCellMaterial( *adjoint_photon, *bank ) );

    FRENSIE_CHECK( adjoint_photon->isGone() );
    FRENSIE_CHECK_FLOATING_EQUALITY( adjoint_photon->getWeight(),
                                     3.804939079352169351,
                                     1e-15 );
    FRENSIE_REQUIRE_EQUAL( bank->size(), 1 );
    FRENSIE_CHECK_FLOATING_EQUALITY( bank->top().getEnergy(),
                                     2*Utility::PhysicalConstants::electron_rest_mass_energy,
                                     1e-15 );
    FRENSIE_CHECK_FLOATING_EQUALITY( bank->top().getWeight(),
                                     3.804939079352169351,
                                     1e-15 );

    bank->pop();

    // Sample the triplet production reaction
    fake_stream[0] = 0.99; // select the only photoatom
    fake_stream[1] = 0.04;
    fake_stream[2] = 0.0;
    fake_stream[3] = 0.5;
    fake_stream[4] = 0.0;

    Utility::RandomNumberGenerator::setFakeStream( fake_stream );

    adjoint_photon.reset( new MonteCarlo::AdjointPhotonProbeState( 1ull ) );
    adjoint_photon->setEnergy( Utility::PhysicalConstants::electron_rest_mass_energy );
    adjoint_photon->setDirection( 0.0, 0.0, 1.0 );
    adjoint_photon->setWeight( 1.0 );
    adjoint_photon->embedInModel( *filled_model );

    FRENSIE_REQUIRE_NO_THROW( collision_kernel.collideWithCellMaterial( *adjoint_photon, *bank ) );

    FRENSIE_CHECK( adjoint_photon->isGone() );
    FRENSIE_CHECK_FLOATING_EQUALITY( adjoint_photon->getWeight(),
                                     3.804939079352169351,
                                     1e-15 );
    FRENSIE_REQUIRE_EQUAL( bank->size(), 1 );
    FRENSIE_CHECK_FLOATING_EQUALITY( bank->top().getEnergy(),
                                     4*Utility::PhysicalConstants::electron_rest_mass_energy,
                                     1e-15 );
    FRENSIE_CHECK_FLOATING_EQUALITY( bank->top().getWeight(),
                                     3.804939079352169351,
                                     1e-15 );

    Utility::RandomNumberGenerator::unsetFakeStream();
  }

  // Check survival bias mode - should be the same as analogue mode since
  // adjoint photons have no absorption reactions
  {
    properties->setImplicitCaptureModeOn();

    MonteCarlo::CollisionKernel collision_kernel( filled_model, *properties );

    FRENSIE_REQUIRE( collision_kernel.isDefinedOnModel( *filled_model ) );

    std::unique_ptr<MonteCarlo::AdjointPhotonState>
      adjoint_photon( new MonteCarlo::AdjointPhotonState( 1ull ) );

    adjoint_photon->embedInModel( *filled_model );
    adjoint_photon->setEnergy( 1.0 );
    adjoint_photon->setWeight( 1.0 );

    std::unique_ptr<MonteCarlo::ParticleBank>
      bank( new MonteCarlo::ParticleBank );

    FRENSIE_REQUIRE_NO_THROW( collision_kernel.collideWithCellMaterial( *adjoint_photon, *bank ) );
    FRENSIE_CHECK_GREATER_OR_EQUAL( adjoint_photon->getEnergy(), 1.0 );

    // The adjoint photon's weight will be multiplied by the adjoint weight
    // factor before the collision occurs.
    FRENSIE_CHECK_FLOATING_EQUALITY( adjoint_photon->getWeight(),
                                     1.8606465722488712,
                                     1e-15 );

    // Sample the pair production reaction
    std::vector<double> fake_stream( 5 );
    fake_stream[0] = 0.99; // select the only photoatom
    fake_stream[1] = 0.05; // select pair production
    fake_stream[2] = 0.0;
    fake_stream[3] = 0.5;
    fake_stream[4] = 0.0;

    Utility::RandomNumberGenerator::setFakeStream( fake_stream );

    adjoint_photon.reset( new MonteCarlo::AdjointPhotonProbeState( 1ull ) );
    adjoint_photon->setEnergy( Utility::PhysicalConstants::electron_rest_mass_energy );
    adjoint_photon->setDirection( 0.0, 0.0, 1.0 );
    adjoint_photon->setWeight( 1.0 );
    adjoint_photon->embedInModel( *filled_model );

    bank.reset( new MonteCarlo::ParticleBank );

    FRENSIE_REQUIRE_NO_THROW( collision_kernel.collideWithCellMaterial( *adjoint_photon, *bank ) );

    FRENSIE_CHECK( adjoint_photon->isGone() );
    FRENSIE_CHECK_FLOATING_EQUALITY( adjoint_photon->getWeight(),
                                     3.804939079352169351,
                                     1e-15 );
    FRENSIE_REQUIRE_EQUAL( bank->size(), 1 );
    FRENSIE_CHECK_FLOATING_EQUALITY( bank->top().getEnergy(),
                                     2*Utility::PhysicalConstants::electron_rest_mass_energy,
                                     1e-15 );
    FRENSIE_CHECK_FLOATING_EQUALITY( bank->top().getWeight(),
                                     3.804939079352169351,
                                     1e-15 );

    bank->pop();

    // Sample the triplet production reaction
    fake_stream[0] = 0.99; // select the only photoatom
    fake_stream[1] = 0.04;
    fake_stream[2] = 0.0;
    fake_stream[3] = 0.5;
    fake_stream[4] = 0.0;

    Utility::RandomNumberGenerator::setFakeStream( fake_stream );

    adjoint_photon.reset( new MonteCarlo::AdjointPhotonProbeState( 1ull ) );
    adjoint_photon->setEnergy( Utility::PhysicalConstants::electron_rest_mass_energy );
    adjoint_photon->setDirection( 0.0, 0.0, 1.0 );
    adjoint_photon->setWeight( 1.0 );
    adjoint_photon->embedInModel( *filled_model );

    FRENSIE_REQUIRE_NO_THROW( collision_kernel.collideWithCellMaterial( *adjoint_photon, *bank ) );

    FRENSIE_CHECK( adjoint_photon->isGone() );
    FRENSIE_CHECK_FLOATING_EQUALITY( adjoint_photon->getWeight(),
                                     3.804939079352169351,
                                     1e-15 );
    FRENSIE_REQUIRE_EQUAL( bank->size(), 1 );
    FRENSIE_CHECK_FLOATING_EQUALITY( bank->top().getEnergy(),
                                     4*Utility::PhysicalConstants::electron_rest_mass_energy,
                                     1e-15 );
    FRENSIE_CHECK_FLOATING_EQUALITY( bank->top().getWeight(),
                                     3.804939079352169351,
                                     1e-15 );

    Utility::RandomNumberGenerator::unsetFakeStream();
  }
}

//---------------------------------------------------------------------------//
// Check that a particle can collide with the cell material
FRENSIE_UNIT_TEST( CollisionKernel, collideWithCellMaterial_adjoint_electron_mode )
{
  std::shared_ptr<const Geometry::Model> unfilled_model(
            new Geometry::InfiniteMediumModel( 1, 3, -1.0/cubic_centimeter ) );

  std::shared_ptr<MonteCarlo::SimulationProperties> properties( new MonteCarlo::SimulationProperties );
  properties->setParticleMode( MonteCarlo::ADJOINT_ELECTRON_MODE );
  properties->setMaxAdjointElectronEnergy( 20.0 );

  std::shared_ptr<const MonteCarlo::FilledGeometryModel> filled_model;

  filled_model.reset( new MonteCarlo::FilledGeometryModel(
                                        test_scattering_center_database_name,
                                        scattering_center_definition_database,
                                        material_definition_database,
                                        properties,
                                        unfilled_model,
                                        true ) );

  // Check analogue mode
  {
    properties->setAnalogueCaptureModeOn();

    MonteCarlo::CollisionKernel collision_kernel( filled_model, *properties );

    FRENSIE_REQUIRE( collision_kernel.isDefinedOnModel( *filled_model ) );

    MonteCarlo::AdjointElectronState adjoint_electron( 1ull );

    adjoint_electron.embedInModel( *filled_model );
    adjoint_electron.setEnergy( 1.0 );
    adjoint_electron.setWeight( 1.0 );

    MonteCarlo::ParticleBank bank;

    FRENSIE_REQUIRE_NO_THROW( collision_kernel.collideWithCellMaterial( adjoint_electron, bank ) );
    FRENSIE_CHECK_GREATER_OR_EQUAL( adjoint_electron.getEnergy(), 1.0 );

    // The adjoint electron's weight will be multiplied by the adjoint weight
    // factor before the collision occurs.
    FRENSIE_CHECK_FLOATING_EQUALITY( adjoint_electron.getWeight(),
<<<<<<< HEAD
                                     1.002008128382455343,
=======
                                     1.002201341643625510,
>>>>>>> 61cc56c6
                                     1e-15 );
  }

  // Check survival bias mode
  {
    properties->setImplicitCaptureModeOn();

    MonteCarlo::CollisionKernel collision_kernel( filled_model, *properties );

    FRENSIE_REQUIRE( collision_kernel.isDefinedOnModel( *filled_model ) );

    MonteCarlo::AdjointElectronState adjoint_electron( 1ull );

    adjoint_electron.embedInModel( *filled_model );
    adjoint_electron.setEnergy( 1.0 );
    adjoint_electron.setWeight( 1.0 );

    MonteCarlo::ParticleBank bank;

    FRENSIE_REQUIRE_NO_THROW( collision_kernel.collideWithCellMaterial( adjoint_electron, bank ) );
    FRENSIE_CHECK_GREATER_OR_EQUAL( adjoint_electron.getEnergy(), 1.0 );

    // The adjoint electron's weight will be multiplied by the adjoint weight
    // factor before the collision occurs.
    FRENSIE_CHECK_FLOATING_EQUALITY( adjoint_electron.getWeight(),
<<<<<<< HEAD
                                     1.002008128382455343,
=======
                                     1.002201341643625510,
>>>>>>> 61cc56c6
                                     1e-15 );
  }
}

//---------------------------------------------------------------------------//
// Custom Setup
//---------------------------------------------------------------------------//
FRENSIE_CUSTOM_UNIT_TEST_SETUP_BEGIN();

FRENSIE_CUSTOM_UNIT_TEST_COMMAND_LINE_OPTIONS()
{
  ADD_STANDARD_OPTION_AND_ASSIGN_VALUE( "test_database",
                                        test_scattering_center_database_name, "",
                                        "Test scattering center database name "
                                        "with path" );
}

FRENSIE_CUSTOM_UNIT_TEST_INIT()
{
  {
    // Determine the database directory
    boost::filesystem::path database_path =
      test_scattering_center_database_name;

    // Load the database
    const Data::ScatteringCenterPropertiesDatabase database( database_path );

    const Data::AtomProperties& h_properties =
      database.getAtomProperties( 1001 );

    const Data::NuclideProperties& h1_properties =
      database.getNuclideProperties( 1001 );

    const Data::AtomProperties& o_properties =
      database.getAtomProperties( 8016 );

    const Data::NuclideProperties& o16_properties =
      database.getNuclideProperties( 8016 );

    const Data::AtomProperties& si_properties =
      database.getAtomProperties( Data::Si_ATOM );

    // Set the sattering center definitions
    scattering_center_definition_database.reset(
                          new MonteCarlo::ScatteringCenterDefinitionDatabase );

    MonteCarlo::ScatteringCenterDefinition& h_definition =
      scattering_center_definition_database->createDefinition( "H1 @ 293.6K", 1001 );

    h_definition.setPhotoatomicDataProperties(
          h_properties.getSharedPhotoatomicDataProperties(
                       Data::PhotoatomicDataProperties::Native_EPR_FILE, 0 ) );

    h_definition.setAdjointPhotoatomicDataProperties(
          h_properties.getSharedAdjointPhotoatomicDataProperties(
                Data::AdjointPhotoatomicDataProperties::Native_EPR_FILE, 0 ) );

    h_definition.setElectroatomicDataProperties(
          h_properties.getSharedElectroatomicDataProperties(
                     Data::ElectroatomicDataProperties::Native_EPR_FILE, 0 ) );

    h_definition.setAdjointElectroatomicDataProperties(
          h_properties.getSharedAdjointElectroatomicDataProperties(
              Data::AdjointElectroatomicDataProperties::Native_EPR_FILE, 0 ) );

    h_definition.setNuclearDataProperties(
          h1_properties.getSharedNuclearDataProperties(
                                         Data::NuclearDataProperties::ACE_FILE,
                                         7,
                                         2.53010E-08*MeV,
                                         true ) );

    MonteCarlo::ScatteringCenterDefinition& o_definition =
      scattering_center_definition_database->createDefinition( "O16 @ 293.6K", 8016 );

    o_definition.setPhotoatomicDataProperties(
          o_properties.getSharedPhotoatomicDataProperties(
                         Data::PhotoatomicDataProperties::ACE_EPR_FILE, 12 ) );

    o_definition.setElectroatomicDataProperties(
          o_properties.getSharedElectroatomicDataProperties(
                       Data::ElectroatomicDataProperties::ACE_EPR_FILE, 12 ) );

    o_definition.setNuclearDataProperties(
          o16_properties.getSharedNuclearDataProperties(
                                         Data::NuclearDataProperties::ACE_FILE,
                                         7,
                                         2.53010E-08*MeV,
                                         true ) );

    MonteCarlo::ScatteringCenterDefinition& si_definition =
      scattering_center_definition_database->createDefinition( "Si", Data::Si_ATOM );

    si_definition.setPhotoatomicDataProperties(
          si_properties.getSharedPhotoatomicDataProperties(
                              Data::PhotoatomicDataProperties::Native_EPR_FILE,
                              0 ) );

    si_definition.setAdjointPhotoatomicDataProperties(
          si_properties.getSharedAdjointPhotoatomicDataProperties(
                       Data::AdjointPhotoatomicDataProperties::Native_EPR_FILE,
                       0 ) );

    si_definition.setElectroatomicDataProperties(
          si_properties.getSharedElectroatomicDataProperties(
                           Data::ElectroatomicDataProperties::Native_EPR_FILE,
                           0 ) );

    si_definition.setAdjointElectroatomicDataProperties(
          si_properties.getSharedAdjointElectroatomicDataProperties(
                    Data::AdjointElectroatomicDataProperties::Native_EPR_FILE,
                    0 ) );

    material_definition_database.reset(
                                  new MonteCarlo::MaterialDefinitionDatabase );

    // Set the material definitions
    material_definition_database->addDefinition(
                                               "Water @ 293.6K", 1,
                                               {"H1 @ 293.6K", "O16 @ 293.6K"},
                                               {2.0,           1.0});

    material_definition_database->addDefinition( "H1 @ 293.6K", 2,
                                                 {"H1 @ 293.6K"}, {1.0} );

    material_definition_database->addDefinition( "Si", 3, {"Si"}, {1.0} );
  }

  // Initialize the random number generator
  Utility::RandomNumberGenerator::createStreams();
}

FRENSIE_CUSTOM_UNIT_TEST_SETUP_END();

//---------------------------------------------------------------------------//
// end tstCollisionKernel.cpp
//---------------------------------------------------------------------------//<|MERGE_RESOLUTION|>--- conflicted
+++ resolved
@@ -478,11 +478,7 @@
     // The adjoint electron's weight will be multiplied by the adjoint weight
     // factor before the collision occurs.
     FRENSIE_CHECK_FLOATING_EQUALITY( adjoint_electron.getWeight(),
-<<<<<<< HEAD
-                                     1.002008128382455343,
-=======
                                      1.002201341643625510,
->>>>>>> 61cc56c6
                                      1e-15 );
   }
 
@@ -508,11 +504,7 @@
     // The adjoint electron's weight will be multiplied by the adjoint weight
     // factor before the collision occurs.
     FRENSIE_CHECK_FLOATING_EQUALITY( adjoint_electron.getWeight(),
-<<<<<<< HEAD
-                                     1.002008128382455343,
-=======
                                      1.002201341643625510,
->>>>>>> 61cc56c6
                                      1e-15 );
   }
 }
