--- conflicted
+++ resolved
@@ -555,19 +555,11 @@
   TEST_EQUALITY( particle_gen_b.getYDirection(),
                  particle_gen_a.getYDirection() );
   TEST_EQUALITY( particle_gen_b.getZDirection(),
-<<<<<<< HEAD
-		 particle_gen_a.getZDirection() );
-  TEST_EQUALITY( particle_gen_b.getSourceEnergy(),
-                 particle_gen_a.getSourceEnergy() );
-  TEST_EQUALITY( particle_gen_b.getEnergy(),
-		 particle_gen_a.getEnergy() );
-=======
                  particle_gen_a.getZDirection() );
   TEST_EQUALITY( particle_gen_b.getSourceEnergy(),
                  particle_gen_a.getSourceEnergy() );
   TEST_EQUALITY( particle_gen_b.getEnergy(),
                  particle_gen_a.getEnergy() );
->>>>>>> 7fdd6c71
   TEST_EQUALITY( particle_gen_b.getSourceTime(),
                  particle_gen_a.getSourceTime() );
   TEST_EQUALITY( particle_gen_b.getTime(),
@@ -575,19 +567,11 @@
   TEST_EQUALITY( particle_gen_b.getCollisionNumber(),
                  particle_gen_a.getCollisionNumber() );
   TEST_EQUALITY( particle_gen_b.getGenerationNumber(),
-<<<<<<< HEAD
-		 particle_gen_a.getGenerationNumber()+1u );
-  TEST_EQUALITY( particle_gen_b.getSourceWeight(),
-                 particle_gen_a.getSourceWeight() );
-  TEST_EQUALITY( particle_gen_b.getWeight(),
-		 particle_gen_a.getWeight() );
-=======
                  particle_gen_a.getGenerationNumber()+1u );
   TEST_EQUALITY( particle_gen_b.getSourceWeight(),
                  particle_gen_a.getSourceWeight() );
   TEST_EQUALITY( particle_gen_b.getWeight(),
                  particle_gen_a.getWeight() );
->>>>>>> 7fdd6c71
   TEST_EQUALITY( particle_gen_b.getSourceCell(),
                  particle_gen_a.getSourceCell() );
   TEST_EQUALITY( particle_gen_b.getCell(),
@@ -607,15 +591,6 @@
   TEST_EQUALITY( particle_gen_c.getYDirection(),
                  particle_gen_b.getYDirection() );
   TEST_EQUALITY( particle_gen_c.getZDirection(),
-<<<<<<< HEAD
-		 particle_gen_b.getZDirection() );
-  TEST_EQUALITY( particle_gen_c.getSourceEnergy(),
-		 particle_gen_b.getSourceEnergy() );
-  TEST_EQUALITY( particle_gen_c.getEnergy(),
-		 particle_gen_b.getEnergy() );
-  TEST_EQUALITY( particle_gen_c.getSourceTime(),
-		 particle_gen_b.getSourceTime() );
-=======
                  particle_gen_b.getZDirection() );
   TEST_EQUALITY( particle_gen_c.getSourceEnergy(),
                  particle_gen_b.getSourceEnergy() );
@@ -623,22 +598,10 @@
                  particle_gen_b.getEnergy() );
   TEST_EQUALITY( particle_gen_c.getSourceTime(),
                  particle_gen_b.getSourceTime() );
->>>>>>> 7fdd6c71
   TEST_EQUALITY( particle_gen_c.getTime(),
                  particle_gen_b.getTime() );
   TEST_EQUALITY_CONST( particle_gen_c.getCollisionNumber(), 0u );
   TEST_EQUALITY( particle_gen_c.getGenerationNumber(),
-<<<<<<< HEAD
-		 particle_gen_b.getGenerationNumber()+1u );
-  TEST_EQUALITY( particle_gen_c.getSourceWeight(),
-		 particle_gen_b.getSourceWeight() );
-  TEST_EQUALITY( particle_gen_c.getWeight(),
-		 particle_gen_b.getWeight() );
-  TEST_EQUALITY( particle_gen_c.getSourceCell(),
-		 particle_gen_b.getSourceCell() );
-  TEST_EQUALITY( particle_gen_c.getCell(),
-		 particle_gen_b.getCell() );
-=======
                  particle_gen_b.getGenerationNumber()+1u );
   TEST_EQUALITY( particle_gen_c.getSourceWeight(),
                  particle_gen_b.getSourceWeight() );
@@ -648,7 +611,6 @@
                  particle_gen_b.getSourceCell() );
   TEST_EQUALITY( particle_gen_c.getCell(),
                  particle_gen_b.getCell() );
->>>>>>> 7fdd6c71
 
   // Create a second third generation particle after the second gen particle
   // has been set to gone
