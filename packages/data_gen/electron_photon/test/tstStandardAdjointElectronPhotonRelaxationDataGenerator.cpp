//---------------------------------------------------------------------------//
//!
//! \file   tstStandardAdjointElectronPhotonRelaxationDataGenerator.cpp
//! \author Luke Kersting
//! \brief  Standard adjoint electron-photon-relaxation data generator unit tests
//!
//---------------------------------------------------------------------------//

// Std Lib Includes
#include <iostream>

// Boost Includes
#include <boost/function.hpp>
#include <boost/bind.hpp>
#include <boost/unordered_map.hpp>

// Trilinos Includes
#include <Teuchos_UnitTestHarness.hpp>
#include <Teuchos_VerboseObject.hpp>
#include <Teuchos_RCP.hpp>
#include <Teuchos_Array.hpp>

// FRENSIE Includes
#include "DataGen_StandardAdjointElectronPhotonRelaxationDataGenerator.hpp"
#include "Data_AdjointElectronPhotonRelaxationVolatileDataContainer.hpp"
#include "Data_ElectronPhotonRelaxationDataContainer.hpp"
#include "Utility_UnitTestHarnessExtensions.hpp"

//---------------------------------------------------------------------------//
// Testing Structs.
//---------------------------------------------------------------------------//
class TestStandardAdjointElectronPhotonRelaxationDataGenerator : public DataGen::StandardAdjointElectronPhotonRelaxationDataGenerator
{
public:

  TestStandardAdjointElectronPhotonRelaxationDataGenerator(
      const std::shared_ptr<const Data::ElectronPhotonRelaxationDataContainer>&
      forward_epr_data,
      const double min_photon_energy,
      const double max_photon_energy,
      const double min_electron_energy,
      const double max_electron_energy,
      std::ostream* os_log = &std::cout,
      std::ostream* os_warn = &std::cerr )
    : DataGen::StandardAdjointElectronPhotonRelaxationDataGenerator(
        forward_epr_data,
        min_photon_energy,
        max_photon_energy,
        min_electron_energy,
        max_electron_energy,
        os_log,
        os_warn )
  { /* ... */ }

  TestStandardAdjointElectronPhotonRelaxationDataGenerator(
      const std::shared_ptr<const Data::ElectronPhotonRelaxationDataContainer>& forward_epr_data,
      std::ostream* os_log = &std::cout )
    : DataGen::StandardAdjointElectronPhotonRelaxationDataGenerator(
        forward_epr_data,
        os_log )
  { /* ... */ }

  ~TestStandardAdjointElectronPhotonRelaxationDataGenerator()
  { /* ... */ }

  // Allow public access to the AnalogElasticElectronScatteringDistribution protected member functions
  using DataGen::StandardAdjointElectronPhotonRelaxationDataGenerator::setTableData;
  using DataGen::StandardAdjointElectronPhotonRelaxationDataGenerator::setAdjointRelaxationData;
  using DataGen::StandardAdjointElectronPhotonRelaxationDataGenerator::setComptonProfileData;
  using DataGen::StandardAdjointElectronPhotonRelaxationDataGenerator::setOccupationNumberData;
  using DataGen::StandardAdjointElectronPhotonRelaxationDataGenerator::setWallerHartreeScatteringFunctionData;
  using DataGen::StandardAdjointElectronPhotonRelaxationDataGenerator::setWallerHartreeAtomicFormFactorData;
  using DataGen::StandardAdjointElectronPhotonRelaxationDataGenerator::setAdjointPhotonData;
  using DataGen::StandardAdjointElectronPhotonRelaxationDataGenerator::setAdjointElectronData;
};

//---------------------------------------------------------------------------//
// Testing Variables
//---------------------------------------------------------------------------//

<<<<<<< HEAD
std::shared_ptr<TestStandardAdjointElectronPhotonRelaxationDataGenerator>
  data_generator_h, data_generator_c;

Data::AdjointElectronPhotonRelaxationVolatileDataContainer
    h_data_container, c_data_container;

=======
>>>>>>> ea37d194
std::shared_ptr<Data::ElectronPhotonRelaxationDataContainer>
  h_epr_data_container;

//---------------------------------------------------------------------------//
// Tests
//---------------------------------------------------------------------------//
<<<<<<< HEAD
// Check that the table data can be set
=======
// Check that a data generator can be constructed
TEUCHOS_UNIT_TEST( StandardAdjointElectronPhotonRelaxationDataGenerator,
                   basic_constructor )
{
  DataGen::StandardAdjointElectronPhotonRelaxationDataGenerator
    generator( h_epr_data_container );

  TEST_EQUALITY_CONST( generator.getAtomicNumber(), 1 );
  TEST_EQUALITY_CONST( generator.getMinPhotonEnergy(), 1e-3 );
  TEST_EQUALITY_CONST( generator.getMaxPhotonEnergy(), 20.0 );
  TEST_EQUALITY_CONST( generator.getMinElectronEnergy(), 1e-5 );
  TEST_EQUALITY_CONST( generator.getMaxElectronEnergy(), 1e5 );
  TEST_EQUALITY_CONST( generator.getDefaultGridConvergenceTolerance(), 1e-3 );
  TEST_EQUALITY_CONST( generator.getDefaultGridAbsoluteDifferenceTolerance(),
                       1e-12 );
  TEST_EQUALITY_CONST( generator.getDefaultGridDistanceTolerance(), 1e-14 );
  TEST_EQUALITY_CONST( generator.getAdjointPairProductionEnergyDistNormConstEvaluationTolerance(),
                       1e-3 );
  TEST_EQUALITY_CONST( generator.getAdjointPairProductionEnergyDistNormConstNudgeValue(),
                       1e-6 );
  TEST_EQUALITY_CONST( generator.getAdjointTripletProductionEnergyDistNormConstEvaluationTolerance(),
                       1e-3 );
  TEST_EQUALITY_CONST( generator.getAdjointTripletProductionEnergyDistNormConstNudgeValue(),
                       1e-6 );
  TEST_EQUALITY_CONST( generator.getAdjointIncoherentMaxEnergyNudgeValue(),
                       0.2 );
  TEST_EQUALITY_CONST( generator.getAdjointIncoherentEnergyToMaxEnergyNudgeValue(),
                       1e-6 );
  TEST_EQUALITY_CONST( generator.getAdjointIncoherentCrossSectionEvaluationTolerance(),
                       1e-3 );
  TEST_EQUALITY_CONST( generator.getAdjointIncoherentGridConvergenceTolerance(),
                       1e-3 );
  TEST_EQUALITY_CONST( generator.getAdjointIncoherentGridAbsoluteDifferenceTolerance(),
                       1e-20 );
  TEST_EQUALITY_CONST( generator.getAdjointIncoherentGridDistanceTolerance(),
                       1e-14 );
  TEST_EQUALITY_CONST( generator.getCutoffAngleCosine(), 1.0 );
  TEST_EQUALITY_CONST( generator.getNumberOfMomentPreservingAngles(), 0 );
  TEST_EQUALITY_CONST( generator.getAdjointBremsstrahlungCrossSectionEvaluationTolerance(),
                       1e-3 );
}

//---------------------------------------------------------------------------//
// Check that a data generator can be constructed
TEUCHOS_UNIT_TEST( StandardAdjointElectronPhotonRelaxationDataGenerator,
                   constructor )
{
  DataGen::StandardAdjointElectronPhotonRelaxationDataGenerator
    generator( h_epr_data_container, 1e-3, 20.0, 1e-5, 1e5 );

  TEST_EQUALITY_CONST( generator.getAtomicNumber(), 1 );
  TEST_EQUALITY_CONST( generator.getMinPhotonEnergy(), 1e-3 );
  TEST_EQUALITY_CONST( generator.getMaxPhotonEnergy(), 20.0 );
  TEST_EQUALITY_CONST( generator.getMinElectronEnergy(), 1e-5 );
  TEST_EQUALITY_CONST( generator.getMaxElectronEnergy(), 1e5 );
  TEST_EQUALITY_CONST( generator.getDefaultGridConvergenceTolerance(), 1e-3 );
  TEST_EQUALITY_CONST( generator.getDefaultGridAbsoluteDifferenceTolerance(),
                       1e-12 );
  TEST_EQUALITY_CONST( generator.getDefaultGridDistanceTolerance(), 1e-14 );
  TEST_EQUALITY_CONST( generator.getAdjointPairProductionEnergyDistNormConstEvaluationTolerance(),
                       1e-3 );
  TEST_EQUALITY_CONST( generator.getAdjointPairProductionEnergyDistNormConstNudgeValue(),
                       1e-6 );
  TEST_EQUALITY_CONST( generator.getAdjointTripletProductionEnergyDistNormConstEvaluationTolerance(),
                       1e-3 );
  TEST_EQUALITY_CONST( generator.getAdjointTripletProductionEnergyDistNormConstNudgeValue(),
                       1e-6 );
  TEST_EQUALITY_CONST( generator.getAdjointIncoherentMaxEnergyNudgeValue(),
                       0.2 );
  TEST_EQUALITY_CONST( generator.getAdjointIncoherentEnergyToMaxEnergyNudgeValue(),
                       1e-6 );
  TEST_EQUALITY_CONST( generator.getAdjointIncoherentCrossSectionEvaluationTolerance(),
                       1e-3 );
  TEST_EQUALITY_CONST( generator.getAdjointIncoherentGridConvergenceTolerance(),
                       1e-3 );
  TEST_EQUALITY_CONST( generator.getAdjointIncoherentGridAbsoluteDifferenceTolerance(),
                       1e-20 );
  TEST_EQUALITY_CONST( generator.getAdjointIncoherentGridDistanceTolerance(),
                       1e-14 );
  TEST_EQUALITY_CONST( generator.getCutoffAngleCosine(), 1.0 );
  TEST_EQUALITY_CONST( generator.getNumberOfMomentPreservingAngles(), 0 );
  TEST_EQUALITY_CONST( generator.getAdjointBremsstrahlungCrossSectionEvaluationTolerance(),
                       1e-3 );
}

//---------------------------------------------------------------------------//
// Check that the default grid convergence tolerance can be set
TEUCHOS_UNIT_TEST( StandardAdjointElectronPhotonRelaxationDataGenerator,
                   setDefaultGridConvergenceTolerance )
{
  DataGen::StandardAdjointElectronPhotonRelaxationDataGenerator
    generator( h_epr_data_container );

  generator.setDefaultGridConvergenceTolerance( 1e-5 );

  TEST_EQUALITY_CONST( generator.getDefaultGridConvergenceTolerance(), 1e-5 );
}

//---------------------------------------------------------------------------//
// Check that the default grid absolute difference tolerance can be set
TEUCHOS_UNIT_TEST( StandardAdjointElectronPhotonRelaxationDataGenerator,
                   setDefaultGridAbsoluteDifferenceTolerance )
{
  DataGen::StandardAdjointElectronPhotonRelaxationDataGenerator
    generator( h_epr_data_container );

  generator.setDefaultGridAbsoluteDifferenceTolerance( 1e-40 );

  TEST_EQUALITY_CONST( generator.getDefaultGridAbsoluteDifferenceTolerance(),
                       1e-40 );
}

//---------------------------------------------------------------------------//
// Check that the default grid distance tolerance can be set
TEUCHOS_UNIT_TEST( StandardAdjointElectronPhotonRelaxationDataGenerator,
                   setDefaultGridDistanceTolerance )
{
  DataGen::StandardAdjointElectronPhotonRelaxationDataGenerator
    generator( h_epr_data_container );

  generator.setDefaultGridDistanceTolerance( 1e-30 );

  TEST_EQUALITY_CONST( generator.getDefaultGridDistanceTolerance(), 1e-30 );
}

//---------------------------------------------------------------------------//
// Check that the adjoint pair production energy dist. norm constant evaluation
// tolerance can be set
TEUCHOS_UNIT_TEST( StandardAdjointElectronPhotonRelaxationDataGenerator,
                   setAdjointPairProductionEnergyDistNormConstEvaluationTolerance )
{
  DataGen::StandardAdjointElectronPhotonRelaxationDataGenerator
    generator( h_epr_data_container );

  generator.setAdjointPairProductionEnergyDistNormConstEvaluationTolerance( 1e-5 );

  TEST_EQUALITY_CONST( generator.getAdjointPairProductionEnergyDistNormConstEvaluationTolerance(),
                       1e-5 );
}

//---------------------------------------------------------------------------//
// Check that the adjoint pair production energy dist. norm constant nudge
// value can be set
TEUCHOS_UNIT_TEST( StandardAdjointElectronPhotonRelaxationDataGenerator,
                   setAdjointPairProductionEnergyDistNormConstNudgeValue )
{
  DataGen::StandardAdjointElectronPhotonRelaxationDataGenerator
    generator( h_epr_data_container );

  generator.setAdjointPairProductionEnergyDistNormConstNudgeValue( 1e-4 );

  TEST_EQUALITY_CONST( generator.getAdjointPairProductionEnergyDistNormConstNudgeValue(),
                       1e-4 );
}

//---------------------------------------------------------------------------//
// Check that the adjoint triplet production energy dist. norm constant
// evaluation tolerance can be set
TEUCHOS_UNIT_TEST( StandardAdjointElectronPhotonRelaxationDataGenerator,
                   setAdjointTripletProductionEnergyDistNormConstEvaluationTolerance )
{
  DataGen::StandardAdjointElectronPhotonRelaxationDataGenerator
    generator( h_epr_data_container );

  generator.setAdjointTripletProductionEnergyDistNormConstEvaluationTolerance( 1e-4 );

  TEST_EQUALITY_CONST( generator.getAdjointTripletProductionEnergyDistNormConstEvaluationTolerance(),
                       1e-4 );
}

//---------------------------------------------------------------------------//
// Check that the adjoint triplet production energy dist. nomr const
// nudge value can be set
TEUCHOS_UNIT_TEST( StandardAdjointElectronPhotonRelaxationDataGenerator,
                   setAdjointTripletProductionEnergyDistNormConstNudgeValue )
{
  DataGen::StandardAdjointElectronPhotonRelaxationDataGenerator
    generator( h_epr_data_container );

  generator.setAdjointTripletProductionEnergyDistNormConstNudgeValue( 1e-2 );

  TEST_EQUALITY_CONST( generator.getAdjointTripletProductionEnergyDistNormConstNudgeValue(),
                       1e-2 );
}

//---------------------------------------------------------------------------//
// Check that the adjoint incoherent max energy nudge value can be set
TEUCHOS_UNIT_TEST( StandardAdjointElectronPhotonRelaxationDataGenerator,
                   setAdjointIncoherentMaxEnergyNudgeValue )
{
  DataGen::StandardAdjointElectronPhotonRelaxationDataGenerator
    generator( h_epr_data_container );

  generator.setAdjointIncoherentMaxEnergyNudgeValue( 0.5 );

  TEST_EQUALITY_CONST( generator.getAdjointIncoherentMaxEnergyNudgeValue(),
                       0.5 );
}

//---------------------------------------------------------------------------//
// Check that the adjoint incoherent energy to max energy nudge value can
// be set
TEUCHOS_UNIT_TEST( StandardAdjointElectronPhotonRelaxationDataGenerator,
                   setAdjointIncoherentEnergyToMaxEnergyNudgeValue )
{
  DataGen::StandardAdjointElectronPhotonRelaxationDataGenerator
    generator( h_epr_data_container );

  generator.setAdjointIncoherentEnergyToMaxEnergyNudgeValue( 1e-3 );

  TEST_EQUALITY_CONST( generator.getAdjointIncoherentEnergyToMaxEnergyNudgeValue(),
                       1e-3 );
}

//---------------------------------------------------------------------------//
// Check that the adjoint incoherent cross section evaluation tolerance can
// be set
TEUCHOS_UNIT_TEST( StandardAdjointElectronPhotonRelaxationDataGenerator,
                   setAdjointIncoherentCrossSectionEvaluationTolerance )
{
  DataGen::StandardAdjointElectronPhotonRelaxationDataGenerator
    generator( h_epr_data_container );

  generator.setAdjointIncoherentCrossSectionEvaluationTolerance( 1e-4 );

  TEST_EQUALITY_CONST( generator.getAdjointIncoherentCrossSectionEvaluationTolerance(),
                       1e-4 );
}

//---------------------------------------------------------------------------//
// Check that the adjoint incoherent grid convergence tolerance can be set
TEUCHOS_UNIT_TEST( StandardAdjointElectronPhotonRelaxationDataGenerator,
                   setAdjointIncoherentGridConvergenceTolerance )
{
  DataGen::StandardAdjointElectronPhotonRelaxationDataGenerator
    generator( h_epr_data_container );

  generator.setAdjointIncoherentGridConvergenceTolerance( 1e-5 );

  TEST_EQUALITY_CONST( generator.getAdjointIncoherentGridConvergenceTolerance(),
                       1e-5 );
}

//---------------------------------------------------------------------------//
// Check that the adjoint incoherent grid absolute difference tolerance can
// be set
TEUCHOS_UNIT_TEST( StandardAdjointElectronPhotonRelaxationDataGenerator,
                   setAdjointIncoherentGridAbsoluteDifferenceTolerance )
{
  DataGen::StandardAdjointElectronPhotonRelaxationDataGenerator
    generator( h_epr_data_container );

  generator.setAdjointIncoherentGridAbsoluteDifferenceTolerance( 1e-50 );

  TEST_EQUALITY_CONST( generator.getAdjointIncoherentGridAbsoluteDifferenceTolerance(),
                       1e-50 );
}

//---------------------------------------------------------------------------//
// Check that the adjoint incoherent grid distance tolerance can be set
TEUCHOS_UNIT_TEST( StandardAdjointElectronPhotonRelaxationDataGenerator,
                   setAdjointIncoherentGridDistanceTolerance )
{
  DataGen::StandardAdjointElectronPhotonRelaxationDataGenerator
    generator( h_epr_data_container );

  generator.setAdjointIncoherentGridDistanceTolerance( 1e-40 );

  TEST_EQUALITY_CONST( generator.getAdjointIncoherentGridDistanceTolerance(),
                       1e-40 );
}

//---------------------------------------------------------------------------//
// Check that the cutoff angle cosine can be set
TEUCHOS_UNIT_TEST( StandardAdjointElectronPhotonRelaxationDataGenerator,
                   setCutoffAngleCosine )
{
  DataGen::StandardAdjointElectronPhotonRelaxationDataGenerator
    generator( h_epr_data_container );

  generator.setCutoffAngleCosine( 0.99 );

  TEST_EQUALITY_CONST( generator.getCutoffAngleCosine(), 0.99 );
}

//---------------------------------------------------------------------------//
// Check that the number of moment preserving angles can be set
TEUCHOS_UNIT_TEST( StandardAdjointElectronPhotonRelaxationDataGenerator,
                   setNumberOfMomentPreservingAngles )
{
  DataGen::StandardAdjointElectronPhotonRelaxationDataGenerator
    generator( h_epr_data_container );

  generator.setNumberOfMomentPreservingAngles( 4 );

  TEST_EQUALITY_CONST( generator.getNumberOfMomentPreservingAngles(), 4 );
}

//---------------------------------------------------------------------------//
// Check that the adjoint bremsstrahlung evaluation tolerance can be set
TEUCHOS_UNIT_TEST( StandardAdjointElectronPhotonRelaxationDataGenerator,
                   setAdjointBremsstrahlungCrossSectionEvaluationTolerance )
{
  DataGen::StandardAdjointElectronPhotonRelaxationDataGenerator
    generator( h_epr_data_container );

  generator.setAdjointBremsstrahlungCrossSectionEvaluationTolerance( 1e-4 );

  TEST_EQUALITY_CONST( generator.getAdjointBremsstrahlungCrossSectionEvaluationTolerance(),
                       1e-4 );
}

//---------------------------------------------------------------------------//
// Check that a data container can be populated
>>>>>>> ea37d194
TEUCHOS_UNIT_TEST( StandardAdjointElectronPhotonRelaxationDataGenerator,
                   setTableData_h )
{
<<<<<<< HEAD
    data_generator_h.reset(
        new TestStandardAdjointElectronPhotonRelaxationDataGenerator(
            h_epr_data_container, 0.001, 20.0, 1.0e-5, 20.0 ) );
=======
  Data::AdjointElectronPhotonRelaxationVolatileDataContainer data_container;

  {
    DataGen::StandardAdjointElectronPhotonRelaxationDataGenerator
      generator( h_epr_data_container );
    
    generator.setDefaultGridConvergenceTolerance( 1e-3 );
    generator.setDefaultGridAbsoluteDifferenceTolerance( 1e-42 );
    generator.setDefaultGridDistanceTolerance( 1e-15 );
    generator.setAdjointPairProductionEnergyDistNormConstEvaluationTolerance( 1e-3 );
    generator.setAdjointPairProductionEnergyDistNormConstNudgeValue( 1e-6 );
    generator.setAdjointTripletProductionEnergyDistNormConstEvaluationTolerance( 1e-3 );
    generator.setAdjointTripletProductionEnergyDistNormConstNudgeValue( 1e-6 );
    generator.setAdjointIncoherentMaxEnergyNudgeValue( 0.2 );
    generator.setAdjointIncoherentEnergyToMaxEnergyNudgeValue( 1e-6 );
    generator.setAdjointIncoherentCrossSectionEvaluationTolerance( 1e-3 );
    generator.setAdjointIncoherentGridConvergenceTolerance( 0.5 );
    generator.setAdjointIncoherentGridAbsoluteDifferenceTolerance( 1e-42 );
    generator.setAdjointIncoherentGridDistanceTolerance( 1e-15 );
    generator.setCutoffAngleCosine( 0.9 );
    generator.setNumberOfMomentPreservingAngles( 1 );
    generator.setAdjointBremsstrahlungCrossSectionEvaluationTolerance( 1e-3 );

    generator.populateEPRDataContainer( data_container );
  }

  // Check the table settings data
  TEST_EQUALITY_CONST( data_container.getAtomicNumber(), 1 );
  TEST_EQUALITY_CONST( data_container.getMinPhotonEnergy(), 0.001 );
  TEST_EQUALITY_CONST( data_container.getMaxPhotonEnergy(), 20.0 );
  TEST_EQUALITY_CONST( data_container.getMinElectronEnergy(), 1.0e-5 );
  TEST_EQUALITY_CONST( data_container.getMaxElectronEnergy(), 1.0e+5 );
  TEST_EQUALITY_CONST( data_container.getGridConvergenceTolerance(), 1e-3 );
  TEST_EQUALITY_CONST( data_container.getGridAbsoluteDifferenceTolerance(),
                       1e-42 );
  TEST_EQUALITY_CONST( data_container.getGridDistanceTolerance(), 1e-15 );
  TEST_EQUALITY_CONST( data_container.getAdjointPairProductionEnergyDistNormConstantEvaluationTolerance(),
                       1e-3 );
  TEST_EQUALITY_CONST( data_container.getAdjointPairProductionEnergyDistNormConstantNudgeValue(),
                       1e-6 );
  TEST_EQUALITY_CONST( data_container.getAdjointTripletProductionEnergyDistNormConstantEvaluationTolerance(),
                       1e-3 );
  TEST_EQUALITY_CONST( data_container.getAdjointTripletProductionEnergyDistNormConstantNudgeValue(),
                       1e-6 );
  TEST_EQUALITY_CONST( data_container.getAdjointIncoherentMaxEnergyNudgeValue(),
                       0.2 );
  TEST_EQUALITY_CONST( data_container.getAdjointIncoherentEnergyToMaxEnergyNudgeValue(),
                       1e-6 );
  TEST_EQUALITY_CONST( data_container.getAdjointIncoherentEvaluationTolerance(),
                       1e-3 );
  TEST_EQUALITY_CONST( data_container.getAdjointIncoherentGridConvergenceTolerance(),
                       0.5 );
  TEST_EQUALITY_CONST( data_container.getAdjointIncoherentGridAbsoluteDifferenceTolerance(),
                       1e-42 );
  TEST_EQUALITY_CONST( data_container.getAdjointIncoherentGridDistanceTolerance(),
                       1e-15 );
  TEST_EQUALITY_CONST( data_container.getCutoffAngleCosine(), 0.9 );
  TEST_EQUALITY_CONST( data_container.getNumberOfAdjointMomentPreservingAngles(), 1 );

  // Check the relaxation data
  TEST_EQUALITY_CONST( data_container.getSubshells().size(), 1 );
  TEST_ASSERT( data_container.getSubshells().count( 1 ) );
  TEST_EQUALITY_CONST( data_container.getSubshellOccupancy( 1 ), 1 );
  TEST_EQUALITY_CONST( data_container.getSubshellBindingEnergy( 1 ),
		       1.361000000000E-05 );
  TEST_ASSERT( !data_container.hasAdjointRelaxationData() );

  // Check the Compton profiles
  TEST_EQUALITY_CONST( data_container.getComptonProfileMomentumGrid(1).size(),
		       871 );
  TEST_EQUALITY_CONST( data_container.getComptonProfileMomentumGrid(1).front(),
		       -1.0 );
  TEST_EQUALITY_CONST( data_container.getComptonProfileMomentumGrid(1).back(),
		       1.0 );
  TEST_EQUALITY_CONST( data_container.getComptonProfile(1).size(), 871 );
  TEST_FLOATING_EQUALITY( data_container.getComptonProfile(1).front(),
                          2.24060414412282093e-09,
			  1e-15 );
  TEST_FLOATING_EQUALITY( data_container.getComptonProfile(1).back(),
                          2.24060414412282093e-09,
			  1e-15 );

  // Check the occupation numbers
  TEST_EQUALITY_CONST(data_container.getOccupationNumberMomentumGrid(1).size(),
		      410 );
  TEST_EQUALITY_CONST(
		     data_container.getOccupationNumberMomentumGrid(1).front(),
		     -1.00000000000000000e+00 );
  TEST_EQUALITY_CONST(data_container.getOccupationNumberMomentumGrid(1).back(),
		      1.00000000000000000e+00 );
  TEST_EQUALITY_CONST( data_container.getOccupationNumber(1).size(), 410 );
  TEST_EQUALITY_CONST( data_container.getOccupationNumber(1).front(),
		       0.00000000000000000e+00 );
  TEST_EQUALITY_CONST( data_container.getOccupationNumber(1).back(),
		       1.00000000000000000e+00 );

  // Check the Waller-Hartree scattering function
  TEST_EQUALITY_CONST(
	data_container.getWallerHartreeScatteringFunctionMomentumGrid().size(),
	365 );
  TEST_EQUALITY_CONST(
       data_container.getWallerHartreeScatteringFunctionMomentumGrid().front(),
       0.0 );
  TEST_FLOATING_EQUALITY(
	data_container.getWallerHartreeScatteringFunctionMomentumGrid().back(),
	1.0e+17,
	1e-15 );
  TEST_EQUALITY_CONST(
		    data_container.getWallerHartreeScatteringFunction().size(),
		    365 );
  TEST_EQUALITY_CONST(
		   data_container.getWallerHartreeScatteringFunction().front(),
		   0.0 );
  TEST_EQUALITY_CONST(
		    data_container.getWallerHartreeScatteringFunction().back(),
		    1.0 );

  // Check the Waller-Hartree atomic form factor
  TEST_EQUALITY_CONST(
	  data_container.getWallerHartreeAtomicFormFactorMomentumGrid().size(),
	  1582 );
  TEST_EQUALITY_CONST(
	 data_container.getWallerHartreeAtomicFormFactorMomentumGrid().front(),
	 0.0 );
  TEST_FLOATING_EQUALITY(
	  data_container.getWallerHartreeAtomicFormFactorMomentumGrid().back(),
	  1.0e+17,
	  1e-15 );
  TEST_EQUALITY_CONST(data_container.getWallerHartreeAtomicFormFactor().size(),
		      1582 );
  TEST_FLOATING_EQUALITY(
		     data_container.getWallerHartreeAtomicFormFactor().front(),
		     1.0e+00,
		     1e-15 );
  TEST_FLOATING_EQUALITY(
		      data_container.getWallerHartreeAtomicFormFactor().back(),
		      8.18290000000000004e-39,
		      1e-15 );

  // Check the Waller-Hartree squared form factor
  TEST_EQUALITY_CONST( data_container.getWallerHartreeSquaredAtomicFormFactorSquaredMomentumGrid().size(),
                       3231 );
  TEST_FLOATING_EQUALITY( data_container.getWallerHartreeSquaredAtomicFormFactorSquaredMomentumGrid().front(),
                          0.0,
                          1e-15 );
  TEST_FLOATING_EQUALITY( data_container.getWallerHartreeSquaredAtomicFormFactorSquaredMomentumGrid().back(),
                          1.0e+34,
                          1e-15 );
  TEST_EQUALITY_CONST( data_container.getWallerHartreeSquaredAtomicFormFactor().size(),
                       3231 );
  TEST_FLOATING_EQUALITY( data_container.getWallerHartreeSquaredAtomicFormFactor().front(),
                          1.0,
                          1e-15 );
  TEST_FLOATING_EQUALITY( data_container.getWallerHartreeSquaredAtomicFormFactor().back(),
                          6.695985241e-77,
                          1e-15 );

  // Check that adjoint photon energy grid
  TEST_EQUALITY_CONST( data_container.getAdjointPhotonEnergyGrid().size(),
                       856 );
  TEST_FLOATING_EQUALITY( data_container.getAdjointPhotonEnergyGrid().front(),
                          1e-3,
                          1e-15 );
  TEST_FLOATING_EQUALITY( data_container.getAdjointPhotonEnergyGrid().back(),
                          20.0,
                          1e-3 );

  // Check the adjoint Waller-Hartree incoherent cross section data
  TEST_EQUALITY_CONST( data_container.getAdjointWallerHartreeIncoherentMaxEnergyGrid().size(),
                       856 );
  TEST_EQUALITY_CONST( data_container.getAdjointWallerHartreeIncoherentMaxEnergyGrid().front().size(),
                       4 );
  TEST_FLOATING_EQUALITY( data_container.getAdjointWallerHartreeIncoherentMaxEnergyGrid().front().front(),
                          1e-3,
                          1e-15 );
  TEST_FLOATING_EQUALITY( data_container.getAdjointWallerHartreeIncoherentMaxEnergyGrid().front().back(),
                          20.2,
                          1e-15 );
  TEST_EQUALITY_CONST( data_container.getAdjointWallerHartreeIncoherentMaxEnergyGrid().back().size(),
                       3 );
  TEST_FLOATING_EQUALITY( data_container.getAdjointWallerHartreeIncoherentMaxEnergyGrid().back().front(),
                          20.0,
                          1e-15 );
  TEST_FLOATING_EQUALITY( data_container.getAdjointWallerHartreeIncoherentMaxEnergyGrid().back().back(),
                          20.2,
                          1e-15 );
  
  TEST_EQUALITY_CONST( data_container.getAdjointWallerHartreeIncoherentCrossSection().size(),
                       856 );
  TEST_EQUALITY_CONST( data_container.getAdjointWallerHartreeIncoherentCrossSection().front().size(),
                       4 );
  TEST_EQUALITY_CONST( data_container.getAdjointWallerHartreeIncoherentCrossSection().front().front(),
                       0.0 );
  TEST_FLOATING_EQUALITY( data_container.getAdjointWallerHartreeIncoherentCrossSection().front().back(),
                          0.0852609950388300425,
                          1e-15 );
  TEST_EQUALITY_CONST( data_container.getAdjointWallerHartreeIncoherentCrossSection().back().size(),
                       3 );
  TEST_EQUALITY_CONST( data_container.getAdjointWallerHartreeIncoherentCrossSection().back().front(),
                       0.0 );
  TEST_FLOATING_EQUALITY( data_container.getAdjointWallerHartreeIncoherentCrossSection().back().back(),
                          0.000126201219662383057,
                          1e-15 );

  // Check the adjoint impulse approx. incoherent cross section data
  TEST_EQUALITY_CONST( data_container.getAdjointImpulseApproxIncoherentMaxEnergyGrid().size(),
                       856 );
  TEST_EQUALITY_CONST( data_container.getAdjointImpulseApproxIncoherentMaxEnergyGrid().front().size(),
                       3 );
  TEST_FLOATING_EQUALITY( data_container.getAdjointImpulseApproxIncoherentMaxEnergyGrid().front().front(),
                          1e-3 + 1.361e-5,
                          1e-15 );
  TEST_FLOATING_EQUALITY( data_container.getAdjointImpulseApproxIncoherentMaxEnergyGrid().front().back(),
                          20.2 + 1.361e-5,
                          1e-15 );
  TEST_EQUALITY_CONST( data_container.getAdjointImpulseApproxIncoherentMaxEnergyGrid().back().size(),
                       3 );
  TEST_FLOATING_EQUALITY( data_container.getAdjointImpulseApproxIncoherentMaxEnergyGrid().back().front(),
                          20.0 + 1.361e-5,
                          1e-15 );
  TEST_FLOATING_EQUALITY( data_container.getAdjointImpulseApproxIncoherentMaxEnergyGrid().back().back(),
                          20.2 + 1.361e-5,
                          1e-15 );

  TEST_EQUALITY_CONST( data_container.getAdjointImpulseApproxIncoherentCrossSection().size(),
                       856 );
  TEST_EQUALITY_CONST( data_container.getAdjointImpulseApproxIncoherentCrossSection().front().size(),
                       3 );
  TEST_EQUALITY_CONST( data_container.getAdjointImpulseApproxIncoherentCrossSection().front().front(),
                       0.0 );
  TEST_FLOATING_EQUALITY( data_container.getAdjointImpulseApproxIncoherentCrossSection().front().back(),
                          0.0244751711521749085,
                          1e-15 );
  TEST_EQUALITY_CONST( data_container.getAdjointImpulseApproxIncoherentCrossSection().back().size(),
                       3 );
  TEST_EQUALITY_CONST( data_container.getAdjointImpulseApproxIncoherentCrossSection().back().front(),
                       0.0 );
  TEST_FLOATING_EQUALITY( data_container.getAdjointImpulseApproxIncoherentCrossSection().back().back(),
                          0.000125726031828691479,
                          1e-15 );

  // Check the adjoint subshell impulse approx. incoherent cross section data
  TEST_EQUALITY_CONST( data_container.getAdjointImpulseApproxSubshellIncoherentMaxEnergyGrid(1).size(),
                       856 );
  TEST_EQUALITY_CONST( data_container.getAdjointImpulseApproxSubshellIncoherentMaxEnergyGrid(1).front().size(),
                       3 );
  TEST_FLOATING_EQUALITY( data_container.getAdjointImpulseApproxSubshellIncoherentMaxEnergyGrid(1).front().front(),
                          1e-3 + 1.361e-5,
                          1e-15 );
  TEST_FLOATING_EQUALITY( data_container.getAdjointImpulseApproxSubshellIncoherentMaxEnergyGrid(1).front().back(),
                          20.2 + 1.361e-5,
                          1e-15 );
  TEST_EQUALITY_CONST( data_container.getAdjointImpulseApproxSubshellIncoherentMaxEnergyGrid(1).back().size(),
                       3 );
  TEST_FLOATING_EQUALITY( data_container.getAdjointImpulseApproxSubshellIncoherentMaxEnergyGrid(1).back().front(),
                          20.0 + 1.361e-5,
                          1e-15 );
  TEST_FLOATING_EQUALITY( data_container.getAdjointImpulseApproxSubshellIncoherentMaxEnergyGrid(1).back().back(),
                          20.2 + 1.361e-5,
                          1e-15 );

  TEST_EQUALITY_CONST( data_container.getAdjointImpulseApproxSubshellIncoherentCrossSection(1).size(),
                       856 );
  TEST_EQUALITY_CONST( data_container.getAdjointImpulseApproxSubshellIncoherentCrossSection(1).front().size(),
                       3 );
  TEST_EQUALITY_CONST( data_container.getAdjointImpulseApproxSubshellIncoherentCrossSection(1).front().front(),
                       0.0 );
  TEST_FLOATING_EQUALITY( data_container.getAdjointImpulseApproxSubshellIncoherentCrossSection(1).front().back(),
                          0.0244751711521749085,
                          1e-15 );
  TEST_EQUALITY_CONST( data_container.getAdjointImpulseApproxSubshellIncoherentCrossSection(1).back().size(),
                       3 );
  TEST_EQUALITY_CONST( data_container.getAdjointImpulseApproxSubshellIncoherentCrossSection(1).back().front(),
                       0.0 );
  TEST_FLOATING_EQUALITY( data_container.getAdjointImpulseApproxSubshellIncoherentCrossSection(1).back().back(),
                          0.000125726031828691479,
                          1e-15 );

  // Check the adjoint Waller-Hartree coherent cross section
  TEST_EQUALITY_CONST( data_container.getAdjointWallerHartreeCoherentCrossSection().size(),
                       856 );
  TEST_FLOATING_EQUALITY( data_container.getAdjointWallerHartreeCoherentCrossSection().front(),
                          5.81790484064093394e-01,
                          1e-15 );
  TEST_FLOATING_EQUALITY( data_container.getAdjointWallerHartreeCoherentCrossSection().back(),
                          1.15654029975768264e-08,
                          1e-15 );

  // Check the adjoint Waller-Hartree total cross section
  TEST_EQUALITY_CONST( data_container.getAdjointWallerHartreeTotalMaxEnergyGrid().size(),
                       856 );
  TEST_EQUALITY_CONST( data_container.getAdjointWallerHartreeTotalMaxEnergyGrid().front().size(),
                       4 );
  TEST_FLOATING_EQUALITY( data_container.getAdjointWallerHartreeTotalMaxEnergyGrid().front().front(),
                          1e-3,
                          1e-15 );
  TEST_FLOATING_EQUALITY( data_container.getAdjointWallerHartreeTotalMaxEnergyGrid().front().back(),
                          20.2,
                          1e-15 );
  TEST_EQUALITY_CONST( data_container.getAdjointWallerHartreeTotalMaxEnergyGrid().back().size(),
                       3 );
  TEST_FLOATING_EQUALITY( data_container.getAdjointWallerHartreeTotalMaxEnergyGrid().back().front(),
                          20.0,
                          1e-15 );
  TEST_FLOATING_EQUALITY( data_container.getAdjointWallerHartreeTotalMaxEnergyGrid().back().back(),
                          20.2,
                          1e-15 );

  TEST_EQUALITY_CONST( data_container.getAdjointWallerHartreeTotalCrossSection().size(),
                       856 );
  TEST_EQUALITY_CONST( data_container.getAdjointWallerHartreeTotalCrossSection().front().size(),
                       4 );
  TEST_FLOATING_EQUALITY( data_container.getAdjointWallerHartreeTotalCrossSection().front().front(),
                          0.581790484064093394,
                          1e-15 );
  TEST_FLOATING_EQUALITY( data_container.getAdjointWallerHartreeTotalCrossSection().front().back(),
                          0.6670514791029234,
                          1e-15 );
  TEST_EQUALITY_CONST( data_container.getAdjointWallerHartreeTotalCrossSection().back().size(),
                       3 );
  TEST_FLOATING_EQUALITY( data_container.getAdjointWallerHartreeTotalCrossSection().back().front(),
                          1.15654029975768264e-08,
                          1e-15 );
  TEST_FLOATING_EQUALITY( data_container.getAdjointWallerHartreeTotalCrossSection().back().back(),
                          0.00012621278506538063,
                          1e-15 );

  // Check the adjoint impulse approx. total cross section
  TEST_EQUALITY_CONST( data_container.getAdjointImpulseApproxTotalCrossSection().size(),
                       856 );
  TEST_EQUALITY_CONST( data_container.getAdjointImpulseApproxTotalMaxEnergyGrid().front().size(),
                       3 );
  TEST_FLOATING_EQUALITY( data_container.getAdjointImpulseApproxTotalMaxEnergyGrid().front().front(),
                          1e-3 + 1.361e-5,
                          1e-15 );
  TEST_FLOATING_EQUALITY( data_container.getAdjointImpulseApproxTotalMaxEnergyGrid().front().back(),
                          20.2 + 1.361e-5,
                          1e-15 );
  TEST_EQUALITY_CONST( data_container.getAdjointImpulseApproxTotalMaxEnergyGrid().back().size(),
                       3 );
  TEST_FLOATING_EQUALITY( data_container.getAdjointImpulseApproxTotalMaxEnergyGrid().back().front(),
                          20.0 + 1.361e-5,
                          1e-15 );
  TEST_FLOATING_EQUALITY( data_container.getAdjointImpulseApproxTotalMaxEnergyGrid().back().back(),
                          20.2 + 1.361e-5,
                          1e-15 );

  TEST_EQUALITY_CONST( data_container.getAdjointImpulseApproxTotalCrossSection().size(),
                       856 );
  TEST_EQUALITY_CONST( data_container.getAdjointImpulseApproxTotalCrossSection().front().size(),
                       3 );
  TEST_FLOATING_EQUALITY( data_container.getAdjointImpulseApproxTotalCrossSection().front().front(),
                          0.581790484064093394,
                          1e-15 );
  TEST_FLOATING_EQUALITY( data_container.getAdjointImpulseApproxTotalCrossSection().front().back(),
                          0.6062656552162683,
                          1e-15 );
  TEST_EQUALITY_CONST( data_container.getAdjointImpulseApproxTotalCrossSection().back().size(),
                       3 );
  TEST_FLOATING_EQUALITY( data_container.getAdjointImpulseApproxTotalCrossSection().back().front(),
                          1.15654029975768264e-08,
                          1e-15 );
  TEST_FLOATING_EQUALITY( data_container.getAdjointImpulseApproxTotalCrossSection().back().back(),
                          0.00012573759723168905,
                          1e-15 );

  // Check the forward Waller-Hartee total cross section
  TEST_EQUALITY_CONST( data_container.getWallerHartreeTotalCrossSection().size(),
                       856 );
  TEST_FLOATING_EQUALITY( data_container.getWallerHartreeTotalCrossSection().front(),
                          1.20745489798488403e+01,
                          1e-15 );
  TEST_FLOATING_EQUALITY( data_container.getWallerHartreeTotalCrossSection().back(),
                          0.0358863942741229694,
                          1e-15 );

  // Check the forward impulse approx total cross section
  TEST_EQUALITY_CONST( data_container.getImpulseApproxTotalCrossSection().size(),
                       856 );
  TEST_FLOATING_EQUALITY( data_container.getImpulseApproxTotalCrossSection().front(),
                          12.0133313565812934,
                          1e-15 );
  TEST_FLOATING_EQUALITY( data_container.getImpulseApproxTotalCrossSection().back(),
                          0.0359008637199275463,
                          1e-15 );

  // Check the adjoint pair production energy distribution
  TEST_EQUALITY_CONST( data_container.getAdjointPairProductionEnergyDistributionGrid().size(),
                       425 );
  TEST_EQUALITY_CONST( data_container.getAdjointPairProductionEnergyDistributionGrid().front(),
                       2*Utility::PhysicalConstants::electron_rest_mass_energy );
  TEST_EQUALITY_CONST( data_container.getAdjointPairProductionEnergyDistributionGrid().back(),
                       20.0 );

  TEST_EQUALITY_CONST( data_container.getAdjointPairProductionEnergyDistribution().size(),
                       425 );
  TEST_EQUALITY_CONST( data_container.getAdjointPairProductionEnergyDistribution().front(),
                       0.0 );
  TEST_FLOATING_EQUALITY( data_container.getAdjointPairProductionEnergyDistribution().back(),
                          0.00329199999999999979,
                          1e-15 );

  // Check the adjoint pair production energy distribution norm constant data
  TEST_EQUALITY_CONST( data_container.getAdjointPairProductionEnergyDistributionNormConstantGrid().size(),
                       532 );
  TEST_EQUALITY_CONST( data_container.getAdjointPairProductionEnergyDistributionNormConstantGrid().front(),
                       2*Utility::PhysicalConstants::electron_rest_mass_energy );
  TEST_EQUALITY_CONST( data_container.getAdjointPairProductionEnergyDistributionNormConstantGrid().back(),
                       20.0 );

  TEST_EQUALITY_CONST( data_container.getAdjointPairProductionEnergyDistributionNormConstant().size(),
                       532 );
  TEST_EQUALITY_CONST( data_container.getAdjointPairProductionEnergyDistributionNormConstant().front(),
                       0.0 );
  TEST_FLOATING_EQUALITY( data_container.getAdjointPairProductionEnergyDistributionNormConstant().back(),
                          0.0380684241862887934,
                          1e-15 );

  // Check the adjoint triplet production energy distribution
  TEST_EQUALITY_CONST( data_container.getAdjointTripletProductionEnergyDistributionGrid().size(),
                       199 );
  TEST_EQUALITY_CONST( data_container.getAdjointTripletProductionEnergyDistributionGrid().front(),
                       4*Utility::PhysicalConstants::electron_rest_mass_energy );
  TEST_EQUALITY_CONST( data_container.getAdjointTripletProductionEnergyDistributionGrid().back(),
                       20.0 );

  TEST_EQUALITY_CONST( data_container.getAdjointTripletProductionEnergyDistribution().size(),
                       199 );
  TEST_EQUALITY_CONST( data_container.getAdjointTripletProductionEnergyDistribution().front(),
                       0.0 );
  TEST_FLOATING_EQUALITY( data_container.getAdjointTripletProductionEnergyDistribution().back(),
                          0.00235899999999999999,
                          1e-15 );

  // Check the adjoint triplet production energy distribution norm const data
  TEST_EQUALITY_CONST( data_container.getAdjointTripletProductionEnergyDistributionNormConstantGrid().size(),
                       504 );
  TEST_EQUALITY_CONST( data_container.getAdjointTripletProductionEnergyDistributionNormConstantGrid().front(),
                       4*Utility::PhysicalConstants::electron_rest_mass_energy );
  TEST_EQUALITY_CONST( data_container.getAdjointTripletProductionEnergyDistributionNormConstantGrid().back(),
                       20.0 );

  TEST_EQUALITY_CONST( data_container.getAdjointTripletProductionEnergyDistributionNormConstant().size(),
                       504 );
  TEST_EQUALITY_CONST( data_container.getAdjointTripletProductionEnergyDistributionNormConstant().front(),
                       0.0 );
  TEST_FLOATING_EQUALITY( data_container.getAdjointTripletProductionEnergyDistributionNormConstant().back(),
                          0.0222633493680759083,
                          1e-15 );
  
  // Check the electron data
  // std::vector<double> energy_grid = data_container.getAdjointElectronEnergyGrid();
//   TEST_EQUALITY_CONST( energy_grid.front(), 1.0e-5 );
//   TEST_EQUALITY_CONST( energy_grid.back(), 1.0e+5 );
//   TEST_EQUALITY_CONST( energy_grid.size(), 852 );

//   // Check the elastic data
//   unsigned threshold =
//     data_container.getAdjointCutoffElasticCrossSectionThresholdEnergyIndex();

//   TEST_EQUALITY_CONST( threshold, 0 );

//   std::vector<double> cross_section =
//     data_container.getAdjointCutoffElasticCrossSection();

//   TEST_EQUALITY_CONST( cross_section.front(), 2.74896e+8 );
//   TEST_FLOATING_EQUALITY( cross_section.back(), 1.31176e-5, 1e-15 );
//   TEST_EQUALITY_CONST( cross_section.size(), 852-threshold );

//   threshold =
//     data_container.getAdjointScreenedRutherfordElasticCrossSectionThresholdEnergyIndex();

//   TEST_EQUALITY_CONST( threshold, 263 );

//   cross_section =
//     data_container.getAdjointScreenedRutherfordElasticCrossSection();

//   TEST_EQUALITY_CONST( cross_section.front(), 3.60034169494247180 );
//   TEST_EQUALITY_CONST( cross_section.back(), 1.29871e+4-1.31176e-5 );
//   TEST_EQUALITY_CONST( cross_section.size(), 852-threshold );

//   std::vector<double> angular_grid =
//     data_container.getAdjointElasticAngularEnergyGrid();

//   TEST_EQUALITY_CONST( angular_grid.front(), 1.0e-5 );
//   TEST_EQUALITY_CONST( angular_grid.back(), 1.0e+5 );
//   TEST_EQUALITY_CONST( angular_grid.size(), 16 );

//   std::vector<double> elastic_angles =
//     data_container.getAdjointCutoffElasticAngles(1.0e-5);

//   TEST_EQUALITY_CONST( elastic_angles.front(), -1.0 );
//   TEST_EQUALITY_CONST( elastic_angles.back(), 0.999999 );
//   TEST_EQUALITY_CONST( elastic_angles.size(), 2 );

//   elastic_angles =
//     data_container.getAdjointCutoffElasticAngles(1.0e+5);

//   TEST_EQUALITY_CONST( elastic_angles.front(), -1.0 );
//   TEST_EQUALITY_CONST( elastic_angles.back(), 0.999999 );
//   TEST_EQUALITY_CONST( elastic_angles.size(), 96 );

//   std::vector<double> elastic_pdf =
//     data_container.getAdjointCutoffElasticPDF(1.0e-5);

//   TEST_EQUALITY_CONST( elastic_pdf.front(), 0.5 );
//   TEST_EQUALITY_CONST( elastic_pdf.back(), 0.5 );
//   TEST_EQUALITY_CONST( elastic_pdf.size(), 2 );

//   elastic_pdf =
//     data_container.getAdjointCutoffElasticPDF(1.0e+5);

//   TEST_EQUALITY_CONST( elastic_pdf.front(), 6.25670e-13 );
//   TEST_EQUALITY_CONST( elastic_pdf.back(), 9.86945e+5 );
//   TEST_EQUALITY_CONST( elastic_pdf.size(), 96 );

//   TEST_ASSERT( data_container.hasAdjointMomentPreservingData() );

//   std::vector<double> discrete_angles =
//     data_container.getAdjointMomentPreservingElasticDiscreteAngles( 1.0e-5 );

//   TEST_EQUALITY_CONST( discrete_angles.front(), 9.33333333326667125e-01 );
//   TEST_EQUALITY_CONST( discrete_angles.back(), 9.33333333326667125e-01 );
//   TEST_EQUALITY_CONST( discrete_angles.size(), 1 );

//   discrete_angles =
//     data_container.getAdjointMomentPreservingElasticDiscreteAngles( 1.0e+5 );

//   TEST_EQUALITY_CONST( discrete_angles.front(), 9.96847743255378838e-01 );
//   TEST_EQUALITY_CONST( discrete_angles.back(), 9.96847743255378838e-01 );
//   TEST_EQUALITY_CONST( discrete_angles.size(), 1 );

//   std::vector<double> discrete_weights =
//     data_container.getAdjointMomentPreservingElasticWeights( 1.0e-5 );

//   TEST_EQUALITY_CONST( discrete_weights.front(), 1.0 );
//   TEST_EQUALITY_CONST( discrete_weights.back(), 1.0 );
//   TEST_EQUALITY_CONST( discrete_weights.size(), 1 );

//   discrete_weights =
//     data_container.getAdjointMomentPreservingElasticWeights( 1.0e+5 );

//   TEST_EQUALITY_CONST( discrete_weights.front(), 1.0 );
//   TEST_EQUALITY_CONST( discrete_weights.back(), 1.0 );
//   TEST_EQUALITY_CONST( discrete_weights.size(), 1 );

//   threshold =
//     data_container.getAdjointMomentPreservingCrossSectionThresholdEnergyIndex();

//   TEST_EQUALITY_CONST( threshold, 0 );

//   cross_section =
//     data_container.getAdjointMomentPreservingCrossSection();
>>>>>>> ea37d194

  data_generator_h->setAdjointElectronGridConvergenceTolerance( 1e-3 );
  data_generator_h->setAdjointElectronAbsoluteDifferenceTolerance( 1e-16 );
  data_generator_h->setAdjointElectronDistanceTolerance( 1e-9 );

  data_generator_h->setAdjointBremsstrahlungMaxEnergyNudgeValue( 0.2 );
  data_generator_h->setAdjointBremsstrahlungEnergyToOutgoingEnergyNudgeValue( 1e-7 );
  data_generator_h->setAdjointBremsstrahlungEvaluationTolerance( 1e-6 );
  data_generator_h->setAdjointBremsstrahlungGridConvergenceTolerance( 1e-3 );
  data_generator_h->setAdjointBremsstrahlungAbsoluteDifferenceTolerance( 1e-12 );
  data_generator_h->setAdjointBremsstrahlungDistanceTolerance( 1e-14 );

  data_generator_h->setAdjointElectroionizationEvaluationTolerance( 1e-6 );
  data_generator_h->setAdjointElectroionizationGridConvergenceTolerance( 1e-3 );
  data_generator_h->setAdjointElectroionizationAbsoluteDifferenceTolerance( 1e-12 );
  data_generator_h->setAdjointElectroionizationDistanceTolerance( 1e-14 );


  data_generator_h->setTableData( h_data_container );

  // Check the table settings data
  TEST_EQUALITY_CONST( h_data_container.getAtomicNumber(), 1 );
  TEST_EQUALITY_CONST( h_data_container.getMinPhotonEnergy(), 0.001 );
  TEST_EQUALITY_CONST( h_data_container.getMaxPhotonEnergy(), 20.0 );
  TEST_EQUALITY_CONST( h_data_container.getMinElectronEnergy(), 1.0e-5 );
  TEST_EQUALITY_CONST( h_data_container.getMaxElectronEnergy(), 20.0 );
  TEST_EQUALITY_CONST( h_data_container.getCutoffAngleCosine(), 0.9 );
  TEST_EQUALITY_CONST( h_data_container.getNumberOfAdjointMomentPreservingAngles(), 1 );
  TEST_EQUALITY_CONST( h_data_container.getGridConvergenceTolerance(), 0.001 );
  TEST_EQUALITY_CONST(
    h_data_container.getGridAbsoluteDifferenceTolerance(), 1e-12 );
  TEST_EQUALITY_CONST( h_data_container.getGridDistanceTolerance(), 1e-14 );

  h_data_container.exportData( "test_h_epr.xml",
			     Utility::ArchivableObject::XML_ARCHIVE );
}

//---------------------------------------------------------------------------//
// Check that the adjoint relaxation data can be set
TEUCHOS_UNIT_TEST( StandardAdjointElectronPhotonRelaxationDataGenerator,
                   setAdjointRelaxationData_h )
{

  data_generator_h->setAdjointRelaxationData( h_data_container );

  // Check the relaxation data
  TEST_EQUALITY_CONST( h_data_container.getSubshells().size(), 1 );
  TEST_ASSERT( h_data_container.getSubshells().count( 1 ) );
  TEST_EQUALITY_CONST( h_data_container.getSubshellOccupancy( 1 ), 1 );
  TEST_EQUALITY_CONST( h_data_container.getSubshellBindingEnergy( 1 ),
		       1.361000000000E-05 );

  h_data_container.exportData( "test_h_epr.xml",
			     Utility::ArchivableObject::XML_ARCHIVE );
}

////---------------------------------------------------------------------------//
//// Check that the adjoint photon data can be set
//TEUCHOS_UNIT_TEST( StandardAdjointElectronPhotonRelaxationDataGenerator,
//                   setAdjointPhotonData_h )
//{

//  data_generator_h->setAdjointPhotonData( h_data_container );

//  // Check the photon data

<<<<<<< HEAD
//  h_data_container.exportData( "test_h_epr.xml",
//			     Utility::ArchivableObject::XML_ARCHIVE );
//}

//---------------------------------------------------------------------------//
// Check that the adjoint electron data can be set
TEUCHOS_UNIT_TEST( StandardAdjointElectronPhotonRelaxationDataGenerator,
                   setAdjointElectronData_h )
{
  data_generator_h->setAdjointElectronData( h_data_container );

  // Check the electron data
  TEST_EQUALITY_CONST( data_generator_h->getAdjointElectronGridConvergenceTolerance(), 1e-3 );
  TEST_EQUALITY_CONST( data_generator_h->getAdjointElectronAbsoluteDifferenceTolerance(), 1e-16 );
  TEST_EQUALITY_CONST( data_generator_h->getAdjointElectronDistanceTolerance(), 1e-9 );

  TEST_EQUALITY_CONST( data_generator_h->getAdjointBremsstrahlungMaxEnergyNudgeValue(), 0.2 );
  TEST_EQUALITY_CONST( data_generator_h->getAdjointBremsstrahlungEnergyToOutgoingEnergyNudgeValue(), 1e-7 );
  TEST_EQUALITY_CONST( data_generator_h->getAdjointBremsstrahlungEvaluationTolerance(), 1e-6 );
  TEST_EQUALITY_CONST( data_generator_h->getAdjointBremsstrahlungGridConvergenceTolerance(), 1e-3 );
  TEST_EQUALITY_CONST( data_generator_h->getAdjointBremsstrahlungAbsoluteDifferenceTolerance(), 1e-12 );
  TEST_EQUALITY_CONST( data_generator_h->getAdjointBremsstrahlungDistanceTolerance(), 1e-14 );

  TEST_EQUALITY_CONST( data_generator_h->getAdjointElectroionizationEvaluationTolerance(), 1e-6 );
  TEST_EQUALITY_CONST( data_generator_h->getAdjointElectroionizationGridConvergenceTolerance(), 1e-3 );
  TEST_EQUALITY_CONST( data_generator_h->getAdjointElectroionizationAbsoluteDifferenceTolerance(), 1e-12 );
  TEST_EQUALITY_CONST( data_generator_h->getAdjointElectroionizationDistanceTolerance(), 1e-14 );
=======
  data_container.exportData( "test_h_aepr.xml",
			     Utility::ArchivableObject::XML_ARCHIVE );
}

//---------------------------------------------------------------------------//
// Check that a data container can be populated
// TEUCHOS_UNIT_TEST( StandardAdjointElectronPhotonRelaxationDataGenerator,
// 		   repopulateAdjointMomentPreservingData_h )
// {
//   Data::AdjointElectronPhotonRelaxationVolatileDataContainer
//     data_container( "test_h_epr.xml",
//                     Utility::ArchivableObject::XML_ARCHIVE );

//   DataGen::StandardAdjointElectronPhotonRelaxationDataGenerator::repopulateAdjointMomentPreservingData(
//     data_container,
//     0.9,
//     2 );

//   // Check the table settings data
//   TEST_EQUALITY_CONST( data_container.getAtomicNumber(), 1 );
//   TEST_EQUALITY_CONST( data_container.getMinPhotonEnergy(), 0.001 );
//   TEST_EQUALITY_CONST( data_container.getMaxPhotonEnergy(), 20.0 );
//   TEST_EQUALITY_CONST( data_container.getMinElectronEnergy(), 1.0e-5 );
//   TEST_EQUALITY_CONST( data_container.getMaxElectronEnergy(), 1.0e+5 );
//   TEST_EQUALITY_CONST( data_container.getCutoffAngleCosine(), 0.9 );
//   TEST_EQUALITY_CONST( data_container.getNumberOfAdjointMomentPreservingAngles(), 2 );
//   TEST_EQUALITY_CONST( data_container.getGridConvergenceTolerance(), 0.001 );
//   TEST_EQUALITY_CONST(
//     data_container.getGridAbsoluteDifferenceTolerance(), 1e-42 );
//   TEST_EQUALITY_CONST( data_container.getGridDistanceTolerance(), 1e-15 );

//   // Check the relaxation data
//   TEST_EQUALITY_CONST( data_container.getSubshells().size(), 1 );
//   TEST_ASSERT( data_container.getSubshells().count( 1 ) );
//   TEST_EQUALITY_CONST( data_container.getSubshellOccupancy( 1 ), 1 );
//   TEST_EQUALITY_CONST( data_container.getSubshellBindingEnergy( 1 ),
// 		       1.361000000000E-05 );
//   TEST_ASSERT( !data_container.hasAdjointRelaxationData() );
>>>>>>> ea37d194

  std::vector<double> energy_grid = h_data_container.getAdjointElectronEnergyGrid();
  TEST_EQUALITY_CONST( energy_grid.front(), 1.0e-5 );
  TEST_EQUALITY_CONST( energy_grid.back(), 20 );
  TEST_EQUALITY_CONST( energy_grid.size(), 549 );

<<<<<<< HEAD
   std::vector<double> cross_section;
   unsigned threshold;

   // Check the elastic data
   threshold =
     h_data_container.getAdjointCutoffElasticCrossSectionThresholdEnergyIndex();

   TEST_EQUALITY_CONST( threshold, 0 );

   cross_section = h_data_container.getAdjointCutoffElasticCrossSection();

  TEST_EQUALITY_CONST( cross_section.front(), 2.74896e+8 );
  TEST_EQUALITY_CONST( cross_section.back(), 304.72762372903747519 );
  TEST_EQUALITY_CONST( cross_section.size(), 549-threshold );

   threshold =
     h_data_container.getAdjointScreenedRutherfordElasticCrossSectionThresholdEnergyIndex();

  TEST_EQUALITY_CONST( threshold, 418 );

   cross_section =
     h_data_container.getAdjointScreenedRutherfordElasticCrossSection();

   TEST_EQUALITY_CONST( cross_section.front(), 0.89606536249266355298 );
   TEST_EQUALITY_CONST( cross_section.back(), 12717.394891258003554 );
   TEST_EQUALITY_CONST( cross_section.size(), 549-threshold );

   std::vector<double> angular_grid =
     h_data_container.getAdjointElasticAngularEnergyGrid();

   TEST_EQUALITY_CONST( angular_grid.front(), 1.0e-5 );
   TEST_EQUALITY_CONST( angular_grid.back(), 1.0e+5 );
   TEST_EQUALITY_CONST( angular_grid.size(), 16 );

   std::vector<double> elastic_angles =
     h_data_container.getAdjointCutoffElasticAngles(1.0e-5);

   TEST_EQUALITY_CONST( elastic_angles.front(), -1.0 );
   TEST_EQUALITY_CONST( elastic_angles.back(), 0.999999 );
   TEST_EQUALITY_CONST( elastic_angles.size(), 2 );

   elastic_angles =
     h_data_container.getAdjointCutoffElasticAngles(1.0e+5);

   TEST_EQUALITY_CONST( elastic_angles.front(), -1.0 );
   TEST_EQUALITY_CONST( elastic_angles.back(), 0.999999 );
   TEST_EQUALITY_CONST( elastic_angles.size(), 96 );

   std::vector<double> elastic_pdf =
     h_data_container.getAdjointCutoffElasticPDF(1.0e-5);

   TEST_EQUALITY_CONST( elastic_pdf.front(), 0.5 );
   TEST_EQUALITY_CONST( elastic_pdf.back(), 0.5 );
   TEST_EQUALITY_CONST( elastic_pdf.size(), 2 );

   elastic_pdf =
     h_data_container.getAdjointCutoffElasticPDF(1.0e+5);

   TEST_EQUALITY_CONST( elastic_pdf.front(), 6.25670e-13 );
   TEST_EQUALITY_CONST( elastic_pdf.back(), 9.86945e+5 );
   TEST_EQUALITY_CONST( elastic_pdf.size(), 96 );

   TEST_ASSERT( h_data_container.hasAdjointMomentPreservingData() );

   std::vector<double> discrete_angles =
     h_data_container.getAdjointMomentPreservingElasticDiscreteAngles( 1.0e-5 );

   TEST_EQUALITY_CONST( discrete_angles.front(), 9.33333333326667125e-01 );
   TEST_EQUALITY_CONST( discrete_angles.back(), 9.33333333326667125e-01 );
   TEST_EQUALITY_CONST( discrete_angles.size(), 1 );

   discrete_angles =
     h_data_container.getAdjointMomentPreservingElasticDiscreteAngles( 1.0e+5 );

   TEST_EQUALITY_CONST( discrete_angles.front(), 9.96847743255378838e-01 );
   TEST_EQUALITY_CONST( discrete_angles.back(), 9.96847743255378838e-01 );
   TEST_EQUALITY_CONST( discrete_angles.size(), 1 );

   std::vector<double> discrete_weights =
     h_data_container.getAdjointMomentPreservingElasticWeights( 1.0e-5 );

   TEST_EQUALITY_CONST( discrete_weights.front(), 1.0 );
   TEST_EQUALITY_CONST( discrete_weights.back(), 1.0 );
   TEST_EQUALITY_CONST( discrete_weights.size(), 1 );

   discrete_weights =
     h_data_container.getAdjointMomentPreservingElasticWeights( 1.0e+5 );

   TEST_EQUALITY_CONST( discrete_weights.front(), 1.0 );
   TEST_EQUALITY_CONST( discrete_weights.back(), 1.0 );
   TEST_EQUALITY_CONST( discrete_weights.size(), 1 );

   threshold =
     h_data_container.getAdjointMomentPreservingCrossSectionThresholdEnergyIndex();

   TEST_EQUALITY_CONST( threshold, 0 );

   cross_section =
     h_data_container.getAdjointMomentPreservingCrossSection();

   TEST_EQUALITY_CONST( cross_section.front(), 1.0308605152240909636E+07 );
   TEST_EQUALITY_CONST( cross_section.back(), 0.73821976945064415876 );
   TEST_EQUALITY_CONST( cross_section.size(), 549-threshold );

   // Check the atomic excitation data
   threshold =
     h_data_container.getAdjointAtomicExcitationCrossSectionThresholdEnergyIndex();

   TEST_EQUALITY_CONST( threshold, 0 );

   cross_section =
     h_data_container.getAdjointAtomicExcitationCrossSection();

   TEST_EQUALITY_CONST( cross_section.front(), 6.12229969785753563e+07 );
   TEST_EQUALITY_CONST( cross_section.back(), 0.0 );
   TEST_EQUALITY_CONST( cross_section.size(), 549-threshold );

   std::vector<double> atomic_excitation_energy_grid =
     h_data_container.getAdjointAtomicExcitationEnergyGrid();

   TEST_FLOATING_EQUALITY( atomic_excitation_energy_grid.front(), 9.2946e-06, 1e-13 );
   TEST_FLOATING_EQUALITY( atomic_excitation_energy_grid.back(), 20.0-2.10108e-5, 1e-15 );
   TEST_EQUALITY_CONST( atomic_excitation_energy_grid.size(), 99 );

   std::vector<double> atomic_excitation_energy_gain =
     h_data_container.getAdjointAtomicExcitationEnergyGain();

   TEST_EQUALITY_CONST( atomic_excitation_energy_gain.front(), 1.57054e-05 );
   TEST_EQUALITY_CONST( atomic_excitation_energy_gain.back(), 2.10108e-5 );
   TEST_EQUALITY_CONST( atomic_excitation_energy_gain.size(), 99 );

   // Check the bremsstrahlung data
   threshold =
     h_data_container.getAdjointBremsstrahlungElectronCrossSectionThresholdEnergyIndex();

   TEST_EQUALITY_CONST( threshold, 0 );

   cross_section =
     h_data_container.getAdjointBremsstrahlungElectronCrossSection();

   TEST_EQUALITY_CONST( cross_section.front(), 4.33593594283757682e+01 );
   TEST_EQUALITY_CONST( cross_section.back(), 8.36678200548424122e-01 );
   TEST_EQUALITY_CONST( cross_section.size(), 549-threshold );

   TEST_ASSERT( !h_data_container.seperateAdjointBremsstrahlungEnergyGrid() );

   std::vector<double> electron_bremsstrahlung_energy =
     h_data_container.getAdjointElectronBremsstrahlungEnergy( 1e-5 );

   TEST_EQUALITY_CONST( electron_bremsstrahlung_energy.front(), 1e-5 + 2e-7 );
   TEST_EQUALITY_CONST( electron_bremsstrahlung_energy.back(), 20.2 );
   TEST_EQUALITY_CONST( electron_bremsstrahlung_energy.size(), 1204 );

   electron_bremsstrahlung_energy =
     h_data_container.getAdjointElectronBremsstrahlungEnergy( 20.0 );

   TEST_EQUALITY_CONST( electron_bremsstrahlung_energy.front(), 20.0 + 2e-7 );
   TEST_EQUALITY_CONST( electron_bremsstrahlung_energy.back(), 20.2 );
   TEST_EQUALITY_CONST( electron_bremsstrahlung_energy.size(), 258 );

   std::vector<double> electron_bremsstrahlung_pdf =
     h_data_container.getAdjointElectronBremsstrahlungPDF( 1e-5 );

   TEST_EQUALITY_CONST( electron_bremsstrahlung_pdf.front(), 7.52699777633775375e+05 );
   TEST_EQUALITY_CONST( electron_bremsstrahlung_pdf.back(), 3.19715076634602777e-06 );
   TEST_EQUALITY_CONST( electron_bremsstrahlung_pdf.size(), 1204 );

   electron_bremsstrahlung_pdf =
     h_data_container.getAdjointElectronBremsstrahlungPDF( 20.0 );

   TEST_EQUALITY_CONST( electron_bremsstrahlung_pdf.front(), 3.44253169594513776e+05 );
   TEST_EQUALITY_CONST( electron_bremsstrahlung_pdf.back(),  3.01320202371399670e-01 );
   TEST_EQUALITY_CONST( electron_bremsstrahlung_pdf.size(), 258 );

  // Check the electroionization data
  threshold =
    h_data_container.getAdjointElectroionizationCrossSectionThresholdEnergyIndex( 1u );

  TEST_EQUALITY_CONST( threshold, 0 );

   cross_section =
     h_data_container.getAdjointElectroionizationCrossSection( 1u );

  TEST_EQUALITY_CONST( cross_section.front(), 4.60379581694135361e+10 );
  TEST_EQUALITY_CONST( cross_section.back(), 6.24357803953771509e+04 );
  TEST_EQUALITY_CONST( cross_section.size(), 549-threshold );

  TEST_ASSERT( !h_data_container.seperateAdjointElectroionizationEnergyGrid() );


   std::vector<double> electroionization_recoil_energy =
     h_data_container.getAdjointElectroionizationRecoilEnergy( 1u, 1e-5 );

   TEST_FLOATING_EQUALITY( electroionization_recoil_energy.front(),
                           1e-5 + 1.361e-5 + 2e-7,
                           1e-12 );
   TEST_EQUALITY_CONST( electroionization_recoil_energy.back(), 20.0 + 2.0*1.36100e-5 );
   TEST_EQUALITY_CONST( electroionization_recoil_energy.size(), 240 );

   electroionization_recoil_energy =
     h_data_container.getAdjointElectroionizationRecoilEnergy( 1u, 20.0 );

   TEST_EQUALITY_CONST( electroionization_recoil_energy.front(), 20.0 + 1.361e-5 + 2e-7 );
   TEST_EQUALITY_CONST( electroionization_recoil_energy.back(), 20.0 + 2.0*1.36100e-5 );
   TEST_EQUALITY_CONST( electroionization_recoil_energy.size(), 40 );

   std::vector<double> electroionization_recoil_pdf =
     h_data_container.getAdjointElectroionizationRecoilPDF( 1u, 1e-5 );

   TEST_EQUALITY_CONST( electroionization_recoil_pdf.front(), 2.48520482665695317e+03 );
   TEST_EQUALITY_CONST( electroionization_recoil_pdf.back(), 4.65089427343123724e-02 );
   TEST_EQUALITY_CONST( electroionization_recoil_pdf.size(), 240 );

   electroionization_recoil_pdf =
     h_data_container.getAdjointElectroionizationRecoilPDF( 1u, 20.0 );

   TEST_EQUALITY_CONST( electroionization_recoil_pdf.front(), 2.10643463982631511e+05 );
   TEST_EQUALITY_CONST( electroionization_recoil_pdf.back(), 2.23186158924304764e+04 );
   TEST_EQUALITY_CONST( electroionization_recoil_pdf.size(), 40 );

  h_data_container.exportData( "test_h_epr.xml",
			     Utility::ArchivableObject::XML_ARCHIVE );
}

//---------------------------------------------------------------------------//
// Check that the table data can be set
TEUCHOS_UNIT_TEST( StandardAdjointElectronPhotonRelaxationDataGenerator,
		           setTableData_c )
{
  data_generator_c.reset(
       new TestStandardAdjointElectronPhotonRelaxationDataGenerator(
            c_epr_data_container, 0.001, 20.0, 1.0e-5, 20.0 ) );

  // Set the grid parameters
  data_generator_c->setAdjointElectronGridConvergenceTolerance( 1e-3 );
  data_generator_c->setAdjointElectronAbsoluteDifferenceTolerance( 1e-16 );
  data_generator_c->setAdjointElectronDistanceTolerance( 1e-9 );

  data_generator_c->setAdjointBremsstrahlungMaxEnergyNudgeValue( 0.2 );
  data_generator_c->setAdjointBremsstrahlungEnergyToOutgoingEnergyNudgeValue( 1e-7 );
  data_generator_c->setAdjointBremsstrahlungEvaluationTolerance( 1e-6 );
  data_generator_c->setAdjointBremsstrahlungGridConvergenceTolerance( 1e-3 );
  data_generator_c->setAdjointBremsstrahlungAbsoluteDifferenceTolerance( 1e-12 );
  data_generator_c->setAdjointBremsstrahlungDistanceTolerance( 1e-14 );

  data_generator_c->setAdjointElectroionizationEvaluationTolerance( 1e-6 );
  data_generator_c->setAdjointElectroionizationGridConvergenceTolerance( 1e-3 );
  data_generator_c->setAdjointElectroionizationAbsoluteDifferenceTolerance( 1e-12 );
  data_generator_c->setAdjointElectroionizationDistanceTolerance( 1e-14 );

  data_generator_c->setTableData( c_data_container );

  // Check the table settings data
  TEST_EQUALITY_CONST( c_data_container.getAtomicNumber(), 6 );
  TEST_EQUALITY_CONST( c_data_container.getMinPhotonEnergy(), 0.001 );
  TEST_EQUALITY_CONST( c_data_container.getMaxPhotonEnergy(), 20.0 );
  TEST_EQUALITY_CONST( c_data_container.getMinElectronEnergy(), 1.0e-5 );
  TEST_EQUALITY_CONST( c_data_container.getMaxElectronEnergy(), 20.0 );
  TEST_EQUALITY_CONST( c_data_container.getCutoffAngleCosine(), 1.0 );
  TEST_EQUALITY_CONST( c_data_container.getNumberOfAdjointMomentPreservingAngles(), 0 );
  TEST_EQUALITY_CONST( c_data_container.getGridConvergenceTolerance(), 0.001 );
  TEST_EQUALITY_CONST( c_data_container.getGridAbsoluteDifferenceTolerance(), 1e-12 );
  TEST_EQUALITY_CONST( c_data_container.getGridDistanceTolerance(), 1e-14 );

  c_data_container.exportData( "test_c_epr.xml",
			     Utility::ArchivableObject::XML_ARCHIVE );
}

//---------------------------------------------------------------------------//
// Check that the table data can be set
TEUCHOS_UNIT_TEST( StandardAdjointElectronPhotonRelaxationDataGenerator,
		           setAdjointRelaxationData_c )
{

  data_generator_c->setAdjointRelaxationData( c_data_container );

  // Check the relaxation data
  TEST_EQUALITY_CONST( c_data_container.getSubshells().size(), 4 );
  TEST_ASSERT( c_data_container.getSubshells().count( 1 ) );
  TEST_ASSERT( c_data_container.getSubshells().count( 2 ) );
  TEST_ASSERT( c_data_container.getSubshells().count( 3 ) );
  TEST_ASSERT( c_data_container.getSubshells().count( 4 ) );
  TEST_EQUALITY_CONST( c_data_container.getSubshellOccupancy( 1 ), 2 );
  TEST_EQUALITY_CONST( c_data_container.getSubshellOccupancy( 2 ), 2 );
  TEST_EQUALITY_CONST( c_data_container.getSubshellOccupancy( 3 ), 0.67 );
  TEST_EQUALITY_CONST( c_data_container.getSubshellOccupancy( 4 ), 1.33 );
  TEST_EQUALITY_CONST( c_data_container.getSubshellBindingEnergy( 1 ),
		       2.9101e-4 );
  TEST_EQUALITY_CONST( c_data_container.getSubshellBindingEnergy( 2 ),
		       1.7560e-5 );
  TEST_EQUALITY_CONST( c_data_container.getSubshellBindingEnergy( 3 ),
		       8.9900e-6 );
  TEST_EQUALITY_CONST( c_data_container.getSubshellBindingEnergy( 4 ),
		       8.9800e-6 );
  TEST_ASSERT( !c_data_container.hasAdjointRelaxationData() );

  c_data_container.exportData( "test_c_epr.xml",
			     Utility::ArchivableObject::XML_ARCHIVE );
}

////---------------------------------------------------------------------------//
//// Check that the table data can be set
//TEUCHOS_UNIT_TEST( StandardAdjointElectronPhotonRelaxationDataGenerator,
//		           setAdjointPhotonData_c )
//{

//  data_generator_c->setAdjointPhotonData( c_data_container );

//  // Check the photon data

//  c_data_container.exportData( "test_c_epr.xml",
//			     Utility::ArchivableObject::XML_ARCHIVE );
//}

//---------------------------------------------------------------------------//
// Check that the table data can be set
TEUCHOS_UNIT_TEST( StandardAdjointElectronPhotonRelaxationDataGenerator,
		           setAdjointElectronData_c )
{
  data_generator_c->setAdjointElectronData( c_data_container );

  // Check the electron data
  TEST_EQUALITY_CONST( data_generator_c->getAdjointElectronGridConvergenceTolerance(), 1e-3 );
  TEST_EQUALITY_CONST( data_generator_c->getAdjointElectronAbsoluteDifferenceTolerance(), 1e-16 );
  TEST_EQUALITY_CONST( data_generator_c->getAdjointElectronDistanceTolerance(), 1e-9 );

  TEST_EQUALITY_CONST( data_generator_c->getAdjointBremsstrahlungMaxEnergyNudgeValue(), 0.2 );
  TEST_EQUALITY_CONST( data_generator_c->getAdjointBremsstrahlungEnergyToOutgoingEnergyNudgeValue(), 1e-7 );
  TEST_EQUALITY_CONST( data_generator_c->getAdjointBremsstrahlungEvaluationTolerance(), 1e-6 );
  TEST_EQUALITY_CONST( data_generator_c->getAdjointBremsstrahlungGridConvergenceTolerance(), 1e-3 );
  TEST_EQUALITY_CONST( data_generator_c->getAdjointBremsstrahlungAbsoluteDifferenceTolerance(), 1e-12 );
  TEST_EQUALITY_CONST( data_generator_c->getAdjointBremsstrahlungDistanceTolerance(), 1e-14 );

  TEST_EQUALITY_CONST( data_generator_c->getAdjointElectroionizationEvaluationTolerance(), 1e-6 );
  TEST_EQUALITY_CONST( data_generator_c->getAdjointElectroionizationGridConvergenceTolerance(), 1e-3 );
  TEST_EQUALITY_CONST( data_generator_c->getAdjointElectroionizationAbsoluteDifferenceTolerance(), 1e-12 );
  TEST_EQUALITY_CONST( data_generator_c->getAdjointElectroionizationDistanceTolerance(), 1e-14 );

   std::vector<double> energy_grid = c_data_container.getAdjointElectronEnergyGrid();

   TEST_EQUALITY_CONST( energy_grid.front(), 1.0e-5 );
   TEST_EQUALITY_CONST( energy_grid.back(), 20.0 );
   TEST_EQUALITY_CONST( energy_grid.size(), 813 );

   std::vector<double> cross_section;
   unsigned threshold;

   // Check the elastic data
   TEST_ASSERT( !c_data_container.hasAdjointMomentPreservingData() );

  threshold =
     c_data_container.getAdjointCutoffElasticCrossSectionThresholdEnergyIndex();

   TEST_EQUALITY_CONST( threshold, 0 );

   cross_section = c_data_container.getAdjointCutoffElasticCrossSection();

   TEST_EQUALITY_CONST( cross_section.front(), 3.06351e+9 );
   TEST_EQUALITY_CONST( cross_section.back(), 10402.358457801836266 );
   TEST_EQUALITY_CONST( cross_section.size(), 813-threshold );

   threshold =
     c_data_container.getAdjointScreenedRutherfordElasticCrossSectionThresholdEnergyIndex();

   TEST_EQUALITY_CONST( threshold, 676 );

   cross_section =
     c_data_container.getAdjointScreenedRutherfordElasticCrossSection();

   TEST_EQUALITY_CONST( cross_section.front(), 2.05508471144130453e+01 );
   TEST_EQUALITY_CONST( cross_section.back(), 1.30888131403400272e+05 );
   TEST_EQUALITY_CONST( cross_section.size(), 813-threshold );

   std::vector<double> angular_grid =
     c_data_container.getAdjointElasticAngularEnergyGrid();

   TEST_EQUALITY_CONST( angular_grid.front(), 1.0e-5 );
   TEST_EQUALITY_CONST( angular_grid.back(), 1.0e+5 );
   TEST_EQUALITY_CONST( angular_grid.size(), 16 );

   std::vector<double> elastic_angles =
     c_data_container.getAdjointCutoffElasticAngles(1.0e-5);

   TEST_EQUALITY_CONST( elastic_angles.front(), -1.0 );
   TEST_EQUALITY_CONST( elastic_angles.back(), 0.999999 );
   TEST_EQUALITY_CONST( elastic_angles.size(), 2 );

   elastic_angles =
     c_data_container.getAdjointCutoffElasticAngles(1.0e+5);

   TEST_EQUALITY_CONST( elastic_angles.front(), -1.0 );
   TEST_EQUALITY_CONST( elastic_angles.back(), 0.999999 );
   TEST_EQUALITY_CONST( elastic_angles.size(), 96 );

   std::vector<double> elastic_pdf =
     c_data_container.getAdjointCutoffElasticPDF(1.0e-5);

   TEST_EQUALITY_CONST( elastic_pdf.front(), 0.5 );
   TEST_EQUALITY_CONST( elastic_pdf.back(), 0.5 );
   TEST_EQUALITY_CONST( elastic_pdf.size(), 2 );

   elastic_pdf =
     c_data_container.getAdjointCutoffElasticPDF(1.0e+5);

   TEST_EQUALITY_CONST( elastic_pdf.front(), 1.693970E-11 );
   TEST_EQUALITY_CONST( elastic_pdf.back(), 9.868670E+05 );
   TEST_EQUALITY_CONST( elastic_pdf.size(), 96 );

   // Check the atomic excitation data
   threshold =
     c_data_container.getAdjointAtomicExcitationCrossSectionThresholdEnergyIndex();

   TEST_EQUALITY_CONST( threshold, 0 );

   cross_section =
     c_data_container.getAdjointAtomicExcitationCrossSection();

   TEST_EQUALITY_CONST( cross_section.front(), 5.90068663943557292e+07 );
   TEST_EQUALITY_CONST( cross_section.back(), 0.0 );
   TEST_EQUALITY_CONST( cross_section.size(), 813-threshold );

   std::vector<double> atomic_excitation_energy_grid =
     c_data_container.getAdjointAtomicExcitationEnergyGrid();

   TEST_FLOATING_EQUALITY( atomic_excitation_energy_grid.front(), 9.9016e-06, 1e-14 );
   TEST_FLOATING_EQUALITY( atomic_excitation_energy_grid.back(), 20.0-1.97981e-05, 1e-15 );
   TEST_EQUALITY_CONST( atomic_excitation_energy_grid.size(), 109 );

   std::vector<double> atomic_excitation_energy_gain =
     c_data_container.getAdjointAtomicExcitationEnergyGain();

   TEST_EQUALITY_CONST( atomic_excitation_energy_gain.front(), 1.13484e-05 );
   TEST_EQUALITY_CONST( atomic_excitation_energy_gain.back(), 1.97981e-05 );
   TEST_EQUALITY_CONST( atomic_excitation_energy_gain.size(), 109 );

   // Check the bremsstrahlung data
   threshold =
     c_data_container.getAdjointBremsstrahlungElectronCrossSectionThresholdEnergyIndex();

   TEST_EQUALITY_CONST( threshold, 0 );

   cross_section =
     c_data_container.getAdjointBremsstrahlungElectronCrossSection();

   TEST_EQUALITY_CONST( cross_section.front(), 9.10973418542864351e+02 );
   TEST_EQUALITY_CONST( cross_section.back(), 1.09968948719605137e+01 );
   TEST_EQUALITY_CONST( cross_section.size(), 813-threshold );

   TEST_ASSERT( !c_data_container.seperateAdjointBremsstrahlungEnergyGrid() );

   std::vector<double> electron_bremsstrahlung_energy =
     c_data_container.getAdjointElectronBremsstrahlungEnergy( 1e-5 );

   TEST_EQUALITY_CONST( electron_bremsstrahlung_energy.front(), 1e-5 + 2e-7 );
   TEST_EQUALITY_CONST( electron_bremsstrahlung_energy.back(), 20.2 );
   TEST_EQUALITY_CONST( electron_bremsstrahlung_energy.size(), 1003 );

   electron_bremsstrahlung_energy =
     c_data_container.getAdjointElectronBremsstrahlungEnergy( 20.0 );

   TEST_EQUALITY_CONST( electron_bremsstrahlung_energy.front(), 20.0 + 2e-7 );
   TEST_EQUALITY_CONST( electron_bremsstrahlung_energy.back(), 20.2 );
   TEST_EQUALITY_CONST( electron_bremsstrahlung_energy.size(), 264 );


   // Check the electroionization data
   threshold =
     c_data_container.getAdjointElectroionizationCrossSectionThresholdEnergyIndex( 1u );

   TEST_EQUALITY_CONST( threshold, 0 );

   cross_section =
     c_data_container.getAdjointElectroionizationCrossSection( 1u );

   TEST_EQUALITY_CONST( cross_section.front(), 1.58057471118539095e+09 );
   TEST_EQUALITY_CONST( cross_section.back(), 1.01386550694160269e+04 );
   TEST_EQUALITY_CONST( cross_section.size(), 813-threshold );

  TEST_ASSERT( !h_data_container.seperateAdjointElectroionizationEnergyGrid() );

   std::vector<double> electroionization_recoil_energy =
     c_data_container.getAdjointElectroionizationRecoilEnergy( 1u, 1e-5 );

   TEST_FLOATING_EQUALITY( electroionization_recoil_energy.front(),
                           1e-5 + 2.910100E-04 + 2e-7,
                           1e-12 );
   TEST_EQUALITY_CONST( electroionization_recoil_energy.back(), 20.0 + 2.910100E-04*2.0 );
   TEST_EQUALITY_CONST( electroionization_recoil_energy.size(), 214 );

   electroionization_recoil_energy =
     c_data_container.getAdjointElectroionizationRecoilEnergy( 1u, 20.0 );

   TEST_FLOATING_EQUALITY( electroionization_recoil_energy.front(),
                           20.0 + 2.910100E-04 + 2e-7,
                           1e-12 );
   TEST_EQUALITY_CONST( electroionization_recoil_energy.back(), 20.0 + 2.910100E-04*2.0 );
   TEST_EQUALITY_CONST( electroionization_recoil_energy.size(), 37 );

   std::vector<double> electroionization_recoil_pdf =
     c_data_container.getAdjointElectroionizationRecoilPDF( 1u, 1e-5 );

   TEST_EQUALITY_CONST( electroionization_recoil_pdf.front(), 4.85693740402616037 );
   TEST_EQUALITY_CONST( electroionization_recoil_pdf.back(), 5.35968908079690401e-2 );
   TEST_EQUALITY_CONST( electroionization_recoil_pdf.size(), 214 );

   electroionization_recoil_pdf =
     c_data_container.getAdjointElectroionizationRecoilPDF( 1u, 20.0 );

   TEST_EQUALITY_CONST( electroionization_recoil_pdf.front(), 9.59991557821945571e+03 );
   TEST_EQUALITY_CONST( electroionization_recoil_pdf.back(), 1.04951505320195201e+03 );
   TEST_EQUALITY_CONST( electroionization_recoil_pdf.size(), 37 );

   threshold =
     c_data_container.getAdjointElectroionizationCrossSectionThresholdEnergyIndex( 4u );

   TEST_EQUALITY_CONST( threshold, 0 );

   cross_section =
     c_data_container.getAdjointElectroionizationCrossSection( 4u );

   TEST_EQUALITY_CONST( cross_section.front(), 1.38122058501939514e+11 );
   TEST_EQUALITY_CONST( cross_section.back(), 1.20330712777701134e+05 );
   TEST_EQUALITY_CONST( cross_section.size(), 813-threshold );

   electroionization_recoil_energy =
     c_data_container.getAdjointElectroionizationRecoilEnergy( 4u, 1e-5 );

   TEST_FLOATING_EQUALITY( electroionization_recoil_energy.front(),
                           1e-5 + 8.98e-6 + 2e-7,
                           1e-12 );
   TEST_EQUALITY_CONST( electroionization_recoil_energy.back(), 20.0 + 2.0*8.98e-6 );
   TEST_EQUALITY_CONST( electroionization_recoil_energy.size(), 236 );

   electroionization_recoil_energy =
     c_data_container.getAdjointElectroionizationRecoilEnergy( 4u, 20.0 );

   TEST_FLOATING_EQUALITY( electroionization_recoil_energy.front(),
                           20.0 + 8.98e-6 + 2e-7,
                           1e-12 );
   TEST_EQUALITY_CONST( electroionization_recoil_energy.back(), 20.0 + 2.0*8.980000E-06 );
   TEST_EQUALITY_CONST( electroionization_recoil_energy.size(), 30 );

   electroionization_recoil_pdf =
     c_data_container.getAdjointElectroionizationRecoilPDF( 4u, 1e-5 );

   TEST_EQUALITY_CONST( electroionization_recoil_pdf.front(), 2.36604464350182207e+03 );
   TEST_EQUALITY_CONST( electroionization_recoil_pdf.back(), 4.67396237810126375e-02 );
   TEST_EQUALITY_CONST( electroionization_recoil_pdf.size(), 236 );

   electroionization_recoil_pdf =
     c_data_container.getAdjointElectroionizationRecoilPDF( 4u, 20.0 );

   TEST_EQUALITY_CONST( electroionization_recoil_pdf.front(), 1.89376460282867483e+05 );
   TEST_EQUALITY_CONST( electroionization_recoil_pdf.back(), 5.86774571499599260e+04 );
   TEST_EQUALITY_CONST( electroionization_recoil_pdf.size(), 30 );

  c_data_container.exportData( "test_c_epr.xml",
			     Utility::ArchivableObject::XML_ARCHIVE );
}
=======
//   // Check the photon data

//   // Check the electron data
//   // std::vector<double> energy_grid = data_container.getAdjointElectronEnergyGrid();
// //   TEST_EQUALITY_CONST( energy_grid.front(), 1.0e-5 );
// //   TEST_EQUALITY_CONST( energy_grid.back(), 1.0e+5 );
// //   TEST_EQUALITY_CONST( energy_grid.size(), 852 );

// //   // Check the elastic data
// //   TEST_ASSERT( data_container.hasAdjointMomentPreservingData() );

// //   std::vector<double> discrete_angles =
// //     data_container.getAdjointMomentPreservingElasticDiscreteAngles( 1.0e-5 );

// //   TEST_EQUALITY_CONST( discrete_angles.front(), 9.15505102565478457e-01 );
// //   TEST_EQUALITY_CONST( discrete_angles.back(), 9.64494897399291506e-01 );
// //   TEST_EQUALITY_CONST( discrete_angles.size(), 2 );

// //   discrete_angles =
// //     data_container.getAdjointMomentPreservingElasticDiscreteAngles( 1.0e+5 );

// //   TEST_EQUALITY_CONST( discrete_angles.front(), 9.33299176569112543e-01 );
// //   TEST_EQUALITY_CONST( discrete_angles.back(), 9.99151923330158231e-01 );
// //   TEST_EQUALITY_CONST( discrete_angles.size(), 2 );

// //   std::vector<double> discrete_weights =
// //     data_container.getAdjointMomentPreservingElasticWeights( 1.0e-5 );

// //   TEST_EQUALITY_CONST( discrete_weights.front(), 4.23453445543248319e-01 );
// //   TEST_EQUALITY_CONST( discrete_weights.back(), 5.76546554456751736e-01 );
// //   TEST_EQUALITY_CONST( discrete_weights.size(), 2 );

// //   discrete_weights =
// //     data_container.getAdjointMomentPreservingElasticWeights( 1.0e+5 );

// //   TEST_EQUALITY_CONST( discrete_weights.front(), 4.60802055829827805e-04 );
// //   TEST_EQUALITY_CONST( discrete_weights.back(), 9.99539197944170232e-01 );
// //   TEST_EQUALITY_CONST( discrete_weights.size(), 2 );

// //   unsigned threshold =
// //     data_container.getAdjointMomentPreservingCrossSectionThresholdEnergyIndex();

// //   TEST_EQUALITY_CONST( threshold, 0 );

// //   std::vector<double> cross_section =
// //     data_container.getAdjointMomentPreservingCrossSection();

// //   TEST_FLOATING_EQUALITY( cross_section.front(), 1.2217606103336416185e+07, 1e-15 );
// //   TEST_FLOATING_EQUALITY( cross_section.back(), 4.6405644799051960388e-07, 1e-15 );
// //   TEST_EQUALITY_CONST( cross_section.size(), 852-threshold );

// //   threshold =
// //     data_container.getAdjointCutoffElasticCrossSectionThresholdEnergyIndex();

// //   TEST_EQUALITY_CONST( threshold, 0 );

// //   cross_section =
// //     data_container.getAdjointCutoffElasticCrossSection();

// //   TEST_EQUALITY_CONST( cross_section.front(), 2.74896e+8 );
// //   TEST_FLOATING_EQUALITY( cross_section.back(), 1.31176e-5, 1e-15 );
// //   TEST_EQUALITY_CONST( cross_section.size(), 852-threshold );

// //   threshold =
// //     data_container.getAdjointScreenedRutherfordElasticCrossSectionThresholdEnergyIndex();

// //   TEST_EQUALITY_CONST( threshold, 263 );

// //   cross_section =
// //     data_container.getAdjointScreenedRutherfordElasticCrossSection();

// //   TEST_EQUALITY_CONST( cross_section.front(), 3.60034169494247180 );
// //   TEST_EQUALITY_CONST( cross_section.back(), 1.29871e+4-1.31176e-5 );
// //   TEST_EQUALITY_CONST( cross_section.size(), 852-threshold );

// //   std::vector<double> angular_grid =
// //     data_container.getAdjointElasticAngularEnergyGrid();

// //   TEST_EQUALITY_CONST( angular_grid.front(), 1.0e-5 );
// //   TEST_EQUALITY_CONST( angular_grid.back(), 1.0e+5 );
// //   TEST_EQUALITY_CONST( angular_grid.size(), 16 );

// //   std::vector<double> elastic_angles =
// //     data_container.getAdjointCutoffElasticAngles(1.0e-5);

// //   TEST_EQUALITY_CONST( elastic_angles.front(), -1.0 );
// //   TEST_EQUALITY_CONST( elastic_angles.back(), 0.999999 );
// //   TEST_EQUALITY_CONST( elastic_angles.size(), 2 );

// //   elastic_angles =
// //     data_container.getAdjointCutoffElasticAngles(1.0e+5);

// //   TEST_EQUALITY_CONST( elastic_angles.front(), -1.0 );
// //   TEST_EQUALITY_CONST( elastic_angles.back(), 0.999999 );
// //   TEST_EQUALITY_CONST( elastic_angles.size(), 96 );

// //   std::vector<double> elastic_pdf =
// //     data_container.getAdjointCutoffElasticPDF(1.0e-5);

// //   TEST_EQUALITY_CONST( elastic_pdf.front(), 0.5 );
// //   TEST_EQUALITY_CONST( elastic_pdf.back(), 0.5 );
// //   TEST_EQUALITY_CONST( elastic_pdf.size(), 2 );

// //   elastic_pdf =
// //     data_container.getAdjointCutoffElasticPDF(1.0e+5);

// //   TEST_EQUALITY_CONST( elastic_pdf.front(), 6.25670e-13 );
// //   TEST_EQUALITY_CONST( elastic_pdf.back(), 9.86945e+5 );
// //   TEST_EQUALITY_CONST( elastic_pdf.size(), 96 );
// // /*
// //   // Check the electroionization data
// //   threshold =
// //     data_container.getAdjointElectroionizationCrossSectionThresholdEnergyIndex( 1u );

// //   TEST_EQUALITY_CONST( threshold, 7 );

// //   cross_section =
// //     data_container.getAdjointElectroionizationCrossSection( 1u );

// // //  TEST_EQUALITY_CONST( cross_section.front(), 1.26041968911917554e+06 );
// // //! \todo double check what the front cross section should be
// //   TEST_EQUALITY_CONST( cross_section.front(), 1.26041968911917577e+06 );
// //   TEST_EQUALITY_CONST( cross_section.back(), 8.28924e+4 );
// //   TEST_EQUALITY_CONST( cross_section.size(), 852-threshold );

// //   std::vector<double> electroionization_energy_grid =
// //     data_container.getAdjointElectroionizationEnergyGrid( 1u );

// //   TEST_EQUALITY_CONST( electroionization_energy_grid.front(), 1.36100e-5 );
// //   TEST_EQUALITY_CONST( electroionization_energy_grid.back(), 1.00000e+5 );
// //   TEST_EQUALITY_CONST( electroionization_energy_grid.size(), 8 );

// //   std::vector<double> electroionization_recoil_energy =
// //     data_container.getAdjointElectroionizationRecoilEnergy( 1u, 1.36100e-5 );

// //   TEST_EQUALITY_CONST( electroionization_recoil_energy.front(), 2.79866e-9 );
// //   TEST_EQUALITY_CONST( electroionization_recoil_energy.back(), 2.79866e-8 );
// //   TEST_EQUALITY_CONST( electroionization_recoil_energy.size(), 2 );

// //   electroionization_recoil_energy =
// //     data_container.getAdjointElectroionizationRecoilEnergy( 1u, 1.00000e+5 );

// //   TEST_EQUALITY_CONST( electroionization_recoil_energy.front(), 1.00000e-7 );
// //   TEST_EQUALITY_CONST( electroionization_recoil_energy.back(), 5.00000e+4 );
// //   TEST_EQUALITY_CONST( electroionization_recoil_energy.size(), 147 );

// //   std::vector<double> electroionization_recoil_pdf =
// //     data_container.getAdjointElectroionizationRecoilPDF( 1u, 1.36100e-5 );

// //   TEST_EQUALITY_CONST( electroionization_recoil_pdf.front(), 3.97015e+7 );
// //   TEST_EQUALITY_CONST( electroionization_recoil_pdf.back(), 3.97015e+7 );
// //   TEST_EQUALITY_CONST( electroionization_recoil_pdf.size(), 2 );

// //   electroionization_recoil_pdf =
// //     data_container.getAdjointElectroionizationRecoilPDF( 1u, 1.00000e+5 );

// //   TEST_EQUALITY_CONST( electroionization_recoil_pdf.front(), 1.61897e+5 );
// //   TEST_EQUALITY_CONST( electroionization_recoil_pdf.back(), 2.77550e-15 );
// //   TEST_EQUALITY_CONST( electroionization_recoil_pdf.size(), 147 );
// // */
// //   // Check the bremsstrahlung data
// //   threshold =
// //     data_container.getAdjointBremsstrahlungCrossSectionThresholdEnergyIndex();

// //   TEST_EQUALITY_CONST( threshold, 0 );

// //   cross_section =
// //     data_container.getAdjointBremsstrahlungCrossSection();

// //   TEST_EQUALITY_CONST( cross_section.front(), 4.34999554761655176e+01 );
// //   TEST_EQUALITY_CONST( cross_section.back(), 0.0 );
// //   TEST_EQUALITY_CONST( cross_section.size(), 852-threshold );

// //   std::vector<double> bremsstrahlung_energy_grid =
// //     data_container.getAdjointBremsstrahlungEnergyGrid();

// //   TEST_EQUALITY_CONST( bremsstrahlung_energy_grid.front(), 1.00000e-5 );
// //   TEST_EQUALITY_CONST( bremsstrahlung_energy_grid.back(), 1.00000e+5 );
// //   TEST_EQUALITY_CONST( bremsstrahlung_energy_grid.size(), 11 );

// //   std::vector<double> bremsstrahlung_photon_energy =
// //     data_container.getAdjointBremsstrahlungPhotonEnergy( 1.00000e-5 );

// //   TEST_EQUALITY_CONST( bremsstrahlung_photon_energy.front(), 1.00000e-7 );
// //   TEST_EQUALITY_CONST( bremsstrahlung_photon_energy.back(), 1.00000e-5 );
// //   TEST_EQUALITY_CONST( bremsstrahlung_photon_energy.size(), 17 );

// //   bremsstrahlung_photon_energy =
// //     data_container.getAdjointBremsstrahlungPhotonEnergy( 1.00000e+5 );

// //   TEST_EQUALITY_CONST( bremsstrahlung_photon_energy.front(), 1.00000e-7 );
// //   TEST_EQUALITY_CONST( bremsstrahlung_photon_energy.back(), 1.00000e+5 );
// //   TEST_EQUALITY_CONST( bremsstrahlung_photon_energy.size(), 2 );

// //   std::vector<double> bremsstrahlung_photon_pdf =
// //     data_container.getAdjointBremsstrahlungPhotonPDF( 1.0e-5 );

// //   TEST_EQUALITY_CONST( bremsstrahlung_photon_pdf.front(), 1.46394848379322421e+06 );
// //   TEST_EQUALITY_CONST( bremsstrahlung_photon_pdf.back(), 1.46824029287934118e+04 );
// //   TEST_EQUALITY_CONST( bremsstrahlung_photon_pdf.size(), 17 );

// //   bremsstrahlung_photon_pdf =
// //     data_container.getAdjointBremsstrahlungPhotonPDF( 1.0e+5 );

// //   TEST_EQUALITY_CONST( bremsstrahlung_photon_pdf.front(),  0.0 );
// //   TEST_EQUALITY_CONST( bremsstrahlung_photon_pdf.back(),  0.0 );
// //   TEST_EQUALITY_CONST( bremsstrahlung_photon_pdf.size(), 2 );

// //   // Check the atomic excitation data
// //   threshold =
// //     data_container.getAdjointAtomicExcitationCrossSectionThresholdEnergyIndex();

// //   TEST_EQUALITY_CONST( threshold, 0 );

// //   cross_section =
// //     data_container.getAdjointAtomicExcitationCrossSection();

// //   TEST_EQUALITY_CONST( cross_section.front(), 6.12229969785753563e+07 );
// //   TEST_EQUALITY_CONST( cross_section.back(), 0.0 );
// //   TEST_EQUALITY_CONST( cross_section.size(), 852-threshold );

// //   std::vector<double> atomic_excitation_energy_grid =
// //     data_container.getAdjointAtomicExcitationEnergyGrid();

// //   TEST_FLOATING_EQUALITY( atomic_excitation_energy_grid.front(), 8.7e-8, 1e-13 );
// //   TEST_FLOATING_EQUALITY( atomic_excitation_energy_grid.back(), 1.0e+5 - 2.10777e-5, 1e-15 );
// //   TEST_EQUALITY_CONST( atomic_excitation_energy_grid.size(), 169 );

// //   std::vector<double> atomic_excitation_energy_gain =
// //     data_container.getAdjointAtomicExcitationEnergyGain();

// //   TEST_EQUALITY_CONST( atomic_excitation_energy_gain.front(), 1.3697e-5 );
// //   TEST_EQUALITY_CONST( atomic_excitation_energy_gain.back(), 2.10777e-5 );
// //   TEST_EQUALITY_CONST( atomic_excitation_energy_gain.size(), 169 );

// //   data_container.exportData( "test_h_aepr.xml",
// // 			     Utility::ArchivableObject::XML_ARCHIVE );
// }
>>>>>>> ea37d194

//---------------------------------------------------------------------------//
// Custom main function
//---------------------------------------------------------------------------//
int main( int argc, char** argv )
{
  std::string test_h_native_file;

  Teuchos::CommandLineProcessor& clp = Teuchos::UnitTestRepository::getCLP();

  clp.setOption( "test_h_native_file",
                 &test_h_native_file,
                 "Test h native file name" );
  
  const Teuchos::RCP<Teuchos::FancyOStream> out =
    Teuchos::VerboseObjectBase::getDefaultOStream();

  Teuchos::CommandLineProcessor::EParseCommandLineReturn parse_return =
    clp.parse(argc,argv);

  if ( parse_return != Teuchos::CommandLineProcessor::PARSE_SUCCESSFUL ) {
    *out << "\nEnd Result: TEST FAILED" << std::endl;
    return parse_return;
  }

  // Create the native data file container for h
  h_epr_data_container.reset( new Data::ElectronPhotonRelaxationDataContainer(
                                                        test_h_native_file ) );
  
  // Run the unit tests
  Teuchos::GlobalMPISession mpiSession( &argc, &argv );

  const bool success = Teuchos::UnitTestRepository::runUnitTests( *out );

  if (success)
    *out << "\nEnd Result: TEST PASSED" << std::endl;
  else
    *out << "\nEnd Result: TEST FAILED" << std::endl;

  clp.printFinalTimerSummary(out.ptr());

  return (success ? 0 : 1);
}

//---------------------------------------------------------------------------//
// end tstStandardAdjointElectronPhotonRelaxationDataGenerator.cpp
//---------------------------------------------------------------------------//<|MERGE_RESOLUTION|>--- conflicted
+++ resolved
@@ -77,25 +77,18 @@
 //---------------------------------------------------------------------------//
 // Testing Variables
 //---------------------------------------------------------------------------//
-
-<<<<<<< HEAD
 std::shared_ptr<TestStandardAdjointElectronPhotonRelaxationDataGenerator>
-  data_generator_h, data_generator_c;
+  generator_h, generator_c;
 
 Data::AdjointElectronPhotonRelaxationVolatileDataContainer
-    h_data_container, c_data_container;
-
-=======
->>>>>>> ea37d194
-std::shared_ptr<Data::ElectronPhotonRelaxationDataContainer>
-  h_epr_data_container;
+  h_data_container, c_data_container;
+
+std::shared_ptr<const Data::ElectronPhotonRelaxationDataContainer>
+  h_epr_data_container, c_epr_data_container;
 
 //---------------------------------------------------------------------------//
 // Tests
 //---------------------------------------------------------------------------//
-<<<<<<< HEAD
-// Check that the table data can be set
-=======
 // Check that a data generator can be constructed
 TEUCHOS_UNIT_TEST( StandardAdjointElectronPhotonRelaxationDataGenerator,
                    basic_constructor )
@@ -132,10 +125,10 @@
                        1e-20 );
   TEST_EQUALITY_CONST( generator.getAdjointIncoherentGridDistanceTolerance(),
                        1e-14 );
-  TEST_EQUALITY_CONST( generator.getCutoffAngleCosine(), 1.0 );
-  TEST_EQUALITY_CONST( generator.getNumberOfMomentPreservingAngles(), 0 );
-  TEST_EQUALITY_CONST( generator.getAdjointBremsstrahlungCrossSectionEvaluationTolerance(),
-                       1e-3 );
+  TEST_EQUALITY_CONST( generator.getCutoffAngleCosine(), 0.9 );
+  TEST_EQUALITY_CONST( generator.getNumberOfMomentPreservingAngles(), 1 );
+  TEST_EQUALITY_CONST( generator.getAdjointBremsstrahlungEvaluationTolerance(),
+                       1e-6 );
 }
 
 //---------------------------------------------------------------------------//
@@ -175,10 +168,10 @@
                        1e-20 );
   TEST_EQUALITY_CONST( generator.getAdjointIncoherentGridDistanceTolerance(),
                        1e-14 );
-  TEST_EQUALITY_CONST( generator.getCutoffAngleCosine(), 1.0 );
-  TEST_EQUALITY_CONST( generator.getNumberOfMomentPreservingAngles(), 0 );
-  TEST_EQUALITY_CONST( generator.getAdjointBremsstrahlungCrossSectionEvaluationTolerance(),
-                       1e-3 );
+  TEST_EQUALITY_CONST( generator.getCutoffAngleCosine(), 0.9 );
+  TEST_EQUALITY_CONST( generator.getNumberOfMomentPreservingAngles(), 1 );
+  TEST_EQUALITY_CONST( generator.getAdjointBremsstrahlungEvaluationTolerance(),
+                       1e-6 );
 }
 
 //---------------------------------------------------------------------------//
@@ -369,631 +362,62 @@
 }
 
 //---------------------------------------------------------------------------//
-// Check that the cutoff angle cosine can be set
-TEUCHOS_UNIT_TEST( StandardAdjointElectronPhotonRelaxationDataGenerator,
-                   setCutoffAngleCosine )
+// Check that the adjoint bremsstrahlung evaluation tolerance can be set
+TEUCHOS_UNIT_TEST( StandardAdjointElectronPhotonRelaxationDataGenerator,
+                   setAdjointBremsstrahlungEvaluationTolerance )
 {
   DataGen::StandardAdjointElectronPhotonRelaxationDataGenerator
     generator( h_epr_data_container );
 
-  generator.setCutoffAngleCosine( 0.99 );
-
-  TEST_EQUALITY_CONST( generator.getCutoffAngleCosine(), 0.99 );
-}
-
-//---------------------------------------------------------------------------//
-// Check that the number of moment preserving angles can be set
-TEUCHOS_UNIT_TEST( StandardAdjointElectronPhotonRelaxationDataGenerator,
-                   setNumberOfMomentPreservingAngles )
-{
-  DataGen::StandardAdjointElectronPhotonRelaxationDataGenerator
-    generator( h_epr_data_container );
-
-  generator.setNumberOfMomentPreservingAngles( 4 );
-
-  TEST_EQUALITY_CONST( generator.getNumberOfMomentPreservingAngles(), 4 );
-}
-
-//---------------------------------------------------------------------------//
-// Check that the adjoint bremsstrahlung evaluation tolerance can be set
-TEUCHOS_UNIT_TEST( StandardAdjointElectronPhotonRelaxationDataGenerator,
-                   setAdjointBremsstrahlungCrossSectionEvaluationTolerance )
-{
-  DataGen::StandardAdjointElectronPhotonRelaxationDataGenerator
-    generator( h_epr_data_container );
-
-  generator.setAdjointBremsstrahlungCrossSectionEvaluationTolerance( 1e-4 );
-
-  TEST_EQUALITY_CONST( generator.getAdjointBremsstrahlungCrossSectionEvaluationTolerance(),
+  generator.setAdjointBremsstrahlungEvaluationTolerance( 1e-4 );
+
+  TEST_EQUALITY_CONST( generator.getAdjointBremsstrahlungEvaluationTolerance(),
                        1e-4 );
 }
 
 //---------------------------------------------------------------------------//
-// Check that a data container can be populated
->>>>>>> ea37d194
+// Check that the table data can be set
 TEUCHOS_UNIT_TEST( StandardAdjointElectronPhotonRelaxationDataGenerator,
                    setTableData_h )
 {
-<<<<<<< HEAD
-    data_generator_h.reset(
-        new TestStandardAdjointElectronPhotonRelaxationDataGenerator(
-            h_epr_data_container, 0.001, 20.0, 1.0e-5, 20.0 ) );
-=======
-  Data::AdjointElectronPhotonRelaxationVolatileDataContainer data_container;
-
-  {
-    DataGen::StandardAdjointElectronPhotonRelaxationDataGenerator
-      generator( h_epr_data_container );
+  generator_h.reset(
+    new TestStandardAdjointElectronPhotonRelaxationDataGenerator(
+      h_epr_data_container, 0.001, 20.0, 1.0e-5, 20.0 ) );
     
-    generator.setDefaultGridConvergenceTolerance( 1e-3 );
-    generator.setDefaultGridAbsoluteDifferenceTolerance( 1e-42 );
-    generator.setDefaultGridDistanceTolerance( 1e-15 );
-    generator.setAdjointPairProductionEnergyDistNormConstEvaluationTolerance( 1e-3 );
-    generator.setAdjointPairProductionEnergyDistNormConstNudgeValue( 1e-6 );
-    generator.setAdjointTripletProductionEnergyDistNormConstEvaluationTolerance( 1e-3 );
-    generator.setAdjointTripletProductionEnergyDistNormConstNudgeValue( 1e-6 );
-    generator.setAdjointIncoherentMaxEnergyNudgeValue( 0.2 );
-    generator.setAdjointIncoherentEnergyToMaxEnergyNudgeValue( 1e-6 );
-    generator.setAdjointIncoherentCrossSectionEvaluationTolerance( 1e-3 );
-    generator.setAdjointIncoherentGridConvergenceTolerance( 0.5 );
-    generator.setAdjointIncoherentGridAbsoluteDifferenceTolerance( 1e-42 );
-    generator.setAdjointIncoherentGridDistanceTolerance( 1e-15 );
-    generator.setCutoffAngleCosine( 0.9 );
-    generator.setNumberOfMomentPreservingAngles( 1 );
-    generator.setAdjointBremsstrahlungCrossSectionEvaluationTolerance( 1e-3 );
-
-    generator.populateEPRDataContainer( data_container );
-  }
-
-  // Check the table settings data
-  TEST_EQUALITY_CONST( data_container.getAtomicNumber(), 1 );
-  TEST_EQUALITY_CONST( data_container.getMinPhotonEnergy(), 0.001 );
-  TEST_EQUALITY_CONST( data_container.getMaxPhotonEnergy(), 20.0 );
-  TEST_EQUALITY_CONST( data_container.getMinElectronEnergy(), 1.0e-5 );
-  TEST_EQUALITY_CONST( data_container.getMaxElectronEnergy(), 1.0e+5 );
-  TEST_EQUALITY_CONST( data_container.getGridConvergenceTolerance(), 1e-3 );
-  TEST_EQUALITY_CONST( data_container.getGridAbsoluteDifferenceTolerance(),
-                       1e-42 );
-  TEST_EQUALITY_CONST( data_container.getGridDistanceTolerance(), 1e-15 );
-  TEST_EQUALITY_CONST( data_container.getAdjointPairProductionEnergyDistNormConstantEvaluationTolerance(),
-                       1e-3 );
-  TEST_EQUALITY_CONST( data_container.getAdjointPairProductionEnergyDistNormConstantNudgeValue(),
-                       1e-6 );
-  TEST_EQUALITY_CONST( data_container.getAdjointTripletProductionEnergyDistNormConstantEvaluationTolerance(),
-                       1e-3 );
-  TEST_EQUALITY_CONST( data_container.getAdjointTripletProductionEnergyDistNormConstantNudgeValue(),
-                       1e-6 );
-  TEST_EQUALITY_CONST( data_container.getAdjointIncoherentMaxEnergyNudgeValue(),
-                       0.2 );
-  TEST_EQUALITY_CONST( data_container.getAdjointIncoherentEnergyToMaxEnergyNudgeValue(),
-                       1e-6 );
-  TEST_EQUALITY_CONST( data_container.getAdjointIncoherentEvaluationTolerance(),
-                       1e-3 );
-  TEST_EQUALITY_CONST( data_container.getAdjointIncoherentGridConvergenceTolerance(),
-                       0.5 );
-  TEST_EQUALITY_CONST( data_container.getAdjointIncoherentGridAbsoluteDifferenceTolerance(),
-                       1e-42 );
-  TEST_EQUALITY_CONST( data_container.getAdjointIncoherentGridDistanceTolerance(),
-                       1e-15 );
-  TEST_EQUALITY_CONST( data_container.getCutoffAngleCosine(), 0.9 );
-  TEST_EQUALITY_CONST( data_container.getNumberOfAdjointMomentPreservingAngles(), 1 );
-
-  // Check the relaxation data
-  TEST_EQUALITY_CONST( data_container.getSubshells().size(), 1 );
-  TEST_ASSERT( data_container.getSubshells().count( 1 ) );
-  TEST_EQUALITY_CONST( data_container.getSubshellOccupancy( 1 ), 1 );
-  TEST_EQUALITY_CONST( data_container.getSubshellBindingEnergy( 1 ),
-		       1.361000000000E-05 );
-  TEST_ASSERT( !data_container.hasAdjointRelaxationData() );
-
-  // Check the Compton profiles
-  TEST_EQUALITY_CONST( data_container.getComptonProfileMomentumGrid(1).size(),
-		       871 );
-  TEST_EQUALITY_CONST( data_container.getComptonProfileMomentumGrid(1).front(),
-		       -1.0 );
-  TEST_EQUALITY_CONST( data_container.getComptonProfileMomentumGrid(1).back(),
-		       1.0 );
-  TEST_EQUALITY_CONST( data_container.getComptonProfile(1).size(), 871 );
-  TEST_FLOATING_EQUALITY( data_container.getComptonProfile(1).front(),
-                          2.24060414412282093e-09,
-			  1e-15 );
-  TEST_FLOATING_EQUALITY( data_container.getComptonProfile(1).back(),
-                          2.24060414412282093e-09,
-			  1e-15 );
-
-  // Check the occupation numbers
-  TEST_EQUALITY_CONST(data_container.getOccupationNumberMomentumGrid(1).size(),
-		      410 );
-  TEST_EQUALITY_CONST(
-		     data_container.getOccupationNumberMomentumGrid(1).front(),
-		     -1.00000000000000000e+00 );
-  TEST_EQUALITY_CONST(data_container.getOccupationNumberMomentumGrid(1).back(),
-		      1.00000000000000000e+00 );
-  TEST_EQUALITY_CONST( data_container.getOccupationNumber(1).size(), 410 );
-  TEST_EQUALITY_CONST( data_container.getOccupationNumber(1).front(),
-		       0.00000000000000000e+00 );
-  TEST_EQUALITY_CONST( data_container.getOccupationNumber(1).back(),
-		       1.00000000000000000e+00 );
-
-  // Check the Waller-Hartree scattering function
-  TEST_EQUALITY_CONST(
-	data_container.getWallerHartreeScatteringFunctionMomentumGrid().size(),
-	365 );
-  TEST_EQUALITY_CONST(
-       data_container.getWallerHartreeScatteringFunctionMomentumGrid().front(),
-       0.0 );
-  TEST_FLOATING_EQUALITY(
-	data_container.getWallerHartreeScatteringFunctionMomentumGrid().back(),
-	1.0e+17,
-	1e-15 );
-  TEST_EQUALITY_CONST(
-		    data_container.getWallerHartreeScatteringFunction().size(),
-		    365 );
-  TEST_EQUALITY_CONST(
-		   data_container.getWallerHartreeScatteringFunction().front(),
-		   0.0 );
-  TEST_EQUALITY_CONST(
-		    data_container.getWallerHartreeScatteringFunction().back(),
-		    1.0 );
-
-  // Check the Waller-Hartree atomic form factor
-  TEST_EQUALITY_CONST(
-	  data_container.getWallerHartreeAtomicFormFactorMomentumGrid().size(),
-	  1582 );
-  TEST_EQUALITY_CONST(
-	 data_container.getWallerHartreeAtomicFormFactorMomentumGrid().front(),
-	 0.0 );
-  TEST_FLOATING_EQUALITY(
-	  data_container.getWallerHartreeAtomicFormFactorMomentumGrid().back(),
-	  1.0e+17,
-	  1e-15 );
-  TEST_EQUALITY_CONST(data_container.getWallerHartreeAtomicFormFactor().size(),
-		      1582 );
-  TEST_FLOATING_EQUALITY(
-		     data_container.getWallerHartreeAtomicFormFactor().front(),
-		     1.0e+00,
-		     1e-15 );
-  TEST_FLOATING_EQUALITY(
-		      data_container.getWallerHartreeAtomicFormFactor().back(),
-		      8.18290000000000004e-39,
-		      1e-15 );
-
-  // Check the Waller-Hartree squared form factor
-  TEST_EQUALITY_CONST( data_container.getWallerHartreeSquaredAtomicFormFactorSquaredMomentumGrid().size(),
-                       3231 );
-  TEST_FLOATING_EQUALITY( data_container.getWallerHartreeSquaredAtomicFormFactorSquaredMomentumGrid().front(),
-                          0.0,
-                          1e-15 );
-  TEST_FLOATING_EQUALITY( data_container.getWallerHartreeSquaredAtomicFormFactorSquaredMomentumGrid().back(),
-                          1.0e+34,
-                          1e-15 );
-  TEST_EQUALITY_CONST( data_container.getWallerHartreeSquaredAtomicFormFactor().size(),
-                       3231 );
-  TEST_FLOATING_EQUALITY( data_container.getWallerHartreeSquaredAtomicFormFactor().front(),
-                          1.0,
-                          1e-15 );
-  TEST_FLOATING_EQUALITY( data_container.getWallerHartreeSquaredAtomicFormFactor().back(),
-                          6.695985241e-77,
-                          1e-15 );
-
-  // Check that adjoint photon energy grid
-  TEST_EQUALITY_CONST( data_container.getAdjointPhotonEnergyGrid().size(),
-                       856 );
-  TEST_FLOATING_EQUALITY( data_container.getAdjointPhotonEnergyGrid().front(),
-                          1e-3,
-                          1e-15 );
-  TEST_FLOATING_EQUALITY( data_container.getAdjointPhotonEnergyGrid().back(),
-                          20.0,
-                          1e-3 );
-
-  // Check the adjoint Waller-Hartree incoherent cross section data
-  TEST_EQUALITY_CONST( data_container.getAdjointWallerHartreeIncoherentMaxEnergyGrid().size(),
-                       856 );
-  TEST_EQUALITY_CONST( data_container.getAdjointWallerHartreeIncoherentMaxEnergyGrid().front().size(),
-                       4 );
-  TEST_FLOATING_EQUALITY( data_container.getAdjointWallerHartreeIncoherentMaxEnergyGrid().front().front(),
-                          1e-3,
-                          1e-15 );
-  TEST_FLOATING_EQUALITY( data_container.getAdjointWallerHartreeIncoherentMaxEnergyGrid().front().back(),
-                          20.2,
-                          1e-15 );
-  TEST_EQUALITY_CONST( data_container.getAdjointWallerHartreeIncoherentMaxEnergyGrid().back().size(),
-                       3 );
-  TEST_FLOATING_EQUALITY( data_container.getAdjointWallerHartreeIncoherentMaxEnergyGrid().back().front(),
-                          20.0,
-                          1e-15 );
-  TEST_FLOATING_EQUALITY( data_container.getAdjointWallerHartreeIncoherentMaxEnergyGrid().back().back(),
-                          20.2,
-                          1e-15 );
-  
-  TEST_EQUALITY_CONST( data_container.getAdjointWallerHartreeIncoherentCrossSection().size(),
-                       856 );
-  TEST_EQUALITY_CONST( data_container.getAdjointWallerHartreeIncoherentCrossSection().front().size(),
-                       4 );
-  TEST_EQUALITY_CONST( data_container.getAdjointWallerHartreeIncoherentCrossSection().front().front(),
-                       0.0 );
-  TEST_FLOATING_EQUALITY( data_container.getAdjointWallerHartreeIncoherentCrossSection().front().back(),
-                          0.0852609950388300425,
-                          1e-15 );
-  TEST_EQUALITY_CONST( data_container.getAdjointWallerHartreeIncoherentCrossSection().back().size(),
-                       3 );
-  TEST_EQUALITY_CONST( data_container.getAdjointWallerHartreeIncoherentCrossSection().back().front(),
-                       0.0 );
-  TEST_FLOATING_EQUALITY( data_container.getAdjointWallerHartreeIncoherentCrossSection().back().back(),
-                          0.000126201219662383057,
-                          1e-15 );
-
-  // Check the adjoint impulse approx. incoherent cross section data
-  TEST_EQUALITY_CONST( data_container.getAdjointImpulseApproxIncoherentMaxEnergyGrid().size(),
-                       856 );
-  TEST_EQUALITY_CONST( data_container.getAdjointImpulseApproxIncoherentMaxEnergyGrid().front().size(),
-                       3 );
-  TEST_FLOATING_EQUALITY( data_container.getAdjointImpulseApproxIncoherentMaxEnergyGrid().front().front(),
-                          1e-3 + 1.361e-5,
-                          1e-15 );
-  TEST_FLOATING_EQUALITY( data_container.getAdjointImpulseApproxIncoherentMaxEnergyGrid().front().back(),
-                          20.2 + 1.361e-5,
-                          1e-15 );
-  TEST_EQUALITY_CONST( data_container.getAdjointImpulseApproxIncoherentMaxEnergyGrid().back().size(),
-                       3 );
-  TEST_FLOATING_EQUALITY( data_container.getAdjointImpulseApproxIncoherentMaxEnergyGrid().back().front(),
-                          20.0 + 1.361e-5,
-                          1e-15 );
-  TEST_FLOATING_EQUALITY( data_container.getAdjointImpulseApproxIncoherentMaxEnergyGrid().back().back(),
-                          20.2 + 1.361e-5,
-                          1e-15 );
-
-  TEST_EQUALITY_CONST( data_container.getAdjointImpulseApproxIncoherentCrossSection().size(),
-                       856 );
-  TEST_EQUALITY_CONST( data_container.getAdjointImpulseApproxIncoherentCrossSection().front().size(),
-                       3 );
-  TEST_EQUALITY_CONST( data_container.getAdjointImpulseApproxIncoherentCrossSection().front().front(),
-                       0.0 );
-  TEST_FLOATING_EQUALITY( data_container.getAdjointImpulseApproxIncoherentCrossSection().front().back(),
-                          0.0244751711521749085,
-                          1e-15 );
-  TEST_EQUALITY_CONST( data_container.getAdjointImpulseApproxIncoherentCrossSection().back().size(),
-                       3 );
-  TEST_EQUALITY_CONST( data_container.getAdjointImpulseApproxIncoherentCrossSection().back().front(),
-                       0.0 );
-  TEST_FLOATING_EQUALITY( data_container.getAdjointImpulseApproxIncoherentCrossSection().back().back(),
-                          0.000125726031828691479,
-                          1e-15 );
-
-  // Check the adjoint subshell impulse approx. incoherent cross section data
-  TEST_EQUALITY_CONST( data_container.getAdjointImpulseApproxSubshellIncoherentMaxEnergyGrid(1).size(),
-                       856 );
-  TEST_EQUALITY_CONST( data_container.getAdjointImpulseApproxSubshellIncoherentMaxEnergyGrid(1).front().size(),
-                       3 );
-  TEST_FLOATING_EQUALITY( data_container.getAdjointImpulseApproxSubshellIncoherentMaxEnergyGrid(1).front().front(),
-                          1e-3 + 1.361e-5,
-                          1e-15 );
-  TEST_FLOATING_EQUALITY( data_container.getAdjointImpulseApproxSubshellIncoherentMaxEnergyGrid(1).front().back(),
-                          20.2 + 1.361e-5,
-                          1e-15 );
-  TEST_EQUALITY_CONST( data_container.getAdjointImpulseApproxSubshellIncoherentMaxEnergyGrid(1).back().size(),
-                       3 );
-  TEST_FLOATING_EQUALITY( data_container.getAdjointImpulseApproxSubshellIncoherentMaxEnergyGrid(1).back().front(),
-                          20.0 + 1.361e-5,
-                          1e-15 );
-  TEST_FLOATING_EQUALITY( data_container.getAdjointImpulseApproxSubshellIncoherentMaxEnergyGrid(1).back().back(),
-                          20.2 + 1.361e-5,
-                          1e-15 );
-
-  TEST_EQUALITY_CONST( data_container.getAdjointImpulseApproxSubshellIncoherentCrossSection(1).size(),
-                       856 );
-  TEST_EQUALITY_CONST( data_container.getAdjointImpulseApproxSubshellIncoherentCrossSection(1).front().size(),
-                       3 );
-  TEST_EQUALITY_CONST( data_container.getAdjointImpulseApproxSubshellIncoherentCrossSection(1).front().front(),
-                       0.0 );
-  TEST_FLOATING_EQUALITY( data_container.getAdjointImpulseApproxSubshellIncoherentCrossSection(1).front().back(),
-                          0.0244751711521749085,
-                          1e-15 );
-  TEST_EQUALITY_CONST( data_container.getAdjointImpulseApproxSubshellIncoherentCrossSection(1).back().size(),
-                       3 );
-  TEST_EQUALITY_CONST( data_container.getAdjointImpulseApproxSubshellIncoherentCrossSection(1).back().front(),
-                       0.0 );
-  TEST_FLOATING_EQUALITY( data_container.getAdjointImpulseApproxSubshellIncoherentCrossSection(1).back().back(),
-                          0.000125726031828691479,
-                          1e-15 );
-
-  // Check the adjoint Waller-Hartree coherent cross section
-  TEST_EQUALITY_CONST( data_container.getAdjointWallerHartreeCoherentCrossSection().size(),
-                       856 );
-  TEST_FLOATING_EQUALITY( data_container.getAdjointWallerHartreeCoherentCrossSection().front(),
-                          5.81790484064093394e-01,
-                          1e-15 );
-  TEST_FLOATING_EQUALITY( data_container.getAdjointWallerHartreeCoherentCrossSection().back(),
-                          1.15654029975768264e-08,
-                          1e-15 );
-
-  // Check the adjoint Waller-Hartree total cross section
-  TEST_EQUALITY_CONST( data_container.getAdjointWallerHartreeTotalMaxEnergyGrid().size(),
-                       856 );
-  TEST_EQUALITY_CONST( data_container.getAdjointWallerHartreeTotalMaxEnergyGrid().front().size(),
-                       4 );
-  TEST_FLOATING_EQUALITY( data_container.getAdjointWallerHartreeTotalMaxEnergyGrid().front().front(),
-                          1e-3,
-                          1e-15 );
-  TEST_FLOATING_EQUALITY( data_container.getAdjointWallerHartreeTotalMaxEnergyGrid().front().back(),
-                          20.2,
-                          1e-15 );
-  TEST_EQUALITY_CONST( data_container.getAdjointWallerHartreeTotalMaxEnergyGrid().back().size(),
-                       3 );
-  TEST_FLOATING_EQUALITY( data_container.getAdjointWallerHartreeTotalMaxEnergyGrid().back().front(),
-                          20.0,
-                          1e-15 );
-  TEST_FLOATING_EQUALITY( data_container.getAdjointWallerHartreeTotalMaxEnergyGrid().back().back(),
-                          20.2,
-                          1e-15 );
-
-  TEST_EQUALITY_CONST( data_container.getAdjointWallerHartreeTotalCrossSection().size(),
-                       856 );
-  TEST_EQUALITY_CONST( data_container.getAdjointWallerHartreeTotalCrossSection().front().size(),
-                       4 );
-  TEST_FLOATING_EQUALITY( data_container.getAdjointWallerHartreeTotalCrossSection().front().front(),
-                          0.581790484064093394,
-                          1e-15 );
-  TEST_FLOATING_EQUALITY( data_container.getAdjointWallerHartreeTotalCrossSection().front().back(),
-                          0.6670514791029234,
-                          1e-15 );
-  TEST_EQUALITY_CONST( data_container.getAdjointWallerHartreeTotalCrossSection().back().size(),
-                       3 );
-  TEST_FLOATING_EQUALITY( data_container.getAdjointWallerHartreeTotalCrossSection().back().front(),
-                          1.15654029975768264e-08,
-                          1e-15 );
-  TEST_FLOATING_EQUALITY( data_container.getAdjointWallerHartreeTotalCrossSection().back().back(),
-                          0.00012621278506538063,
-                          1e-15 );
-
-  // Check the adjoint impulse approx. total cross section
-  TEST_EQUALITY_CONST( data_container.getAdjointImpulseApproxTotalCrossSection().size(),
-                       856 );
-  TEST_EQUALITY_CONST( data_container.getAdjointImpulseApproxTotalMaxEnergyGrid().front().size(),
-                       3 );
-  TEST_FLOATING_EQUALITY( data_container.getAdjointImpulseApproxTotalMaxEnergyGrid().front().front(),
-                          1e-3 + 1.361e-5,
-                          1e-15 );
-  TEST_FLOATING_EQUALITY( data_container.getAdjointImpulseApproxTotalMaxEnergyGrid().front().back(),
-                          20.2 + 1.361e-5,
-                          1e-15 );
-  TEST_EQUALITY_CONST( data_container.getAdjointImpulseApproxTotalMaxEnergyGrid().back().size(),
-                       3 );
-  TEST_FLOATING_EQUALITY( data_container.getAdjointImpulseApproxTotalMaxEnergyGrid().back().front(),
-                          20.0 + 1.361e-5,
-                          1e-15 );
-  TEST_FLOATING_EQUALITY( data_container.getAdjointImpulseApproxTotalMaxEnergyGrid().back().back(),
-                          20.2 + 1.361e-5,
-                          1e-15 );
-
-  TEST_EQUALITY_CONST( data_container.getAdjointImpulseApproxTotalCrossSection().size(),
-                       856 );
-  TEST_EQUALITY_CONST( data_container.getAdjointImpulseApproxTotalCrossSection().front().size(),
-                       3 );
-  TEST_FLOATING_EQUALITY( data_container.getAdjointImpulseApproxTotalCrossSection().front().front(),
-                          0.581790484064093394,
-                          1e-15 );
-  TEST_FLOATING_EQUALITY( data_container.getAdjointImpulseApproxTotalCrossSection().front().back(),
-                          0.6062656552162683,
-                          1e-15 );
-  TEST_EQUALITY_CONST( data_container.getAdjointImpulseApproxTotalCrossSection().back().size(),
-                       3 );
-  TEST_FLOATING_EQUALITY( data_container.getAdjointImpulseApproxTotalCrossSection().back().front(),
-                          1.15654029975768264e-08,
-                          1e-15 );
-  TEST_FLOATING_EQUALITY( data_container.getAdjointImpulseApproxTotalCrossSection().back().back(),
-                          0.00012573759723168905,
-                          1e-15 );
-
-  // Check the forward Waller-Hartee total cross section
-  TEST_EQUALITY_CONST( data_container.getWallerHartreeTotalCrossSection().size(),
-                       856 );
-  TEST_FLOATING_EQUALITY( data_container.getWallerHartreeTotalCrossSection().front(),
-                          1.20745489798488403e+01,
-                          1e-15 );
-  TEST_FLOATING_EQUALITY( data_container.getWallerHartreeTotalCrossSection().back(),
-                          0.0358863942741229694,
-                          1e-15 );
-
-  // Check the forward impulse approx total cross section
-  TEST_EQUALITY_CONST( data_container.getImpulseApproxTotalCrossSection().size(),
-                       856 );
-  TEST_FLOATING_EQUALITY( data_container.getImpulseApproxTotalCrossSection().front(),
-                          12.0133313565812934,
-                          1e-15 );
-  TEST_FLOATING_EQUALITY( data_container.getImpulseApproxTotalCrossSection().back(),
-                          0.0359008637199275463,
-                          1e-15 );
-
-  // Check the adjoint pair production energy distribution
-  TEST_EQUALITY_CONST( data_container.getAdjointPairProductionEnergyDistributionGrid().size(),
-                       425 );
-  TEST_EQUALITY_CONST( data_container.getAdjointPairProductionEnergyDistributionGrid().front(),
-                       2*Utility::PhysicalConstants::electron_rest_mass_energy );
-  TEST_EQUALITY_CONST( data_container.getAdjointPairProductionEnergyDistributionGrid().back(),
-                       20.0 );
-
-  TEST_EQUALITY_CONST( data_container.getAdjointPairProductionEnergyDistribution().size(),
-                       425 );
-  TEST_EQUALITY_CONST( data_container.getAdjointPairProductionEnergyDistribution().front(),
-                       0.0 );
-  TEST_FLOATING_EQUALITY( data_container.getAdjointPairProductionEnergyDistribution().back(),
-                          0.00329199999999999979,
-                          1e-15 );
-
-  // Check the adjoint pair production energy distribution norm constant data
-  TEST_EQUALITY_CONST( data_container.getAdjointPairProductionEnergyDistributionNormConstantGrid().size(),
-                       532 );
-  TEST_EQUALITY_CONST( data_container.getAdjointPairProductionEnergyDistributionNormConstantGrid().front(),
-                       2*Utility::PhysicalConstants::electron_rest_mass_energy );
-  TEST_EQUALITY_CONST( data_container.getAdjointPairProductionEnergyDistributionNormConstantGrid().back(),
-                       20.0 );
-
-  TEST_EQUALITY_CONST( data_container.getAdjointPairProductionEnergyDistributionNormConstant().size(),
-                       532 );
-  TEST_EQUALITY_CONST( data_container.getAdjointPairProductionEnergyDistributionNormConstant().front(),
-                       0.0 );
-  TEST_FLOATING_EQUALITY( data_container.getAdjointPairProductionEnergyDistributionNormConstant().back(),
-                          0.0380684241862887934,
-                          1e-15 );
-
-  // Check the adjoint triplet production energy distribution
-  TEST_EQUALITY_CONST( data_container.getAdjointTripletProductionEnergyDistributionGrid().size(),
-                       199 );
-  TEST_EQUALITY_CONST( data_container.getAdjointTripletProductionEnergyDistributionGrid().front(),
-                       4*Utility::PhysicalConstants::electron_rest_mass_energy );
-  TEST_EQUALITY_CONST( data_container.getAdjointTripletProductionEnergyDistributionGrid().back(),
-                       20.0 );
-
-  TEST_EQUALITY_CONST( data_container.getAdjointTripletProductionEnergyDistribution().size(),
-                       199 );
-  TEST_EQUALITY_CONST( data_container.getAdjointTripletProductionEnergyDistribution().front(),
-                       0.0 );
-  TEST_FLOATING_EQUALITY( data_container.getAdjointTripletProductionEnergyDistribution().back(),
-                          0.00235899999999999999,
-                          1e-15 );
-
-  // Check the adjoint triplet production energy distribution norm const data
-  TEST_EQUALITY_CONST( data_container.getAdjointTripletProductionEnergyDistributionNormConstantGrid().size(),
-                       504 );
-  TEST_EQUALITY_CONST( data_container.getAdjointTripletProductionEnergyDistributionNormConstantGrid().front(),
-                       4*Utility::PhysicalConstants::electron_rest_mass_energy );
-  TEST_EQUALITY_CONST( data_container.getAdjointTripletProductionEnergyDistributionNormConstantGrid().back(),
-                       20.0 );
-
-  TEST_EQUALITY_CONST( data_container.getAdjointTripletProductionEnergyDistributionNormConstant().size(),
-                       504 );
-  TEST_EQUALITY_CONST( data_container.getAdjointTripletProductionEnergyDistributionNormConstant().front(),
-                       0.0 );
-  TEST_FLOATING_EQUALITY( data_container.getAdjointTripletProductionEnergyDistributionNormConstant().back(),
-                          0.0222633493680759083,
-                          1e-15 );
-  
-  // Check the electron data
-  // std::vector<double> energy_grid = data_container.getAdjointElectronEnergyGrid();
-//   TEST_EQUALITY_CONST( energy_grid.front(), 1.0e-5 );
-//   TEST_EQUALITY_CONST( energy_grid.back(), 1.0e+5 );
-//   TEST_EQUALITY_CONST( energy_grid.size(), 852 );
-
-//   // Check the elastic data
-//   unsigned threshold =
-//     data_container.getAdjointCutoffElasticCrossSectionThresholdEnergyIndex();
-
-//   TEST_EQUALITY_CONST( threshold, 0 );
-
-//   std::vector<double> cross_section =
-//     data_container.getAdjointCutoffElasticCrossSection();
-
-//   TEST_EQUALITY_CONST( cross_section.front(), 2.74896e+8 );
-//   TEST_FLOATING_EQUALITY( cross_section.back(), 1.31176e-5, 1e-15 );
-//   TEST_EQUALITY_CONST( cross_section.size(), 852-threshold );
-
-//   threshold =
-//     data_container.getAdjointScreenedRutherfordElasticCrossSectionThresholdEnergyIndex();
-
-//   TEST_EQUALITY_CONST( threshold, 263 );
-
-//   cross_section =
-//     data_container.getAdjointScreenedRutherfordElasticCrossSection();
-
-//   TEST_EQUALITY_CONST( cross_section.front(), 3.60034169494247180 );
-//   TEST_EQUALITY_CONST( cross_section.back(), 1.29871e+4-1.31176e-5 );
-//   TEST_EQUALITY_CONST( cross_section.size(), 852-threshold );
-
-//   std::vector<double> angular_grid =
-//     data_container.getAdjointElasticAngularEnergyGrid();
-
-//   TEST_EQUALITY_CONST( angular_grid.front(), 1.0e-5 );
-//   TEST_EQUALITY_CONST( angular_grid.back(), 1.0e+5 );
-//   TEST_EQUALITY_CONST( angular_grid.size(), 16 );
-
-//   std::vector<double> elastic_angles =
-//     data_container.getAdjointCutoffElasticAngles(1.0e-5);
-
-//   TEST_EQUALITY_CONST( elastic_angles.front(), -1.0 );
-//   TEST_EQUALITY_CONST( elastic_angles.back(), 0.999999 );
-//   TEST_EQUALITY_CONST( elastic_angles.size(), 2 );
-
-//   elastic_angles =
-//     data_container.getAdjointCutoffElasticAngles(1.0e+5);
-
-//   TEST_EQUALITY_CONST( elastic_angles.front(), -1.0 );
-//   TEST_EQUALITY_CONST( elastic_angles.back(), 0.999999 );
-//   TEST_EQUALITY_CONST( elastic_angles.size(), 96 );
-
-//   std::vector<double> elastic_pdf =
-//     data_container.getAdjointCutoffElasticPDF(1.0e-5);
-
-//   TEST_EQUALITY_CONST( elastic_pdf.front(), 0.5 );
-//   TEST_EQUALITY_CONST( elastic_pdf.back(), 0.5 );
-//   TEST_EQUALITY_CONST( elastic_pdf.size(), 2 );
-
-//   elastic_pdf =
-//     data_container.getAdjointCutoffElasticPDF(1.0e+5);
-
-//   TEST_EQUALITY_CONST( elastic_pdf.front(), 6.25670e-13 );
-//   TEST_EQUALITY_CONST( elastic_pdf.back(), 9.86945e+5 );
-//   TEST_EQUALITY_CONST( elastic_pdf.size(), 96 );
-
-//   TEST_ASSERT( data_container.hasAdjointMomentPreservingData() );
-
-//   std::vector<double> discrete_angles =
-//     data_container.getAdjointMomentPreservingElasticDiscreteAngles( 1.0e-5 );
-
-//   TEST_EQUALITY_CONST( discrete_angles.front(), 9.33333333326667125e-01 );
-//   TEST_EQUALITY_CONST( discrete_angles.back(), 9.33333333326667125e-01 );
-//   TEST_EQUALITY_CONST( discrete_angles.size(), 1 );
-
-//   discrete_angles =
-//     data_container.getAdjointMomentPreservingElasticDiscreteAngles( 1.0e+5 );
-
-//   TEST_EQUALITY_CONST( discrete_angles.front(), 9.96847743255378838e-01 );
-//   TEST_EQUALITY_CONST( discrete_angles.back(), 9.96847743255378838e-01 );
-//   TEST_EQUALITY_CONST( discrete_angles.size(), 1 );
-
-//   std::vector<double> discrete_weights =
-//     data_container.getAdjointMomentPreservingElasticWeights( 1.0e-5 );
-
-//   TEST_EQUALITY_CONST( discrete_weights.front(), 1.0 );
-//   TEST_EQUALITY_CONST( discrete_weights.back(), 1.0 );
-//   TEST_EQUALITY_CONST( discrete_weights.size(), 1 );
-
-//   discrete_weights =
-//     data_container.getAdjointMomentPreservingElasticWeights( 1.0e+5 );
-
-//   TEST_EQUALITY_CONST( discrete_weights.front(), 1.0 );
-//   TEST_EQUALITY_CONST( discrete_weights.back(), 1.0 );
-//   TEST_EQUALITY_CONST( discrete_weights.size(), 1 );
-
-//   threshold =
-//     data_container.getAdjointMomentPreservingCrossSectionThresholdEnergyIndex();
-
-//   TEST_EQUALITY_CONST( threshold, 0 );
-
-//   cross_section =
-//     data_container.getAdjointMomentPreservingCrossSection();
->>>>>>> ea37d194
-
-  data_generator_h->setAdjointElectronGridConvergenceTolerance( 1e-3 );
-  data_generator_h->setAdjointElectronAbsoluteDifferenceTolerance( 1e-16 );
-  data_generator_h->setAdjointElectronDistanceTolerance( 1e-9 );
-
-  data_generator_h->setAdjointBremsstrahlungMaxEnergyNudgeValue( 0.2 );
-  data_generator_h->setAdjointBremsstrahlungEnergyToOutgoingEnergyNudgeValue( 1e-7 );
-  data_generator_h->setAdjointBremsstrahlungEvaluationTolerance( 1e-6 );
-  data_generator_h->setAdjointBremsstrahlungGridConvergenceTolerance( 1e-3 );
-  data_generator_h->setAdjointBremsstrahlungAbsoluteDifferenceTolerance( 1e-12 );
-  data_generator_h->setAdjointBremsstrahlungDistanceTolerance( 1e-14 );
-
-  data_generator_h->setAdjointElectroionizationEvaluationTolerance( 1e-6 );
-  data_generator_h->setAdjointElectroionizationGridConvergenceTolerance( 1e-3 );
-  data_generator_h->setAdjointElectroionizationAbsoluteDifferenceTolerance( 1e-12 );
-  data_generator_h->setAdjointElectroionizationDistanceTolerance( 1e-14 );
-
-
-  data_generator_h->setTableData( h_data_container );
-
-  // Check the table settings data
+  generator_h->setDefaultGridConvergenceTolerance( 1e-3 );
+  generator_h->setDefaultGridAbsoluteDifferenceTolerance( 1e-42 );
+  generator_h->setDefaultGridDistanceTolerance( 1e-15 );
+
+  generator_h->setAdjointPairProductionEnergyDistNormConstEvaluationTolerance( 1e-3 );
+  generator_h->setAdjointPairProductionEnergyDistNormConstNudgeValue( 1e-6 );
+  generator_h->setAdjointTripletProductionEnergyDistNormConstEvaluationTolerance( 1e-3 );
+  generator_h->setAdjointTripletProductionEnergyDistNormConstNudgeValue( 1e-6 );
+  generator_h->setAdjointIncoherentMaxEnergyNudgeValue( 0.2 );
+  generator_h->setAdjointIncoherentEnergyToMaxEnergyNudgeValue( 1e-6 );
+  generator_h->setAdjointIncoherentCrossSectionEvaluationTolerance( 1e-3 );
+  generator_h->setAdjointIncoherentGridConvergenceTolerance( 0.5 );
+  generator_h->setAdjointIncoherentGridAbsoluteDifferenceTolerance( 1e-42 );
+  generator_h->setAdjointIncoherentGridDistanceTolerance( 1e-15 );
+
+  generator_h->setAdjointElectronGridConvergenceTolerance( 0.5 );
+  generator_h->setAdjointElectronAbsoluteDifferenceTolerance( 1e-16 );
+  generator_h->setAdjointElectronDistanceTolerance( 1e-9 );
+
+  generator_h->setAdjointBremsstrahlungMaxEnergyNudgeValue( 0.2 );
+  generator_h->setAdjointBremsstrahlungEnergyToOutgoingEnergyNudgeValue( 1e-7 );
+  generator_h->setAdjointBremsstrahlungEvaluationTolerance( 1e-6 );
+  generator_h->setAdjointBremsstrahlungGridConvergenceTolerance( 0.5 );
+  generator_h->setAdjointBremsstrahlungAbsoluteDifferenceTolerance( 1e-12 );
+  generator_h->setAdjointBremsstrahlungDistanceTolerance( 1e-14 );
+
+  generator_h->setAdjointElectroionizationEvaluationTolerance( 1e-6 );
+  generator_h->setAdjointElectroionizationGridConvergenceTolerance( 0.5 );
+  generator_h->setAdjointElectroionizationAbsoluteDifferenceTolerance( 1e-12 );
+  generator_h->setAdjointElectroionizationDistanceTolerance( 1e-14 );
+
+  generator_h->setTableData( h_data_container );
+
+  // Check the basic table settings data
   TEST_EQUALITY_CONST( h_data_container.getAtomicNumber(), 1 );
   TEST_EQUALITY_CONST( h_data_container.getMinPhotonEnergy(), 0.001 );
   TEST_EQUALITY_CONST( h_data_container.getMaxPhotonEnergy(), 20.0 );
@@ -1001,13 +425,32 @@
   TEST_EQUALITY_CONST( h_data_container.getMaxElectronEnergy(), 20.0 );
   TEST_EQUALITY_CONST( h_data_container.getCutoffAngleCosine(), 0.9 );
   TEST_EQUALITY_CONST( h_data_container.getNumberOfAdjointMomentPreservingAngles(), 1 );
+
   TEST_EQUALITY_CONST( h_data_container.getGridConvergenceTolerance(), 0.001 );
-  TEST_EQUALITY_CONST(
-    h_data_container.getGridAbsoluteDifferenceTolerance(), 1e-12 );
-  TEST_EQUALITY_CONST( h_data_container.getGridDistanceTolerance(), 1e-14 );
-
-  h_data_container.exportData( "test_h_epr.xml",
-			     Utility::ArchivableObject::XML_ARCHIVE );
+  TEST_EQUALITY_CONST( h_data_container.getGridAbsoluteDifferenceTolerance(), 1e-42 );
+  TEST_EQUALITY_CONST( h_data_container.getGridDistanceTolerance(), 1e-15 );
+
+  // Check the photon table settings data
+  TEST_EQUALITY_CONST( h_data_container.getAdjointPairProductionEnergyDistNormConstantEvaluationTolerance(),
+                       1e-3 );
+  TEST_EQUALITY_CONST( h_data_container.getAdjointPairProductionEnergyDistNormConstantNudgeValue(),
+                       1e-6 );
+  TEST_EQUALITY_CONST( h_data_container.getAdjointTripletProductionEnergyDistNormConstantEvaluationTolerance(),
+                       1e-3 );
+  TEST_EQUALITY_CONST( h_data_container.getAdjointTripletProductionEnergyDistNormConstantNudgeValue(),
+                       1e-6 );
+  TEST_EQUALITY_CONST( h_data_container.getAdjointIncoherentMaxEnergyNudgeValue(),
+                       0.2 );
+  TEST_EQUALITY_CONST( h_data_container.getAdjointIncoherentEnergyToMaxEnergyNudgeValue(),
+                       1e-6 );
+  TEST_EQUALITY_CONST( h_data_container.getAdjointIncoherentEvaluationTolerance(),
+                       1e-3 );
+  TEST_EQUALITY_CONST( h_data_container.getAdjointIncoherentGridConvergenceTolerance(),
+                       0.5 );
+  TEST_EQUALITY_CONST( h_data_container.getAdjointIncoherentGridAbsoluteDifferenceTolerance(),
+                       1e-42 );
+  TEST_EQUALITY_CONST( h_data_container.getAdjointIncoherentGridDistanceTolerance(),
+                       1e-15 );
 }
 
 //---------------------------------------------------------------------------//
@@ -1016,7 +459,7 @@
                    setAdjointRelaxationData_h )
 {
 
-  data_generator_h->setAdjointRelaxationData( h_data_container );
+  generator_h->setAdjointRelaxationData( h_data_container );
 
   // Check the relaxation data
   TEST_EQUALITY_CONST( h_data_container.getSubshells().size(), 1 );
@@ -1024,96 +467,461 @@
   TEST_EQUALITY_CONST( h_data_container.getSubshellOccupancy( 1 ), 1 );
   TEST_EQUALITY_CONST( h_data_container.getSubshellBindingEnergy( 1 ),
 		       1.361000000000E-05 );
-
-  h_data_container.exportData( "test_h_epr.xml",
-			     Utility::ArchivableObject::XML_ARCHIVE );
-}
-
-////---------------------------------------------------------------------------//
-//// Check that the adjoint photon data can be set
-//TEUCHOS_UNIT_TEST( StandardAdjointElectronPhotonRelaxationDataGenerator,
-//                   setAdjointPhotonData_h )
-//{
-
-//  data_generator_h->setAdjointPhotonData( h_data_container );
-
-//  // Check the photon data
-
-<<<<<<< HEAD
-//  h_data_container.exportData( "test_h_epr.xml",
-//			     Utility::ArchivableObject::XML_ARCHIVE );
-//}
+  TEST_ASSERT( !h_data_container.hasAdjointRelaxationData() );
+}
+
+//---------------------------------------------------------------------------//
+// Check that the Compton profiles can be set
+TEUCHOS_UNIT_TEST( StandardAdjointElectronPhotonRelaxationDataGenerator,
+                   setComptonProfileData_h )
+{
+  generator_h->setComptonProfileData( h_data_container );
+
+  // Check the Compton profiles
+  TEST_EQUALITY_CONST( h_data_container.getComptonProfileMomentumGrid(1).size(),
+		       871 );
+  TEST_EQUALITY_CONST( h_data_container.getComptonProfileMomentumGrid(1).front(),
+		       -1.0 );
+  TEST_EQUALITY_CONST( h_data_container.getComptonProfileMomentumGrid(1).back(),
+		       1.0 );
+  TEST_EQUALITY_CONST( h_data_container.getComptonProfile(1).size(), 871 );
+  TEST_FLOATING_EQUALITY( h_data_container.getComptonProfile(1).front(),
+                          2.24060414412282093e-09,
+			  1e-15 );
+  TEST_FLOATING_EQUALITY( h_data_container.getComptonProfile(1).back(),
+                          2.24060414412282093e-09,
+			  1e-15 );
+}
+
+//---------------------------------------------------------------------------//
+// Check that the occupation numbers can be set
+TEUCHOS_UNIT_TEST( StandardAdjointElectronPhotonRelaxationDataGenerator,
+                   setOccupationNumberData_h )
+{
+  generator_h->setOccupationNumberData( h_data_container );
+
+  // Check the occupation numbers
+  TEST_EQUALITY_CONST(h_data_container.getOccupationNumberMomentumGrid(1).size(),
+		      410 );
+  TEST_EQUALITY_CONST(
+		     h_data_container.getOccupationNumberMomentumGrid(1).front(),
+		     -1.00000000000000000e+00 );
+  TEST_EQUALITY_CONST(h_data_container.getOccupationNumberMomentumGrid(1).back(),
+		      1.00000000000000000e+00 );
+  TEST_EQUALITY_CONST( h_data_container.getOccupationNumber(1).size(), 410 );
+  TEST_EQUALITY_CONST( h_data_container.getOccupationNumber(1).front(),
+		       0.00000000000000000e+00 );
+  TEST_EQUALITY_CONST( h_data_container.getOccupationNumber(1).back(),
+		       1.00000000000000000e+00 );
+}
+
+//---------------------------------------------------------------------------//
+// Check that the Waller-Hartree scattering function can be set
+TEUCHOS_UNIT_TEST( StandardAdjointElectronPhotonRelaxationDataGenerator,
+                   setWallerHartreeScatteringFunctionData_h )
+{
+  generator_h->setWallerHartreeScatteringFunctionData( h_data_container );
+
+  // Check the Waller-Hartree scattering function
+  TEST_EQUALITY_CONST(
+	h_data_container.getWallerHartreeScatteringFunctionMomentumGrid().size(),
+	365 );
+  TEST_EQUALITY_CONST(
+       h_data_container.getWallerHartreeScatteringFunctionMomentumGrid().front(),
+       0.0 );
+  TEST_FLOATING_EQUALITY(
+	h_data_container.getWallerHartreeScatteringFunctionMomentumGrid().back(),
+	1.0e+17,
+	1e-15 );
+  TEST_EQUALITY_CONST(
+		    h_data_container.getWallerHartreeScatteringFunction().size(),
+		    365 );
+  TEST_EQUALITY_CONST(
+		   h_data_container.getWallerHartreeScatteringFunction().front(),
+		   0.0 );
+  TEST_EQUALITY_CONST(
+		    h_data_container.getWallerHartreeScatteringFunction().back(),
+		    1.0 );
+}
+
+//---------------------------------------------------------------------------//
+// Check that the Waller-Hartree atomic form factor can be set
+TEUCHOS_UNIT_TEST( StandardAdjointElectronPhotonRelaxationDataGenerator,
+                   setWallerHartreeAtomicFormFactorData_h )
+{
+  generator_h->setWallerHartreeAtomicFormFactorData( h_data_container );
+
+  // Check the Waller-Hartree atomic form factor
+  TEST_EQUALITY_CONST(
+	  h_data_container.getWallerHartreeAtomicFormFactorMomentumGrid().size(),
+	  1582 );
+  TEST_EQUALITY_CONST(
+	 h_data_container.getWallerHartreeAtomicFormFactorMomentumGrid().front(),
+	 0.0 );
+  TEST_FLOATING_EQUALITY(
+	  h_data_container.getWallerHartreeAtomicFormFactorMomentumGrid().back(),
+	  1.0e+17,
+	  1e-15 );
+  TEST_EQUALITY_CONST(h_data_container.getWallerHartreeAtomicFormFactor().size(),
+		      1582 );
+  TEST_FLOATING_EQUALITY(
+		     h_data_container.getWallerHartreeAtomicFormFactor().front(),
+		     1.0e+00,
+		     1e-15 );
+  TEST_FLOATING_EQUALITY(
+		      h_data_container.getWallerHartreeAtomicFormFactor().back(),
+		      8.18290000000000004e-39,
+		      1e-15 );
+
+  // Check the Waller-Hartree squared form factor
+  TEST_EQUALITY_CONST( h_data_container.getWallerHartreeSquaredAtomicFormFactorSquaredMomentumGrid().size(),
+                       3231 );
+  TEST_FLOATING_EQUALITY( h_data_container.getWallerHartreeSquaredAtomicFormFactorSquaredMomentumGrid().front(),
+                          0.0,
+                          1e-15 );
+  TEST_FLOATING_EQUALITY( h_data_container.getWallerHartreeSquaredAtomicFormFactorSquaredMomentumGrid().back(),
+                          1.0e+34,
+                          1e-15 );
+  TEST_EQUALITY_CONST( h_data_container.getWallerHartreeSquaredAtomicFormFactor().size(),
+                       3231 );
+  TEST_FLOATING_EQUALITY( h_data_container.getWallerHartreeSquaredAtomicFormFactor().front(),
+                          1.0,
+                          1e-15 );
+  TEST_FLOATING_EQUALITY( h_data_container.getWallerHartreeSquaredAtomicFormFactor().back(),
+                          6.695985241e-77,
+                          1e-15 );
+}
+
+//---------------------------------------------------------------------------//
+// Check that the adjoint photon data can be set
+TEUCHOS_UNIT_TEST( StandardAdjointElectronPhotonRelaxationDataGenerator,
+                   setAdjointPhotonData_h )
+{
+  generator_h->setAdjointPhotonData( h_data_container );
+
+  // Check that adjoint photon energy grid
+  TEST_EQUALITY_CONST( h_data_container.getAdjointPhotonEnergyGrid().size(),
+                       856 );
+  TEST_FLOATING_EQUALITY( h_data_container.getAdjointPhotonEnergyGrid().front(),
+                          1e-3,
+                          1e-15 );
+  TEST_FLOATING_EQUALITY( h_data_container.getAdjointPhotonEnergyGrid().back(),
+                          20.0,
+                          1e-3 );
+
+  // Check the adjoint Waller-Hartree incoherent cross section data
+  TEST_EQUALITY_CONST( h_data_container.getAdjointWallerHartreeIncoherentMaxEnergyGrid().size(),
+                       856 );
+  TEST_EQUALITY_CONST( h_data_container.getAdjointWallerHartreeIncoherentMaxEnergyGrid().front().size(),
+                       4 );
+  TEST_FLOATING_EQUALITY( h_data_container.getAdjointWallerHartreeIncoherentMaxEnergyGrid().front().front(),
+                          1e-3,
+                          1e-15 );
+  TEST_FLOATING_EQUALITY( h_data_container.getAdjointWallerHartreeIncoherentMaxEnergyGrid().front().back(),
+                          20.2,
+                          1e-15 );
+  TEST_EQUALITY_CONST( h_data_container.getAdjointWallerHartreeIncoherentMaxEnergyGrid().back().size(),
+                       3 );
+  TEST_FLOATING_EQUALITY( h_data_container.getAdjointWallerHartreeIncoherentMaxEnergyGrid().back().front(),
+                          20.0,
+                          1e-15 );
+  TEST_FLOATING_EQUALITY( h_data_container.getAdjointWallerHartreeIncoherentMaxEnergyGrid().back().back(),
+                          20.2,
+                          1e-15 );
+  
+  TEST_EQUALITY_CONST( h_data_container.getAdjointWallerHartreeIncoherentCrossSection().size(),
+                       856 );
+  TEST_EQUALITY_CONST( h_data_container.getAdjointWallerHartreeIncoherentCrossSection().front().size(),
+                       4 );
+  TEST_EQUALITY_CONST( h_data_container.getAdjointWallerHartreeIncoherentCrossSection().front().front(),
+                       0.0 );
+  TEST_FLOATING_EQUALITY( h_data_container.getAdjointWallerHartreeIncoherentCrossSection().front().back(),
+                          0.0852609950388300425,
+                          1e-15 );
+  TEST_EQUALITY_CONST( h_data_container.getAdjointWallerHartreeIncoherentCrossSection().back().size(),
+                       3 );
+  TEST_EQUALITY_CONST( h_data_container.getAdjointWallerHartreeIncoherentCrossSection().back().front(),
+                       0.0 );
+  TEST_FLOATING_EQUALITY( h_data_container.getAdjointWallerHartreeIncoherentCrossSection().back().back(),
+                          0.000126201219662383057,
+                          1e-15 );
+
+  // Check the adjoint impulse approx. incoherent cross section data
+  TEST_EQUALITY_CONST( h_data_container.getAdjointImpulseApproxIncoherentMaxEnergyGrid().size(),
+                       856 );
+  TEST_EQUALITY_CONST( h_data_container.getAdjointImpulseApproxIncoherentMaxEnergyGrid().front().size(),
+                       3 );
+  TEST_FLOATING_EQUALITY( h_data_container.getAdjointImpulseApproxIncoherentMaxEnergyGrid().front().front(),
+                          1e-3 + 1.361e-5,
+                          1e-15 );
+  TEST_FLOATING_EQUALITY( h_data_container.getAdjointImpulseApproxIncoherentMaxEnergyGrid().front().back(),
+                          20.2 + 1.361e-5,
+                          1e-15 );
+  TEST_EQUALITY_CONST( h_data_container.getAdjointImpulseApproxIncoherentMaxEnergyGrid().back().size(),
+                       3 );
+  TEST_FLOATING_EQUALITY( h_data_container.getAdjointImpulseApproxIncoherentMaxEnergyGrid().back().front(),
+                          20.0 + 1.361e-5,
+                          1e-15 );
+  TEST_FLOATING_EQUALITY( h_data_container.getAdjointImpulseApproxIncoherentMaxEnergyGrid().back().back(),
+                          20.2 + 1.361e-5,
+                          1e-15 );
+
+  TEST_EQUALITY_CONST( h_data_container.getAdjointImpulseApproxIncoherentCrossSection().size(),
+                       856 );
+  TEST_EQUALITY_CONST( h_data_container.getAdjointImpulseApproxIncoherentCrossSection().front().size(),
+                       3 );
+  TEST_EQUALITY_CONST( h_data_container.getAdjointImpulseApproxIncoherentCrossSection().front().front(),
+                       0.0 );
+  TEST_FLOATING_EQUALITY( h_data_container.getAdjointImpulseApproxIncoherentCrossSection().front().back(),
+                          0.0244751711521749085,
+                          1e-15 );
+  TEST_EQUALITY_CONST( h_data_container.getAdjointImpulseApproxIncoherentCrossSection().back().size(),
+                       3 );
+  TEST_EQUALITY_CONST( h_data_container.getAdjointImpulseApproxIncoherentCrossSection().back().front(),
+                       0.0 );
+  TEST_FLOATING_EQUALITY( h_data_container.getAdjointImpulseApproxIncoherentCrossSection().back().back(),
+                          0.000125726031828691479,
+                          1e-15 );
+
+  // Check the adjoint subshell impulse approx. incoherent cross section data
+  TEST_EQUALITY_CONST( h_data_container.getAdjointImpulseApproxSubshellIncoherentMaxEnergyGrid(1).size(),
+                       856 );
+  TEST_EQUALITY_CONST( h_data_container.getAdjointImpulseApproxSubshellIncoherentMaxEnergyGrid(1).front().size(),
+                       3 );
+  TEST_FLOATING_EQUALITY( h_data_container.getAdjointImpulseApproxSubshellIncoherentMaxEnergyGrid(1).front().front(),
+                          1e-3 + 1.361e-5,
+                          1e-15 );
+  TEST_FLOATING_EQUALITY( h_data_container.getAdjointImpulseApproxSubshellIncoherentMaxEnergyGrid(1).front().back(),
+                          20.2 + 1.361e-5,
+                          1e-15 );
+  TEST_EQUALITY_CONST( h_data_container.getAdjointImpulseApproxSubshellIncoherentMaxEnergyGrid(1).back().size(),
+                       3 );
+  TEST_FLOATING_EQUALITY( h_data_container.getAdjointImpulseApproxSubshellIncoherentMaxEnergyGrid(1).back().front(),
+                          20.0 + 1.361e-5,
+                          1e-15 );
+  TEST_FLOATING_EQUALITY( h_data_container.getAdjointImpulseApproxSubshellIncoherentMaxEnergyGrid(1).back().back(),
+                          20.2 + 1.361e-5,
+                          1e-15 );
+
+  TEST_EQUALITY_CONST( h_data_container.getAdjointImpulseApproxSubshellIncoherentCrossSection(1).size(),
+                       856 );
+  TEST_EQUALITY_CONST( h_data_container.getAdjointImpulseApproxSubshellIncoherentCrossSection(1).front().size(),
+                       3 );
+  TEST_EQUALITY_CONST( h_data_container.getAdjointImpulseApproxSubshellIncoherentCrossSection(1).front().front(),
+                       0.0 );
+  TEST_FLOATING_EQUALITY( h_data_container.getAdjointImpulseApproxSubshellIncoherentCrossSection(1).front().back(),
+                          0.0244751711521749085,
+                          1e-15 );
+  TEST_EQUALITY_CONST( h_data_container.getAdjointImpulseApproxSubshellIncoherentCrossSection(1).back().size(),
+                       3 );
+  TEST_EQUALITY_CONST( h_data_container.getAdjointImpulseApproxSubshellIncoherentCrossSection(1).back().front(),
+                       0.0 );
+  TEST_FLOATING_EQUALITY( h_data_container.getAdjointImpulseApproxSubshellIncoherentCrossSection(1).back().back(),
+                          0.000125726031828691479,
+                          1e-15 );
+
+  // Check the adjoint Waller-Hartree coherent cross section
+  TEST_EQUALITY_CONST( h_data_container.getAdjointWallerHartreeCoherentCrossSection().size(),
+                       856 );
+  TEST_FLOATING_EQUALITY( h_data_container.getAdjointWallerHartreeCoherentCrossSection().front(),
+                          5.81790484064093394e-01,
+                          1e-15 );
+  TEST_FLOATING_EQUALITY( h_data_container.getAdjointWallerHartreeCoherentCrossSection().back(),
+                          1.15654029975768264e-08,
+                          1e-15 );
+
+  // Check the adjoint Waller-Hartree total cross section
+  TEST_EQUALITY_CONST( h_data_container.getAdjointWallerHartreeTotalMaxEnergyGrid().size(),
+                       856 );
+  TEST_EQUALITY_CONST( h_data_container.getAdjointWallerHartreeTotalMaxEnergyGrid().front().size(),
+                       4 );
+  TEST_FLOATING_EQUALITY( h_data_container.getAdjointWallerHartreeTotalMaxEnergyGrid().front().front(),
+                          1e-3,
+                          1e-15 );
+  TEST_FLOATING_EQUALITY( h_data_container.getAdjointWallerHartreeTotalMaxEnergyGrid().front().back(),
+                          20.2,
+                          1e-15 );
+  TEST_EQUALITY_CONST( h_data_container.getAdjointWallerHartreeTotalMaxEnergyGrid().back().size(),
+                       3 );
+  TEST_FLOATING_EQUALITY( h_data_container.getAdjointWallerHartreeTotalMaxEnergyGrid().back().front(),
+                          20.0,
+                          1e-15 );
+  TEST_FLOATING_EQUALITY( h_data_container.getAdjointWallerHartreeTotalMaxEnergyGrid().back().back(),
+                          20.2,
+                          1e-15 );
+
+  TEST_EQUALITY_CONST( h_data_container.getAdjointWallerHartreeTotalCrossSection().size(),
+                       856 );
+  TEST_EQUALITY_CONST( h_data_container.getAdjointWallerHartreeTotalCrossSection().front().size(),
+                       4 );
+  TEST_FLOATING_EQUALITY( h_data_container.getAdjointWallerHartreeTotalCrossSection().front().front(),
+                          0.581790484064093394,
+                          1e-15 );
+  TEST_FLOATING_EQUALITY( h_data_container.getAdjointWallerHartreeTotalCrossSection().front().back(),
+                          0.6670514791029234,
+                          1e-15 );
+  TEST_EQUALITY_CONST( h_data_container.getAdjointWallerHartreeTotalCrossSection().back().size(),
+                       3 );
+  TEST_FLOATING_EQUALITY( h_data_container.getAdjointWallerHartreeTotalCrossSection().back().front(),
+                          1.15654029975768264e-08,
+                          1e-15 );
+  TEST_FLOATING_EQUALITY( h_data_container.getAdjointWallerHartreeTotalCrossSection().back().back(),
+                          0.00012621278506538063,
+                          1e-15 );
+
+  // Check the adjoint impulse approx. total cross section
+  TEST_EQUALITY_CONST( h_data_container.getAdjointImpulseApproxTotalCrossSection().size(),
+                       856 );
+  TEST_EQUALITY_CONST( h_data_container.getAdjointImpulseApproxTotalMaxEnergyGrid().front().size(),
+                       3 );
+  TEST_FLOATING_EQUALITY( h_data_container.getAdjointImpulseApproxTotalMaxEnergyGrid().front().front(),
+                          1e-3 + 1.361e-5,
+                          1e-15 );
+  TEST_FLOATING_EQUALITY( h_data_container.getAdjointImpulseApproxTotalMaxEnergyGrid().front().back(),
+                          20.2 + 1.361e-5,
+                          1e-15 );
+  TEST_EQUALITY_CONST( h_data_container.getAdjointImpulseApproxTotalMaxEnergyGrid().back().size(),
+                       3 );
+  TEST_FLOATING_EQUALITY( h_data_container.getAdjointImpulseApproxTotalMaxEnergyGrid().back().front(),
+                          20.0 + 1.361e-5,
+                          1e-15 );
+  TEST_FLOATING_EQUALITY( h_data_container.getAdjointImpulseApproxTotalMaxEnergyGrid().back().back(),
+                          20.2 + 1.361e-5,
+                          1e-15 );
+
+  TEST_EQUALITY_CONST( h_data_container.getAdjointImpulseApproxTotalCrossSection().size(),
+                       856 );
+  TEST_EQUALITY_CONST( h_data_container.getAdjointImpulseApproxTotalCrossSection().front().size(),
+                       3 );
+  TEST_FLOATING_EQUALITY( h_data_container.getAdjointImpulseApproxTotalCrossSection().front().front(),
+                          0.581790484064093394,
+                          1e-15 );
+  TEST_FLOATING_EQUALITY( h_data_container.getAdjointImpulseApproxTotalCrossSection().front().back(),
+                          0.6062656552162683,
+                          1e-15 );
+  TEST_EQUALITY_CONST( h_data_container.getAdjointImpulseApproxTotalCrossSection().back().size(),
+                       3 );
+  TEST_FLOATING_EQUALITY( h_data_container.getAdjointImpulseApproxTotalCrossSection().back().front(),
+                          1.15654029975768264e-08,
+                          1e-15 );
+  TEST_FLOATING_EQUALITY( h_data_container.getAdjointImpulseApproxTotalCrossSection().back().back(),
+                          0.00012573759723168905,
+                          1e-15 );
+
+  // Check the forward Waller-Hartee total cross section
+  TEST_EQUALITY_CONST( h_data_container.getWallerHartreeTotalCrossSection().size(),
+                       856 );
+  TEST_FLOATING_EQUALITY( h_data_container.getWallerHartreeTotalCrossSection().front(),
+                          1.20745489798488403e+01,
+                          1e-15 );
+  TEST_FLOATING_EQUALITY( h_data_container.getWallerHartreeTotalCrossSection().back(),
+                          0.0358863942741229694,
+                          1e-15 );
+
+  // Check the forward impulse approx total cross section
+  TEST_EQUALITY_CONST( h_data_container.getImpulseApproxTotalCrossSection().size(),
+                       856 );
+  TEST_FLOATING_EQUALITY( h_data_container.getImpulseApproxTotalCrossSection().front(),
+                          12.0133313565812934,
+                          1e-15 );
+  TEST_FLOATING_EQUALITY( h_data_container.getImpulseApproxTotalCrossSection().back(),
+                          0.0359008637199275463,
+                          1e-15 );
+
+  // Check the adjoint pair production energy distribution
+  TEST_EQUALITY_CONST( h_data_container.getAdjointPairProductionEnergyDistributionGrid().size(),
+                       425 );
+  TEST_EQUALITY_CONST( h_data_container.getAdjointPairProductionEnergyDistributionGrid().front(),
+                       2*Utility::PhysicalConstants::electron_rest_mass_energy );
+  TEST_EQUALITY_CONST( h_data_container.getAdjointPairProductionEnergyDistributionGrid().back(),
+                       20.0 );
+
+  TEST_EQUALITY_CONST( h_data_container.getAdjointPairProductionEnergyDistribution().size(),
+                       425 );
+  TEST_EQUALITY_CONST( h_data_container.getAdjointPairProductionEnergyDistribution().front(),
+                       0.0 );
+  TEST_FLOATING_EQUALITY( h_data_container.getAdjointPairProductionEnergyDistribution().back(),
+                          0.00329199999999999979,
+                          1e-15 );
+
+  // Check the adjoint pair production energy distribution norm constant data
+  TEST_EQUALITY_CONST( h_data_container.getAdjointPairProductionEnergyDistributionNormConstantGrid().size(),
+                       532 );
+  TEST_EQUALITY_CONST( h_data_container.getAdjointPairProductionEnergyDistributionNormConstantGrid().front(),
+                       2*Utility::PhysicalConstants::electron_rest_mass_energy );
+  TEST_EQUALITY_CONST( h_data_container.getAdjointPairProductionEnergyDistributionNormConstantGrid().back(),
+                       20.0 );
+
+  TEST_EQUALITY_CONST( h_data_container.getAdjointPairProductionEnergyDistributionNormConstant().size(),
+                       532 );
+  TEST_EQUALITY_CONST( h_data_container.getAdjointPairProductionEnergyDistributionNormConstant().front(),
+                       0.0 );
+  TEST_FLOATING_EQUALITY( h_data_container.getAdjointPairProductionEnergyDistributionNormConstant().back(),
+                          0.0380684241862887934,
+                          1e-15 );
+
+  // Check the adjoint triplet production energy distribution
+  TEST_EQUALITY_CONST( h_data_container.getAdjointTripletProductionEnergyDistributionGrid().size(),
+                       199 );
+  TEST_EQUALITY_CONST( h_data_container.getAdjointTripletProductionEnergyDistributionGrid().front(),
+                       4*Utility::PhysicalConstants::electron_rest_mass_energy );
+  TEST_EQUALITY_CONST( h_data_container.getAdjointTripletProductionEnergyDistributionGrid().back(),
+                       20.0 );
+
+  TEST_EQUALITY_CONST( h_data_container.getAdjointTripletProductionEnergyDistribution().size(),
+                       199 );
+  TEST_EQUALITY_CONST( h_data_container.getAdjointTripletProductionEnergyDistribution().front(),
+                       0.0 );
+  TEST_FLOATING_EQUALITY( h_data_container.getAdjointTripletProductionEnergyDistribution().back(),
+                          0.00235899999999999999,
+                          1e-15 );
+
+  // Check the adjoint triplet production energy distribution norm const data
+  TEST_EQUALITY_CONST( h_data_container.getAdjointTripletProductionEnergyDistributionNormConstantGrid().size(),
+                       504 );
+  TEST_EQUALITY_CONST( h_data_container.getAdjointTripletProductionEnergyDistributionNormConstantGrid().front(),
+                       4*Utility::PhysicalConstants::electron_rest_mass_energy );
+  TEST_EQUALITY_CONST( h_data_container.getAdjointTripletProductionEnergyDistributionNormConstantGrid().back(),
+                       20.0 );
+
+  TEST_EQUALITY_CONST( h_data_container.getAdjointTripletProductionEnergyDistributionNormConstant().size(),
+                       504 );
+  TEST_EQUALITY_CONST( h_data_container.getAdjointTripletProductionEnergyDistributionNormConstant().front(),
+                       0.0 );
+  TEST_FLOATING_EQUALITY( h_data_container.getAdjointTripletProductionEnergyDistributionNormConstant().back(),
+                          0.0222633493680759083,
+                          1e-15 );
+}
 
 //---------------------------------------------------------------------------//
 // Check that the adjoint electron data can be set
 TEUCHOS_UNIT_TEST( StandardAdjointElectronPhotonRelaxationDataGenerator,
                    setAdjointElectronData_h )
 {
-  data_generator_h->setAdjointElectronData( h_data_container );
+  generator_h->setAdjointElectronData( h_data_container );
 
   // Check the electron data
-  TEST_EQUALITY_CONST( data_generator_h->getAdjointElectronGridConvergenceTolerance(), 1e-3 );
-  TEST_EQUALITY_CONST( data_generator_h->getAdjointElectronAbsoluteDifferenceTolerance(), 1e-16 );
-  TEST_EQUALITY_CONST( data_generator_h->getAdjointElectronDistanceTolerance(), 1e-9 );
-
-  TEST_EQUALITY_CONST( data_generator_h->getAdjointBremsstrahlungMaxEnergyNudgeValue(), 0.2 );
-  TEST_EQUALITY_CONST( data_generator_h->getAdjointBremsstrahlungEnergyToOutgoingEnergyNudgeValue(), 1e-7 );
-  TEST_EQUALITY_CONST( data_generator_h->getAdjointBremsstrahlungEvaluationTolerance(), 1e-6 );
-  TEST_EQUALITY_CONST( data_generator_h->getAdjointBremsstrahlungGridConvergenceTolerance(), 1e-3 );
-  TEST_EQUALITY_CONST( data_generator_h->getAdjointBremsstrahlungAbsoluteDifferenceTolerance(), 1e-12 );
-  TEST_EQUALITY_CONST( data_generator_h->getAdjointBremsstrahlungDistanceTolerance(), 1e-14 );
-
-  TEST_EQUALITY_CONST( data_generator_h->getAdjointElectroionizationEvaluationTolerance(), 1e-6 );
-  TEST_EQUALITY_CONST( data_generator_h->getAdjointElectroionizationGridConvergenceTolerance(), 1e-3 );
-  TEST_EQUALITY_CONST( data_generator_h->getAdjointElectroionizationAbsoluteDifferenceTolerance(), 1e-12 );
-  TEST_EQUALITY_CONST( data_generator_h->getAdjointElectroionizationDistanceTolerance(), 1e-14 );
-=======
-  data_container.exportData( "test_h_aepr.xml",
-			     Utility::ArchivableObject::XML_ARCHIVE );
-}
-
-//---------------------------------------------------------------------------//
-// Check that a data container can be populated
-// TEUCHOS_UNIT_TEST( StandardAdjointElectronPhotonRelaxationDataGenerator,
-// 		   repopulateAdjointMomentPreservingData_h )
-// {
-//   Data::AdjointElectronPhotonRelaxationVolatileDataContainer
-//     data_container( "test_h_epr.xml",
-//                     Utility::ArchivableObject::XML_ARCHIVE );
-
-//   DataGen::StandardAdjointElectronPhotonRelaxationDataGenerator::repopulateAdjointMomentPreservingData(
-//     data_container,
-//     0.9,
-//     2 );
-
-//   // Check the table settings data
-//   TEST_EQUALITY_CONST( data_container.getAtomicNumber(), 1 );
-//   TEST_EQUALITY_CONST( data_container.getMinPhotonEnergy(), 0.001 );
-//   TEST_EQUALITY_CONST( data_container.getMaxPhotonEnergy(), 20.0 );
-//   TEST_EQUALITY_CONST( data_container.getMinElectronEnergy(), 1.0e-5 );
-//   TEST_EQUALITY_CONST( data_container.getMaxElectronEnergy(), 1.0e+5 );
-//   TEST_EQUALITY_CONST( data_container.getCutoffAngleCosine(), 0.9 );
-//   TEST_EQUALITY_CONST( data_container.getNumberOfAdjointMomentPreservingAngles(), 2 );
-//   TEST_EQUALITY_CONST( data_container.getGridConvergenceTolerance(), 0.001 );
-//   TEST_EQUALITY_CONST(
-//     data_container.getGridAbsoluteDifferenceTolerance(), 1e-42 );
-//   TEST_EQUALITY_CONST( data_container.getGridDistanceTolerance(), 1e-15 );
-
-//   // Check the relaxation data
-//   TEST_EQUALITY_CONST( data_container.getSubshells().size(), 1 );
-//   TEST_ASSERT( data_container.getSubshells().count( 1 ) );
-//   TEST_EQUALITY_CONST( data_container.getSubshellOccupancy( 1 ), 1 );
-//   TEST_EQUALITY_CONST( data_container.getSubshellBindingEnergy( 1 ),
-// 		       1.361000000000E-05 );
-//   TEST_ASSERT( !data_container.hasAdjointRelaxationData() );
->>>>>>> ea37d194
+  TEST_EQUALITY_CONST( generator_h->getAdjointElectronGridConvergenceTolerance(), 0.5 );
+  TEST_EQUALITY_CONST( generator_h->getAdjointElectronAbsoluteDifferenceTolerance(), 1e-16 );
+  TEST_EQUALITY_CONST( generator_h->getAdjointElectronDistanceTolerance(), 1e-9 );
+
+  TEST_EQUALITY_CONST( generator_h->getAdjointBremsstrahlungMaxEnergyNudgeValue(), 0.2 );
+  TEST_EQUALITY_CONST( generator_h->getAdjointBremsstrahlungEnergyToOutgoingEnergyNudgeValue(), 1e-7 );
+  TEST_EQUALITY_CONST( generator_h->getAdjointBremsstrahlungEvaluationTolerance(), 1e-6 );
+  TEST_EQUALITY_CONST( generator_h->getAdjointBremsstrahlungGridConvergenceTolerance(), 0.5 );
+  TEST_EQUALITY_CONST( generator_h->getAdjointBremsstrahlungAbsoluteDifferenceTolerance(), 1e-12 );
+  TEST_EQUALITY_CONST( generator_h->getAdjointBremsstrahlungDistanceTolerance(), 1e-14 );
+
+  TEST_EQUALITY_CONST( generator_h->getAdjointElectroionizationEvaluationTolerance(), 1e-6 );
+  TEST_EQUALITY_CONST( generator_h->getAdjointElectroionizationGridConvergenceTolerance(), 0.5 );
+  TEST_EQUALITY_CONST( generator_h->getAdjointElectroionizationAbsoluteDifferenceTolerance(), 1e-12 );
+  TEST_EQUALITY_CONST( generator_h->getAdjointElectroionizationDistanceTolerance(), 1e-14 );
 
   std::vector<double> energy_grid = h_data_container.getAdjointElectronEnergyGrid();
   TEST_EQUALITY_CONST( energy_grid.front(), 1.0e-5 );
   TEST_EQUALITY_CONST( energy_grid.back(), 20 );
-  TEST_EQUALITY_CONST( energy_grid.size(), 549 );
-
-<<<<<<< HEAD
+  TEST_EQUALITY_CONST( energy_grid.size(), 24 );
+
    std::vector<double> cross_section;
    unsigned threshold;
 
@@ -1127,19 +935,19 @@
 
   TEST_EQUALITY_CONST( cross_section.front(), 2.74896e+8 );
   TEST_EQUALITY_CONST( cross_section.back(), 304.72762372903747519 );
-  TEST_EQUALITY_CONST( cross_section.size(), 549-threshold );
+  TEST_EQUALITY_CONST( cross_section.size(), 24-threshold );
 
    threshold =
      h_data_container.getAdjointScreenedRutherfordElasticCrossSectionThresholdEnergyIndex();
 
-  TEST_EQUALITY_CONST( threshold, 418 );
+  TEST_EQUALITY_CONST( threshold, 15 );
 
    cross_section =
      h_data_container.getAdjointScreenedRutherfordElasticCrossSection();
 
-   TEST_EQUALITY_CONST( cross_section.front(), 0.89606536249266355298 );
+   TEST_EQUALITY_CONST( cross_section.front(), 1.69347821609735547e+01 );
    TEST_EQUALITY_CONST( cross_section.back(), 12717.394891258003554 );
-   TEST_EQUALITY_CONST( cross_section.size(), 549-threshold );
+   TEST_EQUALITY_CONST( cross_section.size(), 24-threshold );
 
    std::vector<double> angular_grid =
      h_data_container.getAdjointElasticAngularEnergyGrid();
@@ -1216,7 +1024,7 @@
 
    TEST_EQUALITY_CONST( cross_section.front(), 1.0308605152240909636E+07 );
    TEST_EQUALITY_CONST( cross_section.back(), 0.73821976945064415876 );
-   TEST_EQUALITY_CONST( cross_section.size(), 549-threshold );
+   TEST_EQUALITY_CONST( cross_section.size(), 24-threshold );
 
    // Check the atomic excitation data
    threshold =
@@ -1229,7 +1037,7 @@
 
    TEST_EQUALITY_CONST( cross_section.front(), 6.12229969785753563e+07 );
    TEST_EQUALITY_CONST( cross_section.back(), 0.0 );
-   TEST_EQUALITY_CONST( cross_section.size(), 549-threshold );
+   TEST_EQUALITY_CONST( cross_section.size(), 24-threshold );
 
    std::vector<double> atomic_excitation_energy_grid =
      h_data_container.getAdjointAtomicExcitationEnergyGrid();
@@ -1256,7 +1064,7 @@
 
    TEST_EQUALITY_CONST( cross_section.front(), 4.33593594283757682e+01 );
    TEST_EQUALITY_CONST( cross_section.back(), 8.36678200548424122e-01 );
-   TEST_EQUALITY_CONST( cross_section.size(), 549-threshold );
+   TEST_EQUALITY_CONST( cross_section.size(), 24-threshold );
 
    TEST_ASSERT( !h_data_container.seperateAdjointBremsstrahlungEnergyGrid() );
 
@@ -1265,28 +1073,28 @@
 
    TEST_EQUALITY_CONST( electron_bremsstrahlung_energy.front(), 1e-5 + 2e-7 );
    TEST_EQUALITY_CONST( electron_bremsstrahlung_energy.back(), 20.2 );
-   TEST_EQUALITY_CONST( electron_bremsstrahlung_energy.size(), 1204 );
+   TEST_EQUALITY_CONST( electron_bremsstrahlung_energy.size(), 38 );
 
    electron_bremsstrahlung_energy =
      h_data_container.getAdjointElectronBremsstrahlungEnergy( 20.0 );
 
    TEST_EQUALITY_CONST( electron_bremsstrahlung_energy.front(), 20.0 + 2e-7 );
    TEST_EQUALITY_CONST( electron_bremsstrahlung_energy.back(), 20.2 );
-   TEST_EQUALITY_CONST( electron_bremsstrahlung_energy.size(), 258 );
+   TEST_EQUALITY_CONST( electron_bremsstrahlung_energy.size(), 20 );
 
    std::vector<double> electron_bremsstrahlung_pdf =
      h_data_container.getAdjointElectronBremsstrahlungPDF( 1e-5 );
 
    TEST_EQUALITY_CONST( electron_bremsstrahlung_pdf.front(), 7.52699777633775375e+05 );
    TEST_EQUALITY_CONST( electron_bremsstrahlung_pdf.back(), 3.19715076634602777e-06 );
-   TEST_EQUALITY_CONST( electron_bremsstrahlung_pdf.size(), 1204 );
+   TEST_EQUALITY_CONST( electron_bremsstrahlung_pdf.size(), 38 );
 
    electron_bremsstrahlung_pdf =
      h_data_container.getAdjointElectronBremsstrahlungPDF( 20.0 );
 
    TEST_EQUALITY_CONST( electron_bremsstrahlung_pdf.front(), 3.44253169594513776e+05 );
    TEST_EQUALITY_CONST( electron_bremsstrahlung_pdf.back(),  3.01320202371399670e-01 );
-   TEST_EQUALITY_CONST( electron_bremsstrahlung_pdf.size(), 258 );
+   TEST_EQUALITY_CONST( electron_bremsstrahlung_pdf.size(), 20 );
 
   // Check the electroionization data
   threshold =
@@ -1299,7 +1107,7 @@
 
   TEST_EQUALITY_CONST( cross_section.front(), 4.60379581694135361e+10 );
   TEST_EQUALITY_CONST( cross_section.back(), 6.24357803953771509e+04 );
-  TEST_EQUALITY_CONST( cross_section.size(), 549-threshold );
+  TEST_EQUALITY_CONST( cross_section.size(), 24-threshold );
 
   TEST_ASSERT( !h_data_container.seperateAdjointElectroionizationEnergyGrid() );
 
@@ -1311,60 +1119,61 @@
                            1e-5 + 1.361e-5 + 2e-7,
                            1e-12 );
    TEST_EQUALITY_CONST( electroionization_recoil_energy.back(), 20.0 + 2.0*1.36100e-5 );
-   TEST_EQUALITY_CONST( electroionization_recoil_energy.size(), 240 );
+   TEST_EQUALITY_CONST( electroionization_recoil_energy.size(), 29 );
 
    electroionization_recoil_energy =
      h_data_container.getAdjointElectroionizationRecoilEnergy( 1u, 20.0 );
 
    TEST_EQUALITY_CONST( electroionization_recoil_energy.front(), 20.0 + 1.361e-5 + 2e-7 );
    TEST_EQUALITY_CONST( electroionization_recoil_energy.back(), 20.0 + 2.0*1.36100e-5 );
-   TEST_EQUALITY_CONST( electroionization_recoil_energy.size(), 40 );
+   TEST_EQUALITY_CONST( electroionization_recoil_energy.size(), 3 );
 
    std::vector<double> electroionization_recoil_pdf =
      h_data_container.getAdjointElectroionizationRecoilPDF( 1u, 1e-5 );
 
    TEST_EQUALITY_CONST( electroionization_recoil_pdf.front(), 2.48520482665695317e+03 );
    TEST_EQUALITY_CONST( electroionization_recoil_pdf.back(), 4.65089427343123724e-02 );
-   TEST_EQUALITY_CONST( electroionization_recoil_pdf.size(), 240 );
+   TEST_EQUALITY_CONST( electroionization_recoil_pdf.size(), 29 );
 
    electroionization_recoil_pdf =
      h_data_container.getAdjointElectroionizationRecoilPDF( 1u, 20.0 );
 
    TEST_EQUALITY_CONST( electroionization_recoil_pdf.front(), 2.10643463982631511e+05 );
    TEST_EQUALITY_CONST( electroionization_recoil_pdf.back(), 2.23186158924304764e+04 );
-   TEST_EQUALITY_CONST( electroionization_recoil_pdf.size(), 40 );
-
-  h_data_container.exportData( "test_h_epr.xml",
+   TEST_EQUALITY_CONST( electroionization_recoil_pdf.size(), 3 );
+
+  h_data_container.exportData( "test_h_aepr.xml",
 			     Utility::ArchivableObject::XML_ARCHIVE );
 }
 
+
 //---------------------------------------------------------------------------//
 // Check that the table data can be set
 TEUCHOS_UNIT_TEST( StandardAdjointElectronPhotonRelaxationDataGenerator,
 		           setTableData_c )
 {
-  data_generator_c.reset(
+  generator_c.reset(
        new TestStandardAdjointElectronPhotonRelaxationDataGenerator(
             c_epr_data_container, 0.001, 20.0, 1.0e-5, 20.0 ) );
 
   // Set the grid parameters
-  data_generator_c->setAdjointElectronGridConvergenceTolerance( 1e-3 );
-  data_generator_c->setAdjointElectronAbsoluteDifferenceTolerance( 1e-16 );
-  data_generator_c->setAdjointElectronDistanceTolerance( 1e-9 );
-
-  data_generator_c->setAdjointBremsstrahlungMaxEnergyNudgeValue( 0.2 );
-  data_generator_c->setAdjointBremsstrahlungEnergyToOutgoingEnergyNudgeValue( 1e-7 );
-  data_generator_c->setAdjointBremsstrahlungEvaluationTolerance( 1e-6 );
-  data_generator_c->setAdjointBremsstrahlungGridConvergenceTolerance( 1e-3 );
-  data_generator_c->setAdjointBremsstrahlungAbsoluteDifferenceTolerance( 1e-12 );
-  data_generator_c->setAdjointBremsstrahlungDistanceTolerance( 1e-14 );
-
-  data_generator_c->setAdjointElectroionizationEvaluationTolerance( 1e-6 );
-  data_generator_c->setAdjointElectroionizationGridConvergenceTolerance( 1e-3 );
-  data_generator_c->setAdjointElectroionizationAbsoluteDifferenceTolerance( 1e-12 );
-  data_generator_c->setAdjointElectroionizationDistanceTolerance( 1e-14 );
-
-  data_generator_c->setTableData( c_data_container );
+  generator_c->setAdjointElectronGridConvergenceTolerance( 0.5 );
+  generator_c->setAdjointElectronAbsoluteDifferenceTolerance( 1e-16 );
+  generator_c->setAdjointElectronDistanceTolerance( 1e-9 );
+
+  generator_c->setAdjointBremsstrahlungMaxEnergyNudgeValue( 0.2 );
+  generator_c->setAdjointBremsstrahlungEnergyToOutgoingEnergyNudgeValue( 1e-7 );
+  generator_c->setAdjointBremsstrahlungEvaluationTolerance( 1e-6 );
+  generator_c->setAdjointBremsstrahlungGridConvergenceTolerance( 0.5 );
+  generator_c->setAdjointBremsstrahlungAbsoluteDifferenceTolerance( 1e-12 );
+  generator_c->setAdjointBremsstrahlungDistanceTolerance( 1e-14 );
+
+  generator_c->setAdjointElectroionizationEvaluationTolerance( 1e-6 );
+  generator_c->setAdjointElectroionizationGridConvergenceTolerance( 0.5 );
+  generator_c->setAdjointElectroionizationAbsoluteDifferenceTolerance( 1e-12 );
+  generator_c->setAdjointElectroionizationDistanceTolerance( 1e-14 );
+
+  generator_c->setTableData( c_data_container );
 
   // Check the table settings data
   TEST_EQUALITY_CONST( c_data_container.getAtomicNumber(), 6 );
@@ -1377,9 +1186,6 @@
   TEST_EQUALITY_CONST( c_data_container.getGridConvergenceTolerance(), 0.001 );
   TEST_EQUALITY_CONST( c_data_container.getGridAbsoluteDifferenceTolerance(), 1e-12 );
   TEST_EQUALITY_CONST( c_data_container.getGridDistanceTolerance(), 1e-14 );
-
-  c_data_container.exportData( "test_c_epr.xml",
-			     Utility::ArchivableObject::XML_ARCHIVE );
 }
 
 //---------------------------------------------------------------------------//
@@ -1388,7 +1194,7 @@
 		           setAdjointRelaxationData_c )
 {
 
-  data_generator_c->setAdjointRelaxationData( c_data_container );
+  generator_c->setAdjointRelaxationData( c_data_container );
 
   // Check the relaxation data
   TEST_EQUALITY_CONST( c_data_container.getSubshells().size(), 4 );
@@ -1410,53 +1216,38 @@
 		       8.9800e-6 );
   TEST_ASSERT( !c_data_container.hasAdjointRelaxationData() );
 
-  c_data_container.exportData( "test_c_epr.xml",
-			     Utility::ArchivableObject::XML_ARCHIVE );
-}
-
-////---------------------------------------------------------------------------//
-//// Check that the table data can be set
-//TEUCHOS_UNIT_TEST( StandardAdjointElectronPhotonRelaxationDataGenerator,
-//		           setAdjointPhotonData_c )
-//{
-
-//  data_generator_c->setAdjointPhotonData( c_data_container );
-
-//  // Check the photon data
-
-//  c_data_container.exportData( "test_c_epr.xml",
-//			     Utility::ArchivableObject::XML_ARCHIVE );
-//}
+
+}
 
 //---------------------------------------------------------------------------//
 // Check that the table data can be set
 TEUCHOS_UNIT_TEST( StandardAdjointElectronPhotonRelaxationDataGenerator,
 		           setAdjointElectronData_c )
 {
-  data_generator_c->setAdjointElectronData( c_data_container );
+  generator_c->setAdjointElectronData( c_data_container );
 
   // Check the electron data
-  TEST_EQUALITY_CONST( data_generator_c->getAdjointElectronGridConvergenceTolerance(), 1e-3 );
-  TEST_EQUALITY_CONST( data_generator_c->getAdjointElectronAbsoluteDifferenceTolerance(), 1e-16 );
-  TEST_EQUALITY_CONST( data_generator_c->getAdjointElectronDistanceTolerance(), 1e-9 );
-
-  TEST_EQUALITY_CONST( data_generator_c->getAdjointBremsstrahlungMaxEnergyNudgeValue(), 0.2 );
-  TEST_EQUALITY_CONST( data_generator_c->getAdjointBremsstrahlungEnergyToOutgoingEnergyNudgeValue(), 1e-7 );
-  TEST_EQUALITY_CONST( data_generator_c->getAdjointBremsstrahlungEvaluationTolerance(), 1e-6 );
-  TEST_EQUALITY_CONST( data_generator_c->getAdjointBremsstrahlungGridConvergenceTolerance(), 1e-3 );
-  TEST_EQUALITY_CONST( data_generator_c->getAdjointBremsstrahlungAbsoluteDifferenceTolerance(), 1e-12 );
-  TEST_EQUALITY_CONST( data_generator_c->getAdjointBremsstrahlungDistanceTolerance(), 1e-14 );
-
-  TEST_EQUALITY_CONST( data_generator_c->getAdjointElectroionizationEvaluationTolerance(), 1e-6 );
-  TEST_EQUALITY_CONST( data_generator_c->getAdjointElectroionizationGridConvergenceTolerance(), 1e-3 );
-  TEST_EQUALITY_CONST( data_generator_c->getAdjointElectroionizationAbsoluteDifferenceTolerance(), 1e-12 );
-  TEST_EQUALITY_CONST( data_generator_c->getAdjointElectroionizationDistanceTolerance(), 1e-14 );
+  TEST_EQUALITY_CONST( generator_c->getAdjointElectronGridConvergenceTolerance(), 0.5 );
+  TEST_EQUALITY_CONST( generator_c->getAdjointElectronAbsoluteDifferenceTolerance(), 1e-16 );
+  TEST_EQUALITY_CONST( generator_c->getAdjointElectronDistanceTolerance(), 1e-9 );
+
+  TEST_EQUALITY_CONST( generator_c->getAdjointBremsstrahlungMaxEnergyNudgeValue(), 0.2 );
+  TEST_EQUALITY_CONST( generator_c->getAdjointBremsstrahlungEnergyToOutgoingEnergyNudgeValue(), 1e-7 );
+  TEST_EQUALITY_CONST( generator_c->getAdjointBremsstrahlungEvaluationTolerance(), 1e-6 );
+  TEST_EQUALITY_CONST( generator_c->getAdjointBremsstrahlungGridConvergenceTolerance(), 0.5 );
+  TEST_EQUALITY_CONST( generator_c->getAdjointBremsstrahlungAbsoluteDifferenceTolerance(), 1e-12 );
+  TEST_EQUALITY_CONST( generator_c->getAdjointBremsstrahlungDistanceTolerance(), 1e-14 );
+
+  TEST_EQUALITY_CONST( generator_c->getAdjointElectroionizationEvaluationTolerance(), 1e-6 );
+  TEST_EQUALITY_CONST( generator_c->getAdjointElectroionizationGridConvergenceTolerance(), 0.5 );
+  TEST_EQUALITY_CONST( generator_c->getAdjointElectroionizationAbsoluteDifferenceTolerance(), 1e-12 );
+  TEST_EQUALITY_CONST( generator_c->getAdjointElectroionizationDistanceTolerance(), 1e-14 );
 
    std::vector<double> energy_grid = c_data_container.getAdjointElectronEnergyGrid();
 
    TEST_EQUALITY_CONST( energy_grid.front(), 1.0e-5 );
    TEST_EQUALITY_CONST( energy_grid.back(), 20.0 );
-   TEST_EQUALITY_CONST( energy_grid.size(), 813 );
+   TEST_EQUALITY_CONST( energy_grid.size(), 27 );
 
    std::vector<double> cross_section;
    unsigned threshold;
@@ -1473,19 +1264,19 @@
 
    TEST_EQUALITY_CONST( cross_section.front(), 3.06351e+9 );
    TEST_EQUALITY_CONST( cross_section.back(), 10402.358457801836266 );
-   TEST_EQUALITY_CONST( cross_section.size(), 813-threshold );
+   TEST_EQUALITY_CONST( cross_section.size(), 27-threshold );
 
    threshold =
      c_data_container.getAdjointScreenedRutherfordElasticCrossSectionThresholdEnergyIndex();
 
-   TEST_EQUALITY_CONST( threshold, 676 );
+   TEST_EQUALITY_CONST( threshold, 17 );
 
    cross_section =
      c_data_container.getAdjointScreenedRutherfordElasticCrossSection();
 
-   TEST_EQUALITY_CONST( cross_section.front(), 2.05508471144130453e+01 );
+   TEST_EQUALITY_CONST( cross_section.front(), 9.16661663337374921e+03 );
    TEST_EQUALITY_CONST( cross_section.back(), 1.30888131403400272e+05 );
-   TEST_EQUALITY_CONST( cross_section.size(), 813-threshold );
+   TEST_EQUALITY_CONST( cross_section.size(), 27-threshold );
 
    std::vector<double> angular_grid =
      c_data_container.getAdjointElasticAngularEnergyGrid();
@@ -1533,7 +1324,7 @@
 
    TEST_EQUALITY_CONST( cross_section.front(), 5.90068663943557292e+07 );
    TEST_EQUALITY_CONST( cross_section.back(), 0.0 );
-   TEST_EQUALITY_CONST( cross_section.size(), 813-threshold );
+   TEST_EQUALITY_CONST( cross_section.size(), 27-threshold );
 
    std::vector<double> atomic_excitation_energy_grid =
      c_data_container.getAdjointAtomicExcitationEnergyGrid();
@@ -1560,7 +1351,7 @@
 
    TEST_EQUALITY_CONST( cross_section.front(), 9.10973418542864351e+02 );
    TEST_EQUALITY_CONST( cross_section.back(), 1.09968948719605137e+01 );
-   TEST_EQUALITY_CONST( cross_section.size(), 813-threshold );
+   TEST_EQUALITY_CONST( cross_section.size(), 27-threshold );
 
    TEST_ASSERT( !c_data_container.seperateAdjointBremsstrahlungEnergyGrid() );
 
@@ -1569,14 +1360,14 @@
 
    TEST_EQUALITY_CONST( electron_bremsstrahlung_energy.front(), 1e-5 + 2e-7 );
    TEST_EQUALITY_CONST( electron_bremsstrahlung_energy.back(), 20.2 );
-   TEST_EQUALITY_CONST( electron_bremsstrahlung_energy.size(), 1003 );
+   TEST_EQUALITY_CONST( electron_bremsstrahlung_energy.size(), 39 );
 
    electron_bremsstrahlung_energy =
      c_data_container.getAdjointElectronBremsstrahlungEnergy( 20.0 );
 
    TEST_EQUALITY_CONST( electron_bremsstrahlung_energy.front(), 20.0 + 2e-7 );
    TEST_EQUALITY_CONST( electron_bremsstrahlung_energy.back(), 20.2 );
-   TEST_EQUALITY_CONST( electron_bremsstrahlung_energy.size(), 264 );
+   TEST_EQUALITY_CONST( electron_bremsstrahlung_energy.size(), 20 );
 
 
    // Check the electroionization data
@@ -1590,7 +1381,7 @@
 
    TEST_EQUALITY_CONST( cross_section.front(), 1.58057471118539095e+09 );
    TEST_EQUALITY_CONST( cross_section.back(), 1.01386550694160269e+04 );
-   TEST_EQUALITY_CONST( cross_section.size(), 813-threshold );
+   TEST_EQUALITY_CONST( cross_section.size(), 27-threshold );
 
   TEST_ASSERT( !h_data_container.seperateAdjointElectroionizationEnergyGrid() );
 
@@ -1601,7 +1392,7 @@
                            1e-5 + 2.910100E-04 + 2e-7,
                            1e-12 );
    TEST_EQUALITY_CONST( electroionization_recoil_energy.back(), 20.0 + 2.910100E-04*2.0 );
-   TEST_EQUALITY_CONST( electroionization_recoil_energy.size(), 214 );
+   TEST_EQUALITY_CONST( electroionization_recoil_energy.size(), 33 );
 
    electroionization_recoil_energy =
      c_data_container.getAdjointElectroionizationRecoilEnergy( 1u, 20.0 );
@@ -1610,21 +1401,21 @@
                            20.0 + 2.910100E-04 + 2e-7,
                            1e-12 );
    TEST_EQUALITY_CONST( electroionization_recoil_energy.back(), 20.0 + 2.910100E-04*2.0 );
-   TEST_EQUALITY_CONST( electroionization_recoil_energy.size(), 37 );
+   TEST_EQUALITY_CONST( electroionization_recoil_energy.size(), 2 );
 
    std::vector<double> electroionization_recoil_pdf =
      c_data_container.getAdjointElectroionizationRecoilPDF( 1u, 1e-5 );
 
    TEST_EQUALITY_CONST( electroionization_recoil_pdf.front(), 4.85693740402616037 );
    TEST_EQUALITY_CONST( electroionization_recoil_pdf.back(), 5.35968908079690401e-2 );
-   TEST_EQUALITY_CONST( electroionization_recoil_pdf.size(), 214 );
+   TEST_EQUALITY_CONST( electroionization_recoil_pdf.size(), 33 );
 
    electroionization_recoil_pdf =
      c_data_container.getAdjointElectroionizationRecoilPDF( 1u, 20.0 );
 
    TEST_EQUALITY_CONST( electroionization_recoil_pdf.front(), 9.59991557821945571e+03 );
    TEST_EQUALITY_CONST( electroionization_recoil_pdf.back(), 1.04951505320195201e+03 );
-   TEST_EQUALITY_CONST( electroionization_recoil_pdf.size(), 37 );
+   TEST_EQUALITY_CONST( electroionization_recoil_pdf.size(), 2 );
 
    threshold =
      c_data_container.getAdjointElectroionizationCrossSectionThresholdEnergyIndex( 4u );
@@ -1636,7 +1427,7 @@
 
    TEST_EQUALITY_CONST( cross_section.front(), 1.38122058501939514e+11 );
    TEST_EQUALITY_CONST( cross_section.back(), 1.20330712777701134e+05 );
-   TEST_EQUALITY_CONST( cross_section.size(), 813-threshold );
+   TEST_EQUALITY_CONST( cross_section.size(), 27-threshold );
 
    electroionization_recoil_energy =
      c_data_container.getAdjointElectroionizationRecoilEnergy( 4u, 1e-5 );
@@ -1645,7 +1436,7 @@
                            1e-5 + 8.98e-6 + 2e-7,
                            1e-12 );
    TEST_EQUALITY_CONST( electroionization_recoil_energy.back(), 20.0 + 2.0*8.98e-6 );
-   TEST_EQUALITY_CONST( electroionization_recoil_energy.size(), 236 );
+   TEST_EQUALITY_CONST( electroionization_recoil_energy.size(), 30 );
 
    electroionization_recoil_energy =
      c_data_container.getAdjointElectroionizationRecoilEnergy( 4u, 20.0 );
@@ -1654,278 +1445,41 @@
                            20.0 + 8.98e-6 + 2e-7,
                            1e-12 );
    TEST_EQUALITY_CONST( electroionization_recoil_energy.back(), 20.0 + 2.0*8.980000E-06 );
-   TEST_EQUALITY_CONST( electroionization_recoil_energy.size(), 30 );
+   TEST_EQUALITY_CONST( electroionization_recoil_energy.size(), 2 );
 
    electroionization_recoil_pdf =
      c_data_container.getAdjointElectroionizationRecoilPDF( 4u, 1e-5 );
 
    TEST_EQUALITY_CONST( electroionization_recoil_pdf.front(), 2.36604464350182207e+03 );
    TEST_EQUALITY_CONST( electroionization_recoil_pdf.back(), 4.67396237810126375e-02 );
-   TEST_EQUALITY_CONST( electroionization_recoil_pdf.size(), 236 );
+   TEST_EQUALITY_CONST( electroionization_recoil_pdf.size(), 30 );
 
    electroionization_recoil_pdf =
      c_data_container.getAdjointElectroionizationRecoilPDF( 4u, 20.0 );
 
    TEST_EQUALITY_CONST( electroionization_recoil_pdf.front(), 1.89376460282867483e+05 );
    TEST_EQUALITY_CONST( electroionization_recoil_pdf.back(), 5.86774571499599260e+04 );
-   TEST_EQUALITY_CONST( electroionization_recoil_pdf.size(), 30 );
-
-  c_data_container.exportData( "test_c_epr.xml",
+   TEST_EQUALITY_CONST( electroionization_recoil_pdf.size(), 2 );
+
+  c_data_container.exportData( "test_c_aepr.xml",
 			     Utility::ArchivableObject::XML_ARCHIVE );
 }
-=======
-//   // Check the photon data
-
-//   // Check the electron data
-//   // std::vector<double> energy_grid = data_container.getAdjointElectronEnergyGrid();
-// //   TEST_EQUALITY_CONST( energy_grid.front(), 1.0e-5 );
-// //   TEST_EQUALITY_CONST( energy_grid.back(), 1.0e+5 );
-// //   TEST_EQUALITY_CONST( energy_grid.size(), 852 );
-
-// //   // Check the elastic data
-// //   TEST_ASSERT( data_container.hasAdjointMomentPreservingData() );
-
-// //   std::vector<double> discrete_angles =
-// //     data_container.getAdjointMomentPreservingElasticDiscreteAngles( 1.0e-5 );
-
-// //   TEST_EQUALITY_CONST( discrete_angles.front(), 9.15505102565478457e-01 );
-// //   TEST_EQUALITY_CONST( discrete_angles.back(), 9.64494897399291506e-01 );
-// //   TEST_EQUALITY_CONST( discrete_angles.size(), 2 );
-
-// //   discrete_angles =
-// //     data_container.getAdjointMomentPreservingElasticDiscreteAngles( 1.0e+5 );
-
-// //   TEST_EQUALITY_CONST( discrete_angles.front(), 9.33299176569112543e-01 );
-// //   TEST_EQUALITY_CONST( discrete_angles.back(), 9.99151923330158231e-01 );
-// //   TEST_EQUALITY_CONST( discrete_angles.size(), 2 );
-
-// //   std::vector<double> discrete_weights =
-// //     data_container.getAdjointMomentPreservingElasticWeights( 1.0e-5 );
-
-// //   TEST_EQUALITY_CONST( discrete_weights.front(), 4.23453445543248319e-01 );
-// //   TEST_EQUALITY_CONST( discrete_weights.back(), 5.76546554456751736e-01 );
-// //   TEST_EQUALITY_CONST( discrete_weights.size(), 2 );
-
-// //   discrete_weights =
-// //     data_container.getAdjointMomentPreservingElasticWeights( 1.0e+5 );
-
-// //   TEST_EQUALITY_CONST( discrete_weights.front(), 4.60802055829827805e-04 );
-// //   TEST_EQUALITY_CONST( discrete_weights.back(), 9.99539197944170232e-01 );
-// //   TEST_EQUALITY_CONST( discrete_weights.size(), 2 );
-
-// //   unsigned threshold =
-// //     data_container.getAdjointMomentPreservingCrossSectionThresholdEnergyIndex();
-
-// //   TEST_EQUALITY_CONST( threshold, 0 );
-
-// //   std::vector<double> cross_section =
-// //     data_container.getAdjointMomentPreservingCrossSection();
-
-// //   TEST_FLOATING_EQUALITY( cross_section.front(), 1.2217606103336416185e+07, 1e-15 );
-// //   TEST_FLOATING_EQUALITY( cross_section.back(), 4.6405644799051960388e-07, 1e-15 );
-// //   TEST_EQUALITY_CONST( cross_section.size(), 852-threshold );
-
-// //   threshold =
-// //     data_container.getAdjointCutoffElasticCrossSectionThresholdEnergyIndex();
-
-// //   TEST_EQUALITY_CONST( threshold, 0 );
-
-// //   cross_section =
-// //     data_container.getAdjointCutoffElasticCrossSection();
-
-// //   TEST_EQUALITY_CONST( cross_section.front(), 2.74896e+8 );
-// //   TEST_FLOATING_EQUALITY( cross_section.back(), 1.31176e-5, 1e-15 );
-// //   TEST_EQUALITY_CONST( cross_section.size(), 852-threshold );
-
-// //   threshold =
-// //     data_container.getAdjointScreenedRutherfordElasticCrossSectionThresholdEnergyIndex();
-
-// //   TEST_EQUALITY_CONST( threshold, 263 );
-
-// //   cross_section =
-// //     data_container.getAdjointScreenedRutherfordElasticCrossSection();
-
-// //   TEST_EQUALITY_CONST( cross_section.front(), 3.60034169494247180 );
-// //   TEST_EQUALITY_CONST( cross_section.back(), 1.29871e+4-1.31176e-5 );
-// //   TEST_EQUALITY_CONST( cross_section.size(), 852-threshold );
-
-// //   std::vector<double> angular_grid =
-// //     data_container.getAdjointElasticAngularEnergyGrid();
-
-// //   TEST_EQUALITY_CONST( angular_grid.front(), 1.0e-5 );
-// //   TEST_EQUALITY_CONST( angular_grid.back(), 1.0e+5 );
-// //   TEST_EQUALITY_CONST( angular_grid.size(), 16 );
-
-// //   std::vector<double> elastic_angles =
-// //     data_container.getAdjointCutoffElasticAngles(1.0e-5);
-
-// //   TEST_EQUALITY_CONST( elastic_angles.front(), -1.0 );
-// //   TEST_EQUALITY_CONST( elastic_angles.back(), 0.999999 );
-// //   TEST_EQUALITY_CONST( elastic_angles.size(), 2 );
-
-// //   elastic_angles =
-// //     data_container.getAdjointCutoffElasticAngles(1.0e+5);
-
-// //   TEST_EQUALITY_CONST( elastic_angles.front(), -1.0 );
-// //   TEST_EQUALITY_CONST( elastic_angles.back(), 0.999999 );
-// //   TEST_EQUALITY_CONST( elastic_angles.size(), 96 );
-
-// //   std::vector<double> elastic_pdf =
-// //     data_container.getAdjointCutoffElasticPDF(1.0e-5);
-
-// //   TEST_EQUALITY_CONST( elastic_pdf.front(), 0.5 );
-// //   TEST_EQUALITY_CONST( elastic_pdf.back(), 0.5 );
-// //   TEST_EQUALITY_CONST( elastic_pdf.size(), 2 );
-
-// //   elastic_pdf =
-// //     data_container.getAdjointCutoffElasticPDF(1.0e+5);
-
-// //   TEST_EQUALITY_CONST( elastic_pdf.front(), 6.25670e-13 );
-// //   TEST_EQUALITY_CONST( elastic_pdf.back(), 9.86945e+5 );
-// //   TEST_EQUALITY_CONST( elastic_pdf.size(), 96 );
-// // /*
-// //   // Check the electroionization data
-// //   threshold =
-// //     data_container.getAdjointElectroionizationCrossSectionThresholdEnergyIndex( 1u );
-
-// //   TEST_EQUALITY_CONST( threshold, 7 );
-
-// //   cross_section =
-// //     data_container.getAdjointElectroionizationCrossSection( 1u );
-
-// // //  TEST_EQUALITY_CONST( cross_section.front(), 1.26041968911917554e+06 );
-// // //! \todo double check what the front cross section should be
-// //   TEST_EQUALITY_CONST( cross_section.front(), 1.26041968911917577e+06 );
-// //   TEST_EQUALITY_CONST( cross_section.back(), 8.28924e+4 );
-// //   TEST_EQUALITY_CONST( cross_section.size(), 852-threshold );
-
-// //   std::vector<double> electroionization_energy_grid =
-// //     data_container.getAdjointElectroionizationEnergyGrid( 1u );
-
-// //   TEST_EQUALITY_CONST( electroionization_energy_grid.front(), 1.36100e-5 );
-// //   TEST_EQUALITY_CONST( electroionization_energy_grid.back(), 1.00000e+5 );
-// //   TEST_EQUALITY_CONST( electroionization_energy_grid.size(), 8 );
-
-// //   std::vector<double> electroionization_recoil_energy =
-// //     data_container.getAdjointElectroionizationRecoilEnergy( 1u, 1.36100e-5 );
-
-// //   TEST_EQUALITY_CONST( electroionization_recoil_energy.front(), 2.79866e-9 );
-// //   TEST_EQUALITY_CONST( electroionization_recoil_energy.back(), 2.79866e-8 );
-// //   TEST_EQUALITY_CONST( electroionization_recoil_energy.size(), 2 );
-
-// //   electroionization_recoil_energy =
-// //     data_container.getAdjointElectroionizationRecoilEnergy( 1u, 1.00000e+5 );
-
-// //   TEST_EQUALITY_CONST( electroionization_recoil_energy.front(), 1.00000e-7 );
-// //   TEST_EQUALITY_CONST( electroionization_recoil_energy.back(), 5.00000e+4 );
-// //   TEST_EQUALITY_CONST( electroionization_recoil_energy.size(), 147 );
-
-// //   std::vector<double> electroionization_recoil_pdf =
-// //     data_container.getAdjointElectroionizationRecoilPDF( 1u, 1.36100e-5 );
-
-// //   TEST_EQUALITY_CONST( electroionization_recoil_pdf.front(), 3.97015e+7 );
-// //   TEST_EQUALITY_CONST( electroionization_recoil_pdf.back(), 3.97015e+7 );
-// //   TEST_EQUALITY_CONST( electroionization_recoil_pdf.size(), 2 );
-
-// //   electroionization_recoil_pdf =
-// //     data_container.getAdjointElectroionizationRecoilPDF( 1u, 1.00000e+5 );
-
-// //   TEST_EQUALITY_CONST( electroionization_recoil_pdf.front(), 1.61897e+5 );
-// //   TEST_EQUALITY_CONST( electroionization_recoil_pdf.back(), 2.77550e-15 );
-// //   TEST_EQUALITY_CONST( electroionization_recoil_pdf.size(), 147 );
-// // */
-// //   // Check the bremsstrahlung data
-// //   threshold =
-// //     data_container.getAdjointBremsstrahlungCrossSectionThresholdEnergyIndex();
-
-// //   TEST_EQUALITY_CONST( threshold, 0 );
-
-// //   cross_section =
-// //     data_container.getAdjointBremsstrahlungCrossSection();
-
-// //   TEST_EQUALITY_CONST( cross_section.front(), 4.34999554761655176e+01 );
-// //   TEST_EQUALITY_CONST( cross_section.back(), 0.0 );
-// //   TEST_EQUALITY_CONST( cross_section.size(), 852-threshold );
-
-// //   std::vector<double> bremsstrahlung_energy_grid =
-// //     data_container.getAdjointBremsstrahlungEnergyGrid();
-
-// //   TEST_EQUALITY_CONST( bremsstrahlung_energy_grid.front(), 1.00000e-5 );
-// //   TEST_EQUALITY_CONST( bremsstrahlung_energy_grid.back(), 1.00000e+5 );
-// //   TEST_EQUALITY_CONST( bremsstrahlung_energy_grid.size(), 11 );
-
-// //   std::vector<double> bremsstrahlung_photon_energy =
-// //     data_container.getAdjointBremsstrahlungPhotonEnergy( 1.00000e-5 );
-
-// //   TEST_EQUALITY_CONST( bremsstrahlung_photon_energy.front(), 1.00000e-7 );
-// //   TEST_EQUALITY_CONST( bremsstrahlung_photon_energy.back(), 1.00000e-5 );
-// //   TEST_EQUALITY_CONST( bremsstrahlung_photon_energy.size(), 17 );
-
-// //   bremsstrahlung_photon_energy =
-// //     data_container.getAdjointBremsstrahlungPhotonEnergy( 1.00000e+5 );
-
-// //   TEST_EQUALITY_CONST( bremsstrahlung_photon_energy.front(), 1.00000e-7 );
-// //   TEST_EQUALITY_CONST( bremsstrahlung_photon_energy.back(), 1.00000e+5 );
-// //   TEST_EQUALITY_CONST( bremsstrahlung_photon_energy.size(), 2 );
-
-// //   std::vector<double> bremsstrahlung_photon_pdf =
-// //     data_container.getAdjointBremsstrahlungPhotonPDF( 1.0e-5 );
-
-// //   TEST_EQUALITY_CONST( bremsstrahlung_photon_pdf.front(), 1.46394848379322421e+06 );
-// //   TEST_EQUALITY_CONST( bremsstrahlung_photon_pdf.back(), 1.46824029287934118e+04 );
-// //   TEST_EQUALITY_CONST( bremsstrahlung_photon_pdf.size(), 17 );
-
-// //   bremsstrahlung_photon_pdf =
-// //     data_container.getAdjointBremsstrahlungPhotonPDF( 1.0e+5 );
-
-// //   TEST_EQUALITY_CONST( bremsstrahlung_photon_pdf.front(),  0.0 );
-// //   TEST_EQUALITY_CONST( bremsstrahlung_photon_pdf.back(),  0.0 );
-// //   TEST_EQUALITY_CONST( bremsstrahlung_photon_pdf.size(), 2 );
-
-// //   // Check the atomic excitation data
-// //   threshold =
-// //     data_container.getAdjointAtomicExcitationCrossSectionThresholdEnergyIndex();
-
-// //   TEST_EQUALITY_CONST( threshold, 0 );
-
-// //   cross_section =
-// //     data_container.getAdjointAtomicExcitationCrossSection();
-
-// //   TEST_EQUALITY_CONST( cross_section.front(), 6.12229969785753563e+07 );
-// //   TEST_EQUALITY_CONST( cross_section.back(), 0.0 );
-// //   TEST_EQUALITY_CONST( cross_section.size(), 852-threshold );
-
-// //   std::vector<double> atomic_excitation_energy_grid =
-// //     data_container.getAdjointAtomicExcitationEnergyGrid();
-
-// //   TEST_FLOATING_EQUALITY( atomic_excitation_energy_grid.front(), 8.7e-8, 1e-13 );
-// //   TEST_FLOATING_EQUALITY( atomic_excitation_energy_grid.back(), 1.0e+5 - 2.10777e-5, 1e-15 );
-// //   TEST_EQUALITY_CONST( atomic_excitation_energy_grid.size(), 169 );
-
-// //   std::vector<double> atomic_excitation_energy_gain =
-// //     data_container.getAdjointAtomicExcitationEnergyGain();
-
-// //   TEST_EQUALITY_CONST( atomic_excitation_energy_gain.front(), 1.3697e-5 );
-// //   TEST_EQUALITY_CONST( atomic_excitation_energy_gain.back(), 2.10777e-5 );
-// //   TEST_EQUALITY_CONST( atomic_excitation_energy_gain.size(), 169 );
-
-// //   data_container.exportData( "test_h_aepr.xml",
-// // 			     Utility::ArchivableObject::XML_ARCHIVE );
-// }
->>>>>>> ea37d194
 
 //---------------------------------------------------------------------------//
 // Custom main function
 //---------------------------------------------------------------------------//
 int main( int argc, char** argv )
 {
-  std::string test_h_native_file;
+  std::string test_h_native_file, test_c_native_file;
 
   Teuchos::CommandLineProcessor& clp = Teuchos::UnitTestRepository::getCLP();
 
   clp.setOption( "test_h_native_file",
                  &test_h_native_file,
                  "Test h native file name" );
+  clp.setOption( "test_c_native_file",
+                 &test_c_native_file,
+                 "Test c native file name" );
   
   const Teuchos::RCP<Teuchos::FancyOStream> out =
     Teuchos::VerboseObjectBase::getDefaultOStream();
@@ -1941,6 +1495,10 @@
   // Create the native data file container for h
   h_epr_data_container.reset( new Data::ElectronPhotonRelaxationDataContainer(
                                                         test_h_native_file ) );
+
+  // Create the native data file container for c
+  c_epr_data_container.reset( new Data::ElectronPhotonRelaxationDataContainer(
+                                                        test_c_native_file ) );
   
   // Run the unit tests
   Teuchos::GlobalMPISession mpiSession( &argc, &argv );
