//---------------------------------------------------------------------------//
//!
//! \file   tstStandardElectronPhotonRelaxationDataGenerator.cpp
//! \author Alex Robinson, Luke Kersting
//! \brief  Standard electron-photon-relaxation data generator unit tests
//!
//---------------------------------------------------------------------------//

// Std Lib Includes
#include <iostream>

// Boost Includes
#include <boost/function.hpp>
#include <boost/bind.hpp>
#include <boost/unordered_map.hpp>

// FRENSIE Includes
#include "DataGen_StandardElectronPhotonRelaxationDataGenerator.hpp"
#include "Data_ElectronPhotonRelaxationVolatileDataContainer.hpp"
#include "Data_ACEFileHandler.hpp"
#include "Data_ENDLDataContainer.hpp"
#include "Data_XSSEPRDataExtractor.hpp"
#include "Utility_UnitTestHarnessWithMain.hpp"

//---------------------------------------------------------------------------//
// Testing Variables
//---------------------------------------------------------------------------//

std::shared_ptr<Data::XSSEPRDataExtractor>
  h_xss_data_extractor, c_xss_data_extractor;

std::shared_ptr<Data::ENDLDataContainer>
  h_endl_data_container, c_endl_data_container;

//---------------------------------------------------------------------------//
// Tests
//---------------------------------------------------------------------------//
// Check that a data generator can be constructed
FRENSIE_UNIT_TEST( StandardElectronPhotonRelaxationDataGenerator,
                   basic_constructor )
{
  DataGen::StandardElectronPhotonRelaxationDataGenerator generator(
                                                       h_xss_data_extractor,
                                                       h_endl_data_container );

  FRENSIE_CHECK_EQUAL( generator.getAtomicNumber(), 1 );
  FRENSIE_CHECK_FLOATING_EQUALITY( generator.getMinPhotonEnergy(), 1e-6, 1e-9 );
  FRENSIE_CHECK_FLOATING_EQUALITY( generator.getMaxPhotonEnergy(), 1e5, 1e-9 );
  FRENSIE_CHECK_EQUAL( generator.getMinElectronEnergy(), 1e-5 );
  FRENSIE_CHECK_EQUAL( generator.getMaxElectronEnergy(), 1e5 );
  FRENSIE_CHECK_EQUAL( generator.getDefaultPhotonGridConvergenceTolerance(), 1e-3 );
  FRENSIE_CHECK_EQUAL( generator.getDefaultPhotonGridAbsoluteDifferenceTolerance(),
                       1e-13 );
  FRENSIE_CHECK_EQUAL( generator.getDefaultPhotonGridDistanceTolerance(), 1e-13 );
  FRENSIE_CHECK_EQUAL( generator.getDefaultElectronGridConvergenceTolerance(), 1e-3 );
  FRENSIE_CHECK_EQUAL( generator.getDefaultElectronGridAbsoluteDifferenceTolerance(),
                       1e-13 );
  FRENSIE_CHECK_EQUAL( generator.getDefaultElectronGridDistanceTolerance(), 1e-13 );
  FRENSIE_CHECK_EQUAL( generator.getOccupationNumberEvaluationTolerance(),
                       1e-3 );
  FRENSIE_CHECK_EQUAL( generator.getSubshellIncoherentEvaluationTolerance(),
                       1e-3 );
  FRENSIE_CHECK_EQUAL( generator.getPhotonThresholdEnergyNudgeFactor(),
                       1.0001 );
  FRENSIE_CHECK( !generator.isElectronTotalElasticIntegratedCrossSectionModeOn() );
  FRENSIE_CHECK_EQUAL( generator.getCutoffAngleCosine(), 1.0 );
  FRENSIE_CHECK_EQUAL( generator.getNumberOfMomentPreservingAngles(), 0 );
  FRENSIE_CHECK_EQUAL( generator.getTabularEvaluationTolerance(), 1e-7 );
  FRENSIE_CHECK_EQUAL( generator.getElectronTwoDInterpPolicy(),
                       MonteCarlo::LOGLOGLOG_INTERPOLATION );
<<<<<<< HEAD
  TEST_EQUALITY_CONST( generator.getElectronTwoDGridPolicy(),
                       MonteCarlo::UNIT_BASE_CORRELATED_GRID );
=======
  FRENSIE_CHECK_EQUAL( generator.getElectronTwoDGridPolicy(),
                       MonteCarlo::UNIT_BASE_CORRELATED_SAMPLING );
>>>>>>> 1eeb2a37
}

//---------------------------------------------------------------------------//
// Check that a data generator can be constructed
FRENSIE_UNIT_TEST( StandardElectronPhotonRelaxationDataGenerator, constructor )
{
  DataGen::StandardElectronPhotonRelaxationDataGenerator generator(
                                                       c_xss_data_extractor,
                                                       c_endl_data_container,
                                                       1e-3,
                                                       20.0,
                                                       1e-5,
                                                       1e5 );

  FRENSIE_CHECK_EQUAL( generator.getAtomicNumber(), 6 );
  FRENSIE_CHECK_EQUAL( generator.getMinPhotonEnergy(), 1e-3 );
  FRENSIE_CHECK_EQUAL( generator.getMaxPhotonEnergy(), 20.0 );
  FRENSIE_CHECK_EQUAL( generator.getMinElectronEnergy(), 1e-5 );
  FRENSIE_CHECK_EQUAL( generator.getMaxElectronEnergy(), 1e5 );
  FRENSIE_CHECK_EQUAL( generator.getDefaultPhotonGridConvergenceTolerance(), 1e-3 );
  FRENSIE_CHECK_EQUAL( generator.getDefaultPhotonGridAbsoluteDifferenceTolerance(),
                       1e-13 );
  FRENSIE_CHECK_EQUAL( generator.getDefaultPhotonGridDistanceTolerance(), 1e-13 );
  FRENSIE_CHECK_EQUAL( generator.getDefaultElectronGridConvergenceTolerance(), 1e-3 );
  FRENSIE_CHECK_EQUAL( generator.getDefaultElectronGridAbsoluteDifferenceTolerance(),
                       1e-13 );
  FRENSIE_CHECK_EQUAL( generator.getDefaultElectronGridDistanceTolerance(), 1e-13 );
  FRENSIE_CHECK_EQUAL( generator.getOccupationNumberEvaluationTolerance(),
                       1e-3 );
  FRENSIE_CHECK_EQUAL( generator.getSubshellIncoherentEvaluationTolerance(),
                       1e-3 );
  FRENSIE_CHECK_EQUAL( generator.getPhotonThresholdEnergyNudgeFactor(),
                       1.0001 );
  FRENSIE_CHECK( !generator.isElectronTotalElasticIntegratedCrossSectionModeOn() );
  FRENSIE_CHECK_EQUAL( generator.getCutoffAngleCosine(), 1.0 );
  FRENSIE_CHECK_EQUAL( generator.getNumberOfMomentPreservingAngles(), 0 );
  FRENSIE_CHECK_EQUAL( generator.getTabularEvaluationTolerance(), 1e-7 );
  FRENSIE_CHECK_EQUAL( generator.getElectronTwoDInterpPolicy(),
                       MonteCarlo::LOGLOGLOG_INTERPOLATION );
<<<<<<< HEAD
  TEST_EQUALITY_CONST( generator.getElectronTwoDGridPolicy(),
                       MonteCarlo::UNIT_BASE_CORRELATED_GRID );
=======
  FRENSIE_CHECK_EQUAL( generator.getElectronTwoDGridPolicy(),
                       MonteCarlo::UNIT_BASE_CORRELATED_SAMPLING );
>>>>>>> 1eeb2a37
}

//---------------------------------------------------------------------------//
// Check that the default grid convergence tolerance can be set
FRENSIE_UNIT_TEST( StandardElectronPhotonRelaxationDataGenerator,
                   setDefaultPhotonGridConvergenceTolerance )
{
  DataGen::StandardElectronPhotonRelaxationDataGenerator generator(
                                                       h_xss_data_extractor,
                                                       h_endl_data_container );

  generator.setDefaultPhotonGridConvergenceTolerance( 1e-5 );

  FRENSIE_CHECK_EQUAL( generator.getDefaultPhotonGridConvergenceTolerance(), 1e-5 );
}

//---------------------------------------------------------------------------//
// Check that the default grid absolute difference tolerance can be set
FRENSIE_UNIT_TEST( StandardElectronPhotonRelaxationDataGenerator,
                   setDefaultPhotonGridAbsoluteDifferenceTolerance )
{
  DataGen::StandardElectronPhotonRelaxationDataGenerator generator(
                                                       h_xss_data_extractor,
                                                       h_endl_data_container );

  generator.setDefaultPhotonGridAbsoluteDifferenceTolerance( 1e-40 );
  FRENSIE_CHECK_EQUAL( generator.getDefaultPhotonGridAbsoluteDifferenceTolerance(),
                       1e-40 );
}

//---------------------------------------------------------------------------//
// Check that the default grid distance tolerance can be set
FRENSIE_UNIT_TEST( StandardElectronPhotonRelaxationDataGenerator,
                   setDefaultPhotonGridDistanceTolerance )
{
  DataGen::StandardElectronPhotonRelaxationDataGenerator generator(
                                                       h_xss_data_extractor,
                                                       h_endl_data_container );

  generator.setDefaultPhotonGridDistanceTolerance( 1e-30 );
  FRENSIE_CHECK_EQUAL( generator.getDefaultPhotonGridDistanceTolerance(), 1e-30 );
}

//---------------------------------------------------------------------------//
// Check that the default grid convergence tolerance can be set
FRENSIE_UNIT_TEST( StandardElectronPhotonRelaxationDataGenerator,
                   setDefaultElectronGridConvergenceTolerance )
{
  DataGen::StandardElectronPhotonRelaxationDataGenerator generator(
                                                       h_xss_data_extractor,
                                                       h_endl_data_container );

  generator.setDefaultElectronGridConvergenceTolerance( 1e-5 );

  FRENSIE_CHECK_EQUAL( generator.getDefaultElectronGridConvergenceTolerance(), 1e-5 );
}

//---------------------------------------------------------------------------//
// Check that the default grid absolute difference tolerance can be set
FRENSIE_UNIT_TEST( StandardElectronPhotonRelaxationDataGenerator,
                   setDefaultElectronGridAbsoluteDifferenceTolerance )
{
  DataGen::StandardElectronPhotonRelaxationDataGenerator generator(
                                                       h_xss_data_extractor,
                                                       h_endl_data_container );

  generator.setDefaultElectronGridAbsoluteDifferenceTolerance( 1e-40 );
  FRENSIE_CHECK_EQUAL( generator.getDefaultElectronGridAbsoluteDifferenceTolerance(),
                       1e-40 );
}

//---------------------------------------------------------------------------//
// Check that the default grid distance tolerance can be set
FRENSIE_UNIT_TEST( StandardElectronPhotonRelaxationDataGenerator,
                   setDefaultElectronGridDistanceTolerance )
{
  DataGen::StandardElectronPhotonRelaxationDataGenerator generator(
                                                       h_xss_data_extractor,
                                                       h_endl_data_container );

  generator.setDefaultElectronGridDistanceTolerance( 1e-30 );
  FRENSIE_CHECK_EQUAL( generator.getDefaultElectronGridDistanceTolerance(), 1e-30 );
}

//---------------------------------------------------------------------------//
// Check that the occupation number evaluation tolerance can be set
FRENSIE_UNIT_TEST( StandardElectronPhotonRelaxationDataGenerator,
                   setOccupationNumberEvaluationTolerance )
{
  DataGen::StandardElectronPhotonRelaxationDataGenerator generator(
                                                       h_xss_data_extractor,
                                                       h_endl_data_container );

  generator.setOccupationNumberEvaluationTolerance( 1e-4 );
  FRENSIE_CHECK_EQUAL( generator.getOccupationNumberEvaluationTolerance(),
                       1e-4 );
}

//---------------------------------------------------------------------------//
// Check that the incoherent evaluation tolerance can be set
FRENSIE_UNIT_TEST( StandardElectronPhotonRelaxationDataGenerator,
                   setSubshellIncoherentEvaluationTolerance )
{
  DataGen::StandardElectronPhotonRelaxationDataGenerator generator(
                                                       h_xss_data_extractor,
                                                       h_endl_data_container );

  generator.setSubshellIncoherentEvaluationTolerance( 1e-5 );
  FRENSIE_CHECK_EQUAL( generator.getSubshellIncoherentEvaluationTolerance(),
                       1e-5 );
}

//---------------------------------------------------------------------------//
// Check that the photon threshold energy nudge factor can be set
FRENSIE_UNIT_TEST( StandardElectronPhotonRelaxationDataGenerator,
                   setPhotonThresholdEnergyNudgeFactor )
{
  DataGen::StandardElectronPhotonRelaxationDataGenerator generator(
                                                       h_xss_data_extractor,
                                                       h_endl_data_container );

  generator.setPhotonThresholdEnergyNudgeFactor( 1.5 );
  FRENSIE_CHECK_EQUAL( generator.getPhotonThresholdEnergyNudgeFactor(), 1.5 );
}

//---------------------------------------------------------------------------//
// Check that the electron total elastic integrated cross section mode can be set
FRENSIE_UNIT_TEST( StandardElectronPhotonRelaxationDataGenerator,
                   setElectronTotalElasticIntegratedCrossSectionMode )
{
  DataGen::StandardElectronPhotonRelaxationDataGenerator generator(
                                                       h_xss_data_extractor,
                                                       h_endl_data_container );

  FRENSIE_CHECK( !generator.isElectronTotalElasticIntegratedCrossSectionModeOn() );
  generator.setElectronTotalElasticIntegratedCrossSectionModeOn();
  FRENSIE_CHECK( generator.isElectronTotalElasticIntegratedCrossSectionModeOn() );
  generator.setElectronTotalElasticIntegratedCrossSectionModeOff();
  FRENSIE_CHECK( !generator.isElectronTotalElasticIntegratedCrossSectionModeOn() );
}

//---------------------------------------------------------------------------//
// Check that the cutoff angle cosine can be set
FRENSIE_UNIT_TEST( StandardElectronPhotonRelaxationDataGenerator,
                   setCutoffAngleCosine )
{
  DataGen::StandardElectronPhotonRelaxationDataGenerator generator(
                                                       h_xss_data_extractor,
                                                       h_endl_data_container );

  generator.setCutoffAngleCosine( 0.89 );
  FRENSIE_CHECK_EQUAL( generator.getCutoffAngleCosine(), 0.89 );
}

//---------------------------------------------------------------------------//
// Check that the number of moment preserving angles can be set
FRENSIE_UNIT_TEST( StandardElectronPhotonRelaxationDataGenerator,
                   setNumberOfMomentPreservingAngles )
{
  DataGen::StandardElectronPhotonRelaxationDataGenerator generator(
                                                       h_xss_data_extractor,
                                                       h_endl_data_container );

  generator.setNumberOfMomentPreservingAngles( 5 );
  FRENSIE_CHECK_EQUAL( generator.getNumberOfMomentPreservingAngles(), 5 );
}

//---------------------------------------------------------------------------//
// Check that the cutoff angle cosine can be set
FRENSIE_UNIT_TEST( StandardElectronPhotonRelaxationDataGenerator,
                   setTabularEvaluationTolerance )
{
  DataGen::StandardElectronPhotonRelaxationDataGenerator generator(
                                                       h_xss_data_extractor,
                                                       h_endl_data_container );

  FRENSIE_CHECK_EQUAL( generator.getTabularEvaluationTolerance(), 1e-7 );
  generator.setTabularEvaluationTolerance( 1e-6 );
  FRENSIE_CHECK_EQUAL( generator.getTabularEvaluationTolerance(), 1e-6 );
}

//---------------------------------------------------------------------------//
// Check that the electron TwoDInterpPolicy can be set
FRENSIE_UNIT_TEST( StandardElectronPhotonRelaxationDataGenerator,
                   setElectronTwoDInterpPolicy )
{
  DataGen::StandardElectronPhotonRelaxationDataGenerator generator(
                                                       h_xss_data_extractor,
                                                       h_endl_data_container );

  FRENSIE_CHECK_EQUAL( generator.getElectronTwoDInterpPolicy(),
                       MonteCarlo::LOGLOGLOG_INTERPOLATION );

  generator.setElectronTwoDInterpPolicy( MonteCarlo::LINLINLIN_INTERPOLATION );
  FRENSIE_CHECK_EQUAL( generator.getElectronTwoDInterpPolicy(),
                       MonteCarlo::LINLINLIN_INTERPOLATION );

  generator.setElectronTwoDInterpPolicy( MonteCarlo::LINLINLOG_INTERPOLATION );
  FRENSIE_CHECK_EQUAL( generator.getElectronTwoDInterpPolicy(),
                       MonteCarlo::LINLINLOG_INTERPOLATION );
}

//---------------------------------------------------------------------------//
// Check that the electron TwoDGridPolicy can be set
<<<<<<< HEAD
TEUCHOS_UNIT_TEST( StandardElectronPhotonRelaxationDataGenerator,
=======
FRENSIE_UNIT_TEST( StandardElectronPhotonRelaxationDataGenerator,
>>>>>>> 1eeb2a37
                   setElectronTwoDGridPolicy )
{
  DataGen::StandardElectronPhotonRelaxationDataGenerator generator(
                                                       h_xss_data_extractor,
                                                       h_endl_data_container );

<<<<<<< HEAD
  TEST_EQUALITY_CONST( generator.getElectronTwoDGridPolicy(),
                       MonteCarlo::UNIT_BASE_CORRELATED_GRID );

  generator.setElectronTwoDGridPolicy( MonteCarlo::CORRELATED_GRID );
  TEST_EQUALITY_CONST( generator.getElectronTwoDGridPolicy(),
                       MonteCarlo::CORRELATED_GRID );

  generator.setElectronTwoDGridPolicy( MonteCarlo::DIRECT_GRID );
  TEST_EQUALITY_CONST( generator.getElectronTwoDGridPolicy(),
                       MonteCarlo::DIRECT_GRID );

  generator.setElectronTwoDGridPolicy( MonteCarlo::UNIT_BASE_GRID );
  TEST_EQUALITY_CONST( generator.getElectronTwoDGridPolicy(),
                       MonteCarlo::UNIT_BASE_GRID );

  generator.setElectronTwoDGridPolicy( MonteCarlo::UNIT_BASE_CORRELATED_GRID );
  TEST_EQUALITY_CONST( generator.getElectronTwoDGridPolicy(),
                       MonteCarlo::UNIT_BASE_CORRELATED_GRID );
=======
  FRENSIE_CHECK_EQUAL( generator.getElectronTwoDGridPolicy(),
                       MonteCarlo::UNIT_BASE_CORRELATED_SAMPLING );

  generator.setElectronTwoDGridPolicy( MonteCarlo::CORRELATED_SAMPLING );
  FRENSIE_CHECK_EQUAL( generator.getElectronTwoDGridPolicy(),
                       MonteCarlo::CORRELATED_SAMPLING );

  generator.setElectronTwoDGridPolicy( MonteCarlo::DIRECT_SAMPLING );
  FRENSIE_CHECK_EQUAL( generator.getElectronTwoDGridPolicy(),
                       MonteCarlo::DIRECT_SAMPLING );

  generator.setElectronTwoDGridPolicy( MonteCarlo::UNIT_BASE_SAMPLING );
  FRENSIE_CHECK_EQUAL( generator.getElectronTwoDGridPolicy(),
                       MonteCarlo::UNIT_BASE_SAMPLING );

  generator.setElectronTwoDGridPolicy( MonteCarlo::UNIT_BASE_CORRELATED_SAMPLING );
  FRENSIE_CHECK_EQUAL( generator.getElectronTwoDGridPolicy(),
                       MonteCarlo::UNIT_BASE_CORRELATED_SAMPLING );
>>>>>>> 1eeb2a37
}

//---------------------------------------------------------------------------//
// Check that a data container can be populated
FRENSIE_UNIT_TEST( StandardElectronPhotonRelaxationDataGenerator,
                   populateEPRDataContainer_h_lin )
{
  std::shared_ptr<const DataGen::ElectronPhotonRelaxationDataGenerator>
    data_generator;

  {
    DataGen::StandardElectronPhotonRelaxationDataGenerator*
      raw_data_generator = new DataGen::StandardElectronPhotonRelaxationDataGenerator(
                h_xss_data_extractor,
                h_endl_data_container,
                0.001,
                20.0,
                1.0e-5,
                1.0e+5 );

    raw_data_generator->setOccupationNumberEvaluationTolerance( 1e-3 );
    raw_data_generator->setSubshellIncoherentEvaluationTolerance( 1e-3 );
    raw_data_generator->setPhotonThresholdEnergyNudgeFactor( 1.0001 );
    raw_data_generator->setElectronTotalElasticIntegratedCrossSectionModeOn();
    raw_data_generator->setCutoffAngleCosine( 0.9 );
    raw_data_generator->setNumberOfMomentPreservingAngles( 1 );
    raw_data_generator->setTabularEvaluationTolerance( 1e-7 );
    raw_data_generator->setElectronTwoDInterpPolicy( MonteCarlo::LINLINLIN_INTERPOLATION );
<<<<<<< HEAD
    raw_data_generator->setElectronTwoDGridPolicy( MonteCarlo::UNIT_BASE_CORRELATED_GRID );
=======
    raw_data_generator->setElectronTwoDGridPolicy( MonteCarlo::UNIT_BASE_CORRELATED_SAMPLING );
>>>>>>> 1eeb2a37
    raw_data_generator->setDefaultPhotonGridConvergenceTolerance( 1e-3 );
    raw_data_generator->setDefaultPhotonGridAbsoluteDifferenceTolerance( 1e-80 );
    raw_data_generator->setDefaultPhotonGridDistanceTolerance( 1e-20 );
    raw_data_generator->setDefaultElectronGridConvergenceTolerance( 1e-3 );
    raw_data_generator->setDefaultElectronGridAbsoluteDifferenceTolerance( 1e-80 );
    raw_data_generator->setDefaultElectronGridDistanceTolerance( 1e-20 );

    data_generator.reset( raw_data_generator );
  }

  Data::ElectronPhotonRelaxationVolatileDataContainer data_container;

  data_generator->populateEPRDataContainer( data_container );


  // Check the table settings data
  FRENSIE_CHECK_EQUAL( data_container.getAtomicNumber(), 1 );
  FRENSIE_CHECK_EQUAL( data_container.getMinPhotonEnergy(), 0.001 );
  FRENSIE_CHECK_EQUAL( data_container.getMaxPhotonEnergy(), 20.0 );
  FRENSIE_CHECK_EQUAL( data_container.getMinElectronEnergy(), 1.0e-5 );
  FRENSIE_CHECK_EQUAL( data_container.getMaxElectronEnergy(), 1.0e+5 );
  FRENSIE_CHECK_EQUAL(
    data_container.getOccupationNumberEvaluationTolerance(), 1e-3 );
  FRENSIE_CHECK_EQUAL(
    data_container.getSubshellIncoherentEvaluationTolerance(), 1e-3 );
  FRENSIE_CHECK_EQUAL(
    data_container.getPhotonThresholdEnergyNudgeFactor(), 1.0001 );
<<<<<<< HEAD
  TEST_ASSERT( data_container.isElectronTotalElasticIntegratedCrossSectionModeOn() );
  TEST_EQUALITY_CONST( data_container.getCutoffAngleCosine(), 0.9 );
  TEST_EQUALITY_CONST( data_container.getNumberOfMomentPreservingAngles(), 1 );
  TEST_EQUALITY_CONST( data_container.getElectronTabularEvaluationTolerance(), 1e-7 );
  TEST_EQUALITY_CONST( data_container.getElectronTwoDInterpPolicy(), "Lin-Lin-Lin" );
  TEST_EQUALITY_CONST( data_container.getElectronTwoDGridPolicy(), "Unit-base Correlated" );
  TEST_EQUALITY_CONST( data_container.getGridConvergenceTolerance(), 0.001 );
  TEST_EQUALITY_CONST(
=======
  FRENSIE_CHECK( data_container.isElectronTotalElasticIntegratedCrossSectionModeOn() );
  FRENSIE_CHECK_EQUAL( data_container.getCutoffAngleCosine(), 0.9 );
  FRENSIE_CHECK_EQUAL( data_container.getNumberOfMomentPreservingAngles(), 1 );
  FRENSIE_CHECK_EQUAL( data_container.getElectronTabularEvaluationTolerance(), 1e-7 );
  FRENSIE_CHECK_EQUAL( data_container.getElectronTwoDInterpPolicy(), "Lin-Lin-Lin" );
  FRENSIE_CHECK_EQUAL( data_container.getElectronTwoDGridPolicy(), "Unit-base Correlated" );
  FRENSIE_CHECK_EQUAL( data_container.getGridConvergenceTolerance(), 0.001 );
  FRENSIE_CHECK_EQUAL(
>>>>>>> 1eeb2a37
    data_container.getGridAbsoluteDifferenceTolerance(), 1e-80 );
  FRENSIE_CHECK_EQUAL( data_container.getGridDistanceTolerance(), 1e-20 );

  // Check the relaxation data
  FRENSIE_CHECK_EQUAL( data_container.getSubshells().size(), 1 );
  FRENSIE_CHECK( data_container.getSubshells().count( 1 ) );
  FRENSIE_CHECK_EQUAL( data_container.getSubshellOccupancy( 1 ), 1 );
  FRENSIE_CHECK_EQUAL( data_container.getSubshellBindingEnergy( 1 ),
                       1.361000000000E-05 );
  FRENSIE_CHECK( !data_container.hasRelaxationData() );
  FRENSIE_CHECK( !data_container.hasSubshellRelaxationData( 1 ) );

  // Check the Compton profiles
  FRENSIE_CHECK_EQUAL( data_container.getComptonProfileMomentumGrid(1).size(),
                       871 );
  FRENSIE_CHECK_EQUAL( data_container.getComptonProfileMomentumGrid(1).front(),
                       -1.0 );
  FRENSIE_CHECK_EQUAL( data_container.getComptonProfileMomentumGrid(1).back(),
                       1.0 );
  FRENSIE_CHECK_EQUAL( data_container.getComptonProfile(1).size(), 871 );
  FRENSIE_CHECK_FLOATING_EQUALITY( data_container.getComptonProfile(1).front(),
                          2.24060414412282093e-09,
                          1e-15 );
  FRENSIE_CHECK_FLOATING_EQUALITY( data_container.getComptonProfile(1).back(),
                          2.24060414412282093e-09,
                          1e-15 );

  // Check the occupation numbers
  FRENSIE_CHECK_EQUAL(data_container.getOccupationNumberMomentumGrid(1).size(),
                      410 );
  FRENSIE_CHECK_EQUAL(
                     data_container.getOccupationNumberMomentumGrid(1).front(),
                     -1.00000000000000000e+00 );
  FRENSIE_CHECK_EQUAL(data_container.getOccupationNumberMomentumGrid(1).back(),
                      1.00000000000000000e+00 );
  FRENSIE_CHECK_EQUAL( data_container.getOccupationNumber(1).size(), 410 );
  FRENSIE_CHECK_EQUAL( data_container.getOccupationNumber(1).front(),
                       0.00000000000000000e+00 );
  FRENSIE_CHECK_EQUAL( data_container.getOccupationNumber(1).back(),
                       1.00000000000000000e+00 );

  // Check the Waller-Hartree scattering function
  FRENSIE_CHECK_EQUAL(
        data_container.getWallerHartreeScatteringFunctionMomentumGrid().size(),
        365 );
  FRENSIE_CHECK_EQUAL(
       data_container.getWallerHartreeScatteringFunctionMomentumGrid().front(),
       0.0 );
  FRENSIE_CHECK_FLOATING_EQUALITY(
        data_container.getWallerHartreeScatteringFunctionMomentumGrid().back(),
        1.0e+17,
        1e-15 );
  FRENSIE_CHECK_EQUAL(
                    data_container.getWallerHartreeScatteringFunction().size(),
                    365 );
  FRENSIE_CHECK_EQUAL(
                   data_container.getWallerHartreeScatteringFunction().front(),
                   0.0 );
  FRENSIE_CHECK_EQUAL(
                    data_container.getWallerHartreeScatteringFunction().back(),
                    1.0 );

  // Check the Waller-Hartree atomic form factor
  FRENSIE_CHECK_EQUAL(
          data_container.getWallerHartreeAtomicFormFactorMomentumGrid().size(),
          1582 );
  FRENSIE_CHECK_EQUAL(
         data_container.getWallerHartreeAtomicFormFactorMomentumGrid().front(),
         0.0 );
  FRENSIE_CHECK_FLOATING_EQUALITY(
          data_container.getWallerHartreeAtomicFormFactorMomentumGrid().back(),
          1.0e+17,
          1e-15 );
  FRENSIE_CHECK_EQUAL(data_container.getWallerHartreeAtomicFormFactor().size(),
                      1582 );
  FRENSIE_CHECK_FLOATING_EQUALITY(
                     data_container.getWallerHartreeAtomicFormFactor().front(),
                     1.0e+00,
                     1e-15 );
  FRENSIE_CHECK_FLOATING_EQUALITY(
                      data_container.getWallerHartreeAtomicFormFactor().back(),
                      8.18290000000000004e-39,
                      1e-15 );

  // Check the Waller-Hartree squared form factor
  FRENSIE_CHECK_EQUAL( data_container.getWallerHartreeSquaredAtomicFormFactorSquaredMomentumGrid().size(),
                       3231 );
  FRENSIE_CHECK_FLOATING_EQUALITY( data_container.getWallerHartreeSquaredAtomicFormFactorSquaredMomentumGrid().front(),
                          0.0,
                          1e-15 );
  FRENSIE_CHECK_FLOATING_EQUALITY( data_container.getWallerHartreeSquaredAtomicFormFactorSquaredMomentumGrid().back(),
                          1.0e+34,
                          1e-15 );
  FRENSIE_CHECK_EQUAL( data_container.getWallerHartreeSquaredAtomicFormFactor().size(),
                       3231 );
  FRENSIE_CHECK_FLOATING_EQUALITY( data_container.getWallerHartreeSquaredAtomicFormFactor().front(),
                          1.0,
                          1e-15 );
  FRENSIE_CHECK_FLOATING_EQUALITY( data_container.getWallerHartreeSquaredAtomicFormFactor().back(),
                          6.695985241e-77,
                          1e-15 );

  // Check the photon energy grid
  FRENSIE_CHECK_EQUAL( data_container.getPhotonEnergyGrid().size(), 854 );
  FRENSIE_CHECK_FLOATING_EQUALITY( data_container.getPhotonEnergyGrid().front(),
                          1.0e-03,
                          1e-15 );
  FRENSIE_CHECK_FLOATING_EQUALITY( data_container.getPhotonEnergyGrid().back(),
                          2.0e+01,
                          1e-15 );

  // Check the average photon heating numbers
  FRENSIE_CHECK_EQUAL( data_container.getAveragePhotonHeatingNumbers().size(),
                       854 );
  FRENSIE_CHECK_FLOATING_EQUALITY(
                       data_container.getAveragePhotonHeatingNumbers().front(),
                       9.44850385307779940e-04,
                       1e-15 );
  FRENSIE_CHECK_FLOATING_EQUALITY(
                        data_container.getAveragePhotonHeatingNumbers().back(),
                        1.52602263568998424e+01,
                        1e-15 );

  // Check the Waller-Hartree incoherent cross section
  FRENSIE_CHECK_EQUAL(
                data_container.getWallerHartreeIncoherentCrossSection().size(),
                854 );
  FRENSIE_CHECK_FLOATING_EQUALITY(
               data_container.getWallerHartreeIncoherentCrossSection().front(),
               8.43429999999524560e-02,
               1e-15 );
  FRENSIE_CHECK_FLOATING_EQUALITY(
               data_container.getWallerHartreeIncoherentCrossSection().back(),
               3.02353826681303964e-02,
               1e-15 );
  FRENSIE_CHECK_EQUAL(
   data_container.getWallerHartreeIncoherentCrossSectionThresholdEnergyIndex(),
   0 );

  // Check the impulse approx. incoherent cross section
  FRENSIE_CHECK_EQUAL(
                data_container.getImpulseApproxIncoherentCrossSection().size(),
                854 );
  FRENSIE_CHECK_FLOATING_EQUALITY(
               data_container.getImpulseApproxIncoherentCrossSection().front(),
               0.023125376732405889,
               1e-15 );
  FRENSIE_CHECK_FLOATING_EQUALITY(
                data_container.getImpulseApproxIncoherentCrossSection().back(),
                0.0302498521139349733,
                1e-15 );
  FRENSIE_CHECK_EQUAL(
   data_container.getImpulseApproxIncoherentCrossSectionThresholdEnergyIndex(),
   0 );

  // Check the subshell impulse approx. incoherent cross sections
  FRENSIE_CHECK_EQUAL(
       data_container.getImpulseApproxSubshellIncoherentCrossSection(1).size(),
       854 );
  FRENSIE_CHECK_FLOATING_EQUALITY(
      data_container.getImpulseApproxSubshellIncoherentCrossSection(1).front(),
      0.023125376732405889,
      1e-15 );
  FRENSIE_CHECK_FLOATING_EQUALITY(
       data_container.getImpulseApproxSubshellIncoherentCrossSection(1).back(),
       0.0302498521139349733,
       1e-15 );
  FRENSIE_CHECK_EQUAL( data_container.getImpulseApproxSubshellIncoherentCrossSectionThresholdEnergyIndex(1),
                       0 );

  // Check the Waller-Hartree coherent cross section
  FRENSIE_CHECK_EQUAL(
                  data_container.getWallerHartreeCoherentCrossSection().size(),
                  854 );
  FRENSIE_CHECK_FLOATING_EQUALITY(
                 data_container.getWallerHartreeCoherentCrossSection().front(),
                 5.81790484064093394e-01,
                 1e-15 );
  FRENSIE_CHECK_FLOATING_EQUALITY(
                 data_container.getWallerHartreeCoherentCrossSection().back(),
                 1.15654029975768264e-08,
                 1e-15 );
  FRENSIE_CHECK_EQUAL(
     data_container.getWallerHartreeCoherentCrossSectionThresholdEnergyIndex(),
     0 );

  // Check the pair production cross section
  FRENSIE_CHECK_EQUAL( data_container.getPairProductionCrossSection().size(),
                       425 );
  FRENSIE_CHECK_EQUAL( data_container.getPairProductionCrossSection().front(),
                       0.0 );
  FRENSIE_CHECK_EQUAL( data_container.getPairProductionCrossSection().back(),
                       3.29199999999999979e-03 );

  unsigned pp_threshold_index =
    data_container.getPairProductionCrossSectionThresholdEnergyIndex();

<<<<<<< HEAD
  TEST_EQUALITY_CONST( pp_threshold_index, 429 );
  TEST_EQUALITY_CONST(data_container.getPhotonEnergyGrid()[pp_threshold_index],
=======
  FRENSIE_CHECK_EQUAL( pp_threshold_index, 429 );
  FRENSIE_CHECK_EQUAL(data_container.getPhotonEnergyGrid()[pp_threshold_index],
>>>>>>> 1eeb2a37
                      2*Utility::PhysicalConstants::electron_rest_mass_energy);

  // Check the triplet production cross section
  FRENSIE_CHECK_EQUAL(data_container.getTripletProductionCrossSection().size(),
                      199 );
  FRENSIE_CHECK_EQUAL(
                     data_container.getTripletProductionCrossSection().front(),
                     0.0 );
  FRENSIE_CHECK_EQUAL(data_container.getTripletProductionCrossSection().back(),
                      2.35899999999999999e-03 );

  unsigned tp_threshold_index =
    data_container.getTripletProductionCrossSectionThresholdEnergyIndex();

<<<<<<< HEAD
  TEST_EQUALITY_CONST( tp_threshold_index, 655 );
  TEST_EQUALITY_CONST(data_container.getPhotonEnergyGrid()[tp_threshold_index],
=======
  FRENSIE_CHECK_EQUAL( tp_threshold_index, 655 );
  FRENSIE_CHECK_EQUAL(data_container.getPhotonEnergyGrid()[tp_threshold_index],
>>>>>>> 1eeb2a37
                      4*Utility::PhysicalConstants::electron_rest_mass_energy);

  // Check the photoelectric cross section
  FRENSIE_CHECK_EQUAL( data_container.getPhotoelectricCrossSection().size(),
                       854 );
  FRENSIE_CHECK_EQUAL( data_container.getPhotoelectricCrossSection().front(),
                       1.14084154957847943e+01 );
  FRENSIE_CHECK_EQUAL( data_container.getPhotoelectricCrossSection().back(),
                       4.05895811339709049e-11 );
  FRENSIE_CHECK_EQUAL(
             data_container.getPhotoelectricCrossSectionThresholdEnergyIndex(),
             0 );

  // Check the subshell photoelectric cross sections
  FRENSIE_CHECK_EQUAL(
                 data_container.getSubshellPhotoelectricCrossSection(1).size(),
                 854 );
  FRENSIE_CHECK_EQUAL(
                data_container.getSubshellPhotoelectricCrossSection(1).front(),
                1.14084154957847943e+01 );
  FRENSIE_CHECK_EQUAL(
                 data_container.getSubshellPhotoelectricCrossSection(1).back(),
                 4.05895811339709049e-11 );
  FRENSIE_CHECK_EQUAL(
    data_container.getSubshellPhotoelectricCrossSectionThresholdEnergyIndex(1),
    0 );

  // Check the Waller-Hartree total cross section
  FRENSIE_CHECK_EQUAL(
                     data_container.getWallerHartreeTotalCrossSection().size(),
                     854 );

<<<<<<< HEAD
  TEST_FLOATING_EQUALITY(
=======
  FRENSIE_CHECK_FLOATING_EQUALITY(
>>>>>>> 1eeb2a37
                    data_container.getWallerHartreeTotalCrossSection().front(),
                    1.20745489798488403e+01,
                    1e-15 );
  FRENSIE_CHECK_FLOATING_EQUALITY(
                     data_container.getWallerHartreeTotalCrossSection().back(),
                     0.0358863942741229694,
                     1e-15 );

  // Check the impulse approx. total cross section
  FRENSIE_CHECK_EQUAL(
                     data_container.getImpulseApproxTotalCrossSection().size(),
                     854 );
  FRENSIE_CHECK_FLOATING_EQUALITY(
                    data_container.getImpulseApproxTotalCrossSection().front(),
                    12.0133313565812934,
                    1e-15 );
  FRENSIE_CHECK_FLOATING_EQUALITY(
                     data_container.getImpulseApproxTotalCrossSection().back(),
                     0.0359008637199275463,
                     1e-15 );

  // Check the electron energy grid
  FRENSIE_CHECK_EQUAL( data_container.getElectronCrossSectionInterpPolicy(), "Log-Log" );

  std::vector<double> energy_grid = data_container.getElectronEnergyGrid();
  FRENSIE_CHECK_EQUAL( energy_grid.front(), 1.0e-5 );
  FRENSIE_CHECK_EQUAL( energy_grid.back(), 1.0e+5 );
  FRENSIE_CHECK_EQUAL( energy_grid.size(), 343 );

  // Check the elastic data
  unsigned threshold =
    data_container.getCutoffElasticCrossSectionThresholdEnergyIndex();

  FRENSIE_CHECK_EQUAL( threshold, 0 );

  std::vector<double> cross_section =
    data_container.getCutoffElasticCrossSection();

  FRENSIE_CHECK_EQUAL( cross_section.front(), 2.74896e+8 );
  FRENSIE_CHECK_FLOATING_EQUALITY( cross_section.back(), 1.31176e-5, 1e-15 );
  FRENSIE_CHECK_EQUAL( cross_section.size(), 343-threshold );

  threshold =
    data_container.getScreenedRutherfordElasticCrossSectionThresholdEnergyIndex();

  FRENSIE_CHECK_EQUAL( threshold, 63 );

  cross_section = data_container.getScreenedRutherfordElasticCrossSection();

  FRENSIE_CHECK_EQUAL( cross_section.front(), 5.70357400551438332e+00 );
  FRENSIE_CHECK_EQUAL( cross_section.back(), 1.29045336560270462e+04);
  FRENSIE_CHECK_EQUAL( cross_section.size(), 343-threshold );

  FRENSIE_CHECK_EQUAL( data_container.getCutoffElasticInterpPolicy(), "Lin-Lin" );

  std::vector<double> angular_grid =
    data_container.getElasticAngularEnergyGrid();

  FRENSIE_CHECK_EQUAL( angular_grid.front(), 1.0e-5 );
  FRENSIE_CHECK_EQUAL( angular_grid.back(), 1.0e+5 );
  FRENSIE_CHECK_EQUAL( angular_grid.size(), 16 );

  std::vector<double> elastic_angles =
    data_container.getCutoffElasticAngles(1.0e-5);

  FRENSIE_CHECK_EQUAL( elastic_angles.front(), -1.0 );
  FRENSIE_CHECK_EQUAL( elastic_angles.back(), 0.999999 );
  FRENSIE_CHECK_EQUAL( elastic_angles.size(), 2 );

  elastic_angles =
    data_container.getCutoffElasticAngles(1.0e+5);

  FRENSIE_CHECK_EQUAL( elastic_angles.front(), -1.0 );
  FRENSIE_CHECK_EQUAL( elastic_angles.back(), 0.999999 );
  FRENSIE_CHECK_EQUAL( elastic_angles.size(), 96 );

  std::vector<double> elastic_pdf =
    data_container.getCutoffElasticPDF(1.0e-5);

  FRENSIE_CHECK_EQUAL( elastic_pdf.front(), 0.5 );
  FRENSIE_CHECK_EQUAL( elastic_pdf.back(), 0.5 );
  FRENSIE_CHECK_EQUAL( elastic_pdf.size(), 2 );

  elastic_pdf =
    data_container.getCutoffElasticPDF(1.0e+5);

  FRENSIE_CHECK_EQUAL( elastic_pdf.front(), 6.25670e-13 );
  FRENSIE_CHECK_EQUAL( elastic_pdf.back(), 9.86945e+5 );
  FRENSIE_CHECK_EQUAL( elastic_pdf.size(), 96 );

  FRENSIE_CHECK( data_container.hasMomentPreservingData() );

  std::vector<double> discrete_angles =
    data_container.getMomentPreservingElasticDiscreteAngles( 1.0e-5 );

  FRENSIE_CHECK_EQUAL( discrete_angles.front(), 9.33333333326666792e-01 );
  FRENSIE_CHECK_EQUAL( discrete_angles.back(), 9.33333333326666792e-01 );
  FRENSIE_CHECK_EQUAL( discrete_angles.size(), 1 );

  discrete_angles =
    data_container.getMomentPreservingElasticDiscreteAngles( 1.0e+5 );

  FRENSIE_CHECK_EQUAL( discrete_angles.front(), 9.96835060894997071e-01 );
  FRENSIE_CHECK_EQUAL( discrete_angles.back(), 9.96835060894997071e-01 );
  FRENSIE_CHECK_EQUAL( discrete_angles.size(), 1 );

  std::vector<double> discrete_weights =
    data_container.getMomentPreservingElasticWeights( 1.0e-5 );

  FRENSIE_CHECK_EQUAL( discrete_weights.front(), 1.0 );
  FRENSIE_CHECK_EQUAL( discrete_weights.back(), 1.0 );
  FRENSIE_CHECK_EQUAL( discrete_weights.size(), 1 );

  discrete_weights =
    data_container.getMomentPreservingElasticWeights( 1.0e+5 );

  FRENSIE_CHECK_EQUAL( discrete_weights.front(), 1.0 );
  FRENSIE_CHECK_EQUAL( discrete_weights.back(), 1.0 );
  FRENSIE_CHECK_EQUAL( discrete_weights.size(), 1 );

  // Check the electroionization data
  threshold =
    data_container.getElectroionizationCrossSectionThresholdEnergyIndex( 1u );

  FRENSIE_CHECK_EQUAL( threshold, 3 );
  FRENSIE_CHECK_EQUAL( data_container.getElectronEnergyGrid()[threshold],
                       1.361000000000E-05 );

  cross_section =
    data_container.getElectroionizationCrossSection( 1u );

  FRENSIE_CHECK_EQUAL( cross_section.front(), 0.0 );
  FRENSIE_CHECK_EQUAL( cross_section.back(), 8.28924e+4 );
  FRENSIE_CHECK_EQUAL( cross_section.size(), 343-threshold );

  std::vector<double> electroionization_energy_grid =
    data_container.getElectroionizationEnergyGrid( 1u );

  FRENSIE_CHECK_EQUAL( electroionization_energy_grid.front(), 1.36100e-5 );
  FRENSIE_CHECK_EQUAL( electroionization_energy_grid.back(), 1.00000e+5 );
  FRENSIE_CHECK_EQUAL( electroionization_energy_grid.size(), 8 );

  FRENSIE_CHECK_EQUAL( data_container.getElectroionizationRecoilInterpPolicy(), "Lin-Lin" );

  std::vector<double> electroionization_recoil_energy =
    data_container.getElectroionizationRecoilEnergy( 1u, 1.36100e-5 );

  FRENSIE_CHECK_EQUAL( electroionization_recoil_energy.front(), 2.79866e-9 );
  FRENSIE_CHECK_EQUAL( electroionization_recoil_energy.back(), 2.79866e-8 );
  FRENSIE_CHECK_EQUAL( electroionization_recoil_energy.size(), 2 );

  electroionization_recoil_energy =
    data_container.getElectroionizationRecoilEnergy( 1u, 1.00000e+5 );

  FRENSIE_CHECK_EQUAL( electroionization_recoil_energy.front(), 1.00000e-7 );
  FRENSIE_CHECK_EQUAL( electroionization_recoil_energy.back(), 5.00000e+4 );
  FRENSIE_CHECK_EQUAL( electroionization_recoil_energy.size(), 147 );

  std::vector<double> electroionization_recoil_pdf =
    data_container.getElectroionizationRecoilPDF( 1u, 1.36100e-5 );

  FRENSIE_CHECK_EQUAL( electroionization_recoil_pdf.front(), 3.97015e+7 );
  FRENSIE_CHECK_EQUAL( electroionization_recoil_pdf.back(), 3.97015e+7 );
  FRENSIE_CHECK_EQUAL( electroionization_recoil_pdf.size(), 2 );

  electroionization_recoil_pdf =
    data_container.getElectroionizationRecoilPDF( 1u, 1.00000e+5 );

  FRENSIE_CHECK_EQUAL( electroionization_recoil_pdf.front(), 1.61897e+5 );
  FRENSIE_CHECK_EQUAL( electroionization_recoil_pdf.back(), 2.77550e-15 );
  FRENSIE_CHECK_EQUAL( electroionization_recoil_pdf.size(), 147 );

  // Check the bremsstrahlung data
  threshold =
    data_container.getBremsstrahlungCrossSectionThresholdEnergyIndex();

  FRENSIE_CHECK_EQUAL( threshold, 0 );

  cross_section =
    data_container.getBremsstrahlungCrossSection();

  FRENSIE_CHECK_EQUAL( cross_section.front(),  2.97832e+1 );
  FRENSIE_CHECK_EQUAL( cross_section.back(), 9.90621e-1 );
  FRENSIE_CHECK_EQUAL( cross_section.size(), 343-threshold );

  FRENSIE_CHECK_EQUAL( data_container.getBremsstrahlungPhotonInterpPolicy(), "Lin-Lin" );

  std::vector<double> bremsstrahlung_energy_grid =
    data_container.getBremsstrahlungEnergyGrid();

  FRENSIE_CHECK_EQUAL( bremsstrahlung_energy_grid.front(), 1.00000e-5 );
  FRENSIE_CHECK_EQUAL( bremsstrahlung_energy_grid.back(), 1.00000e+5 );
  FRENSIE_CHECK_EQUAL( bremsstrahlung_energy_grid.size(), 10 );

  std::vector<double> bremsstrahlung_photon_energy =
    data_container.getBremsstrahlungPhotonEnergy( 1.00000e-5 );

  FRENSIE_CHECK_EQUAL( bremsstrahlung_photon_energy.front(), 1.00000e-7 );
  FRENSIE_CHECK_EQUAL( bremsstrahlung_photon_energy.back(), 1.00000e-5 );
  FRENSIE_CHECK_EQUAL( bremsstrahlung_photon_energy.size(), 17 );

  bremsstrahlung_photon_energy =
    data_container.getBremsstrahlungPhotonEnergy( 1.00000e+5 );

  FRENSIE_CHECK_EQUAL( bremsstrahlung_photon_energy.front(), 1.00000e-7 );
  FRENSIE_CHECK_EQUAL( bremsstrahlung_photon_energy.back(), 1.00000e+5 );
  FRENSIE_CHECK_EQUAL( bremsstrahlung_photon_energy.size(), 111 );

  std::vector<double> bremsstrahlung_photon_pdf =
    data_container.getBremsstrahlungPhotonPDF( 1.00000e-5 );

  FRENSIE_CHECK_EQUAL( bremsstrahlung_photon_pdf.front(), 2.13940e+6 );
  FRENSIE_CHECK_EQUAL( bremsstrahlung_photon_pdf.back(), 2.12245e+4 );
  FRENSIE_CHECK_EQUAL( bremsstrahlung_photon_pdf.size(), 17 );

  bremsstrahlung_photon_pdf =
    data_container.getBremsstrahlungPhotonPDF( 1.00000e+5 );

  FRENSIE_CHECK_EQUAL( bremsstrahlung_photon_pdf.front(),  3.65591e+5 );
  FRENSIE_CHECK_EQUAL( bremsstrahlung_photon_pdf.back(),  5.16344e-10 );
  FRENSIE_CHECK_EQUAL( bremsstrahlung_photon_pdf.size(), 111 );

  // Check the atomic excitation data
  threshold = data_container.getAtomicExcitationCrossSectionThresholdEnergyIndex();

  FRENSIE_CHECK_EQUAL( threshold, 3 );
  FRENSIE_CHECK_EQUAL( data_container.getElectronEnergyGrid()[threshold],
                       1.36100e-5 );

  cross_section = data_container.getAtomicExcitationCrossSection();

  FRENSIE_CHECK_EQUAL( cross_section.front(), 0.0 );
  FRENSIE_CHECK_EQUAL( cross_section.back(), 8.14416e+4 );
  FRENSIE_CHECK_EQUAL( cross_section.size(), 343-threshold );

  std::vector<double> atomic_excitation_energy_grid =
    data_container.getAtomicExcitationEnergyGrid();

  FRENSIE_CHECK_EQUAL( atomic_excitation_energy_grid.front(), 1.36100e-5 );
  FRENSIE_CHECK_EQUAL( atomic_excitation_energy_grid.back(), 1.00000e+5 );
  FRENSIE_CHECK_EQUAL( atomic_excitation_energy_grid.size(), 170 );

  FRENSIE_CHECK_EQUAL( data_container.getAtomicExcitationEnergyLossInterpPolicy(), "Lin-Lin" );

  std::vector<double> atomic_excitation_energy_loss =
    data_container.getAtomicExcitationEnergyLoss();

  FRENSIE_CHECK_EQUAL( atomic_excitation_energy_loss.front(), 1.36100e-5 );
  FRENSIE_CHECK_EQUAL( atomic_excitation_energy_loss.back(), 2.10777e-5 );
  FRENSIE_CHECK_EQUAL( atomic_excitation_energy_loss.size(), 170 );

  // Check the total electron cross section data
  cross_section = data_container.getTotalElectronCrossSection();

  FRENSIE_CHECK_EQUAL( cross_section.front(), 2.74896167231337309e+08 );

  FRENSIE_CHECK_EQUAL( cross_section.back(), 1.77239524290144647e+05 );

  FRENSIE_CHECK_EQUAL( cross_section.size(), 343 );

  data_container.saveToFile( "test_h_epr.xml", true);
}

//---------------------------------------------------------------------------//
// Check that a data container can be populated
FRENSIE_UNIT_TEST( StandardElectronPhotonRelaxationDataGenerator,
                   populateEPRDataContainer_h )
{
  std::shared_ptr<const DataGen::ElectronPhotonRelaxationDataGenerator>
    data_generator;

  {
    DataGen::StandardElectronPhotonRelaxationDataGenerator*
      raw_data_generator = new DataGen::StandardElectronPhotonRelaxationDataGenerator(
                h_xss_data_extractor,
                h_endl_data_container,
                0.001,
                20.0,
                1.0e-5,
                1.0e+5 );

    raw_data_generator->setOccupationNumberEvaluationTolerance( 1e-3 );
    raw_data_generator->setSubshellIncoherentEvaluationTolerance( 1e-3 );
    raw_data_generator->setPhotonThresholdEnergyNudgeFactor( 1.0001 );
    raw_data_generator->setElectronTotalElasticIntegratedCrossSectionModeOff();
    raw_data_generator->setCutoffAngleCosine( 0.9 );
    raw_data_generator->setNumberOfMomentPreservingAngles( 1 );
    raw_data_generator->setTabularEvaluationTolerance( 1e-7 );
    raw_data_generator->setElectronTwoDInterpPolicy( MonteCarlo::LINLINLOG_INTERPOLATION );
<<<<<<< HEAD
    raw_data_generator->setElectronTwoDGridPolicy( MonteCarlo::UNIT_BASE_CORRELATED_GRID );
=======
    raw_data_generator->setElectronTwoDGridPolicy( MonteCarlo::UNIT_BASE_CORRELATED_SAMPLING );
>>>>>>> 1eeb2a37
    raw_data_generator->setDefaultPhotonGridConvergenceTolerance( 1e-3 );
    raw_data_generator->setDefaultPhotonGridAbsoluteDifferenceTolerance( 1e-80 );
    raw_data_generator->setDefaultPhotonGridDistanceTolerance( 1e-20 );
    raw_data_generator->setDefaultElectronGridConvergenceTolerance( 1e-3 );
    raw_data_generator->setDefaultElectronGridAbsoluteDifferenceTolerance( 1e-80 );
    raw_data_generator->setDefaultElectronGridDistanceTolerance( 1e-20 );


    data_generator.reset( raw_data_generator );
  }

  Data::ElectronPhotonRelaxationVolatileDataContainer data_container;

  data_generator->populateEPRDataContainer( data_container );


  // Check the table settings data
  FRENSIE_CHECK_EQUAL( data_container.getAtomicNumber(), 1 );
  FRENSIE_CHECK_EQUAL( data_container.getMinPhotonEnergy(), 0.001 );
  FRENSIE_CHECK_EQUAL( data_container.getMaxPhotonEnergy(), 20.0 );
  FRENSIE_CHECK_EQUAL( data_container.getMinElectronEnergy(), 1.0e-5 );
  FRENSIE_CHECK_EQUAL( data_container.getMaxElectronEnergy(), 1.0e+5 );
  FRENSIE_CHECK_EQUAL(
    data_container.getOccupationNumberEvaluationTolerance(), 1e-3 );
  FRENSIE_CHECK_EQUAL(
    data_container.getSubshellIncoherentEvaluationTolerance(), 1e-3 );
  FRENSIE_CHECK_EQUAL(
    data_container.getPhotonThresholdEnergyNudgeFactor(), 1.0001 );
<<<<<<< HEAD
  TEST_ASSERT( !data_container.isElectronTotalElasticIntegratedCrossSectionModeOn() );
  TEST_EQUALITY_CONST( data_container.getCutoffAngleCosine(), 0.9 );
  TEST_EQUALITY_CONST( data_container.getNumberOfMomentPreservingAngles(), 1 );
  TEST_EQUALITY_CONST( data_container.getElectronTabularEvaluationTolerance(), 1e-7 );
  TEST_EQUALITY_CONST( data_container.getElectronTwoDInterpPolicy(), "Lin-Lin-Log" );
  TEST_EQUALITY_CONST( data_container.getElectronTwoDGridPolicy(), "Unit-base Correlated" );
  TEST_EQUALITY_CONST( data_container.getGridConvergenceTolerance(), 0.001 );
  TEST_EQUALITY_CONST(
=======
  FRENSIE_CHECK( !data_container.isElectronTotalElasticIntegratedCrossSectionModeOn() );
  FRENSIE_CHECK_EQUAL( data_container.getCutoffAngleCosine(), 0.9 );
  FRENSIE_CHECK_EQUAL( data_container.getNumberOfMomentPreservingAngles(), 1 );
  FRENSIE_CHECK_EQUAL( data_container.getElectronTabularEvaluationTolerance(), 1e-7 );
  FRENSIE_CHECK_EQUAL( data_container.getElectronTwoDInterpPolicy(), "Lin-Lin-Log" );
  FRENSIE_CHECK_EQUAL( data_container.getElectronTwoDGridPolicy(), "Unit-base Correlated" );
  FRENSIE_CHECK_EQUAL( data_container.getGridConvergenceTolerance(), 0.001 );
  FRENSIE_CHECK_EQUAL(
>>>>>>> 1eeb2a37
    data_container.getGridAbsoluteDifferenceTolerance(), 1e-80 );
  FRENSIE_CHECK_EQUAL( data_container.getGridDistanceTolerance(), 1e-20 );

  // Check the relaxation data
  FRENSIE_CHECK_EQUAL( data_container.getSubshells().size(), 1 );
  FRENSIE_CHECK( data_container.getSubshells().count( 1 ) );
  FRENSIE_CHECK_EQUAL( data_container.getSubshellOccupancy( 1 ), 1 );
  FRENSIE_CHECK_EQUAL( data_container.getSubshellBindingEnergy( 1 ),
                       1.361000000000E-05 );
  FRENSIE_CHECK( !data_container.hasRelaxationData() );
  FRENSIE_CHECK( !data_container.hasSubshellRelaxationData( 1 ) );

  // Check the Compton profiles
  FRENSIE_CHECK_EQUAL( data_container.getComptonProfileMomentumGrid(1).size(),
                       871 );
  FRENSIE_CHECK_EQUAL( data_container.getComptonProfileMomentumGrid(1).front(),
                       -1.0 );
  FRENSIE_CHECK_EQUAL( data_container.getComptonProfileMomentumGrid(1).back(),
                       1.0 );
  FRENSIE_CHECK_EQUAL( data_container.getComptonProfile(1).size(), 871 );
  FRENSIE_CHECK_FLOATING_EQUALITY( data_container.getComptonProfile(1).front(),
                          2.24060414412282093e-09,
                          1e-15 );
  FRENSIE_CHECK_FLOATING_EQUALITY( data_container.getComptonProfile(1).back(),
                          2.24060414412282093e-09,
                          1e-15 );

  // Check the occupation numbers
  FRENSIE_CHECK_EQUAL(data_container.getOccupationNumberMomentumGrid(1).size(),
                      410 );
  FRENSIE_CHECK_EQUAL(
                     data_container.getOccupationNumberMomentumGrid(1).front(),
                     -1.00000000000000000e+00 );
  FRENSIE_CHECK_EQUAL(data_container.getOccupationNumberMomentumGrid(1).back(),
                      1.00000000000000000e+00 );
  FRENSIE_CHECK_EQUAL( data_container.getOccupationNumber(1).size(), 410 );
  FRENSIE_CHECK_EQUAL( data_container.getOccupationNumber(1).front(),
                       0.00000000000000000e+00 );
  FRENSIE_CHECK_EQUAL( data_container.getOccupationNumber(1).back(),
                       1.00000000000000000e+00 );

  // Check the Waller-Hartree scattering function
  FRENSIE_CHECK_EQUAL(
        data_container.getWallerHartreeScatteringFunctionMomentumGrid().size(),
        365 );
  FRENSIE_CHECK_EQUAL(
       data_container.getWallerHartreeScatteringFunctionMomentumGrid().front(),
       0.0 );
  FRENSIE_CHECK_FLOATING_EQUALITY(
        data_container.getWallerHartreeScatteringFunctionMomentumGrid().back(),
        1.0e+17,
        1e-15 );
  FRENSIE_CHECK_EQUAL(
                    data_container.getWallerHartreeScatteringFunction().size(),
                    365 );
  FRENSIE_CHECK_EQUAL(
                   data_container.getWallerHartreeScatteringFunction().front(),
                   0.0 );
  FRENSIE_CHECK_EQUAL(
                    data_container.getWallerHartreeScatteringFunction().back(),
                    1.0 );

  // Check the Waller-Hartree atomic form factor
  FRENSIE_CHECK_EQUAL(
          data_container.getWallerHartreeAtomicFormFactorMomentumGrid().size(),
          1582 );
  FRENSIE_CHECK_EQUAL(
         data_container.getWallerHartreeAtomicFormFactorMomentumGrid().front(),
         0.0 );
  FRENSIE_CHECK_FLOATING_EQUALITY(
          data_container.getWallerHartreeAtomicFormFactorMomentumGrid().back(),
          1.0e+17,
          1e-15 );
  FRENSIE_CHECK_EQUAL(data_container.getWallerHartreeAtomicFormFactor().size(),
                      1582 );
  FRENSIE_CHECK_FLOATING_EQUALITY(
                     data_container.getWallerHartreeAtomicFormFactor().front(),
                     1.0e+00,
                     1e-15 );
  FRENSIE_CHECK_FLOATING_EQUALITY(
                      data_container.getWallerHartreeAtomicFormFactor().back(),
                      8.18290000000000004e-39,
                      1e-15 );

  // Check the Waller-Hartree squared form factor
  FRENSIE_CHECK_EQUAL( data_container.getWallerHartreeSquaredAtomicFormFactorSquaredMomentumGrid().size(),
                       3231 );
  FRENSIE_CHECK_FLOATING_EQUALITY( data_container.getWallerHartreeSquaredAtomicFormFactorSquaredMomentumGrid().front(),
                          0.0,
                          1e-15 );
  FRENSIE_CHECK_FLOATING_EQUALITY( data_container.getWallerHartreeSquaredAtomicFormFactorSquaredMomentumGrid().back(),
                          1.0e+34,
                          1e-15 );
  FRENSIE_CHECK_EQUAL( data_container.getWallerHartreeSquaredAtomicFormFactor().size(),
                       3231 );
  FRENSIE_CHECK_FLOATING_EQUALITY( data_container.getWallerHartreeSquaredAtomicFormFactor().front(),
                          1.0,
                          1e-15 );
  FRENSIE_CHECK_FLOATING_EQUALITY( data_container.getWallerHartreeSquaredAtomicFormFactor().back(),
                          6.695985241e-77,
                          1e-15 );

  // Check the photon energy grid
  FRENSIE_CHECK_EQUAL( data_container.getPhotonEnergyGrid().size(), 854 );
  FRENSIE_CHECK_FLOATING_EQUALITY( data_container.getPhotonEnergyGrid().front(),
                          1.0e-03,
                          1e-15 );
  FRENSIE_CHECK_FLOATING_EQUALITY( data_container.getPhotonEnergyGrid().back(),
                          2.0e+01,
                          1e-15 );

  // Check the average photon heating numbers
  FRENSIE_CHECK_EQUAL( data_container.getAveragePhotonHeatingNumbers().size(),
                       854 );
  FRENSIE_CHECK_FLOATING_EQUALITY(
                       data_container.getAveragePhotonHeatingNumbers().front(),
                       9.44850385307779940e-04,
                       1e-15 );
  FRENSIE_CHECK_FLOATING_EQUALITY(
                        data_container.getAveragePhotonHeatingNumbers().back(),
                        1.52602263568998424e+01,
                        1e-15 );

  // Check the Waller-Hartree incoherent cross section
  FRENSIE_CHECK_EQUAL(
                data_container.getWallerHartreeIncoherentCrossSection().size(),
                854 );
  FRENSIE_CHECK_FLOATING_EQUALITY(
               data_container.getWallerHartreeIncoherentCrossSection().front(),
               8.43429999999524560e-02,
               1e-15 );
  FRENSIE_CHECK_FLOATING_EQUALITY(
               data_container.getWallerHartreeIncoherentCrossSection().back(),
               3.02353826681303964e-02,
               1e-15 );
  FRENSIE_CHECK_EQUAL(
   data_container.getWallerHartreeIncoherentCrossSectionThresholdEnergyIndex(),
   0 );

  // Check the impulse approx. incoherent cross section
  FRENSIE_CHECK_EQUAL(
                data_container.getImpulseApproxIncoherentCrossSection().size(),
                854 );
  FRENSIE_CHECK_FLOATING_EQUALITY(
               data_container.getImpulseApproxIncoherentCrossSection().front(),
               0.023125376732405889,
               1e-15 );
  FRENSIE_CHECK_FLOATING_EQUALITY(
                data_container.getImpulseApproxIncoherentCrossSection().back(),
                0.0302498521139349733,
                1e-15 );
  FRENSIE_CHECK_EQUAL(
   data_container.getImpulseApproxIncoherentCrossSectionThresholdEnergyIndex(),
   0 );

  // Check the subshell impulse approx. incoherent cross sections
  FRENSIE_CHECK_EQUAL(
       data_container.getImpulseApproxSubshellIncoherentCrossSection(1).size(),
       854 );
  FRENSIE_CHECK_FLOATING_EQUALITY(
      data_container.getImpulseApproxSubshellIncoherentCrossSection(1).front(),
      0.023125376732405889,
      1e-15 );
  FRENSIE_CHECK_FLOATING_EQUALITY(
       data_container.getImpulseApproxSubshellIncoherentCrossSection(1).back(),
       0.0302498521139349733,
       1e-15 );
  FRENSIE_CHECK_EQUAL( data_container.getImpulseApproxSubshellIncoherentCrossSectionThresholdEnergyIndex(1),
                       0 );

  // Check the Waller-Hartree coherent cross section
  FRENSIE_CHECK_EQUAL(
                  data_container.getWallerHartreeCoherentCrossSection().size(),
                  854 );
  FRENSIE_CHECK_FLOATING_EQUALITY(
                 data_container.getWallerHartreeCoherentCrossSection().front(),
                 5.81790484064093394e-01,
                 1e-15 );
  FRENSIE_CHECK_FLOATING_EQUALITY(
                 data_container.getWallerHartreeCoherentCrossSection().back(),
                 1.15654029975768264e-08,
                 1e-15 );
  FRENSIE_CHECK_EQUAL(
     data_container.getWallerHartreeCoherentCrossSectionThresholdEnergyIndex(),
     0 );

  // Check the pair production cross section
  FRENSIE_CHECK_EQUAL( data_container.getPairProductionCrossSection().size(),
                       425 );
  FRENSIE_CHECK_EQUAL( data_container.getPairProductionCrossSection().front(),
                       0.0 );
  FRENSIE_CHECK_EQUAL( data_container.getPairProductionCrossSection().back(),
                       3.29199999999999979e-03 );

  unsigned pp_threshold_index =
    data_container.getPairProductionCrossSectionThresholdEnergyIndex();

<<<<<<< HEAD
  TEST_EQUALITY_CONST( pp_threshold_index, 429 );
  TEST_EQUALITY_CONST(data_container.getPhotonEnergyGrid()[pp_threshold_index],
=======
  FRENSIE_CHECK_EQUAL( pp_threshold_index, 429 );
  FRENSIE_CHECK_EQUAL(data_container.getPhotonEnergyGrid()[pp_threshold_index],
>>>>>>> 1eeb2a37
                      2*Utility::PhysicalConstants::electron_rest_mass_energy);

  // Check the triplet production cross section
  FRENSIE_CHECK_EQUAL(data_container.getTripletProductionCrossSection().size(),
                      199 );
  FRENSIE_CHECK_EQUAL(
                     data_container.getTripletProductionCrossSection().front(),
                     0.0 );
  FRENSIE_CHECK_EQUAL(data_container.getTripletProductionCrossSection().back(),
                      2.35899999999999999e-03 );

  unsigned tp_threshold_index =
    data_container.getTripletProductionCrossSectionThresholdEnergyIndex();

<<<<<<< HEAD
  TEST_EQUALITY_CONST( tp_threshold_index, 655 );
  TEST_EQUALITY_CONST(data_container.getPhotonEnergyGrid()[tp_threshold_index],
=======
  FRENSIE_CHECK_EQUAL( tp_threshold_index, 655 );
  FRENSIE_CHECK_EQUAL(data_container.getPhotonEnergyGrid()[tp_threshold_index],
>>>>>>> 1eeb2a37
                      4*Utility::PhysicalConstants::electron_rest_mass_energy);

  // Check the photoelectric cross section
  FRENSIE_CHECK_EQUAL( data_container.getPhotoelectricCrossSection().size(),
                       854 );
  FRENSIE_CHECK_EQUAL( data_container.getPhotoelectricCrossSection().front(),
                       1.14084154957847943e+01 );
  FRENSIE_CHECK_EQUAL( data_container.getPhotoelectricCrossSection().back(),
                       4.05895811339709049e-11 );
  FRENSIE_CHECK_EQUAL(
             data_container.getPhotoelectricCrossSectionThresholdEnergyIndex(),
             0 );

  // Check the subshell photoelectric cross sections
  FRENSIE_CHECK_EQUAL(
                 data_container.getSubshellPhotoelectricCrossSection(1).size(),
                 854 );
  FRENSIE_CHECK_EQUAL(
                data_container.getSubshellPhotoelectricCrossSection(1).front(),
                1.14084154957847943e+01 );
  FRENSIE_CHECK_EQUAL(
                 data_container.getSubshellPhotoelectricCrossSection(1).back(),
                 4.05895811339709049e-11 );
  FRENSIE_CHECK_EQUAL(
    data_container.getSubshellPhotoelectricCrossSectionThresholdEnergyIndex(1),
    0 );

  // Check the Waller-Hartree total cross section
  FRENSIE_CHECK_EQUAL(
                     data_container.getWallerHartreeTotalCrossSection().size(),
                     854 );

<<<<<<< HEAD
  TEST_FLOATING_EQUALITY(
=======
  FRENSIE_CHECK_FLOATING_EQUALITY(
>>>>>>> 1eeb2a37
                    data_container.getWallerHartreeTotalCrossSection().front(),
                    1.20745489798488403e+01,
                    1e-15 );
  FRENSIE_CHECK_FLOATING_EQUALITY(
                     data_container.getWallerHartreeTotalCrossSection().back(),
                     0.0358863942741229694,
                     1e-15 );

  // Check the impulse approx. total cross section
  FRENSIE_CHECK_EQUAL(
                     data_container.getImpulseApproxTotalCrossSection().size(),
                     854 );
  FRENSIE_CHECK_FLOATING_EQUALITY(
                    data_container.getImpulseApproxTotalCrossSection().front(),
                    12.0133313565812934,
                    1e-15 );
  FRENSIE_CHECK_FLOATING_EQUALITY(
                     data_container.getImpulseApproxTotalCrossSection().back(),
                     0.0359008637199275463,
                     1e-15 );

  // Check the electron energy grid
  FRENSIE_CHECK_EQUAL( data_container.getElectronCrossSectionInterpPolicy(), "Log-Log" );

  std::vector<double> energy_grid = data_container.getElectronEnergyGrid();
  FRENSIE_CHECK_EQUAL( energy_grid.front(), 1.0e-5 );
  FRENSIE_CHECK_EQUAL( energy_grid.back(), 1.0e+5 );
  FRENSIE_CHECK_EQUAL( energy_grid.size(), 343 );

  // Check the elastic data
  unsigned threshold =
    data_container.getCutoffElasticCrossSectionThresholdEnergyIndex();

  FRENSIE_CHECK_EQUAL( threshold, 0 );

  std::vector<double> cross_section =
    data_container.getCutoffElasticCrossSection();

  FRENSIE_CHECK_EQUAL( cross_section.front(), 2.74896e+8 );
  FRENSIE_CHECK_FLOATING_EQUALITY( cross_section.back(), 1.31176e-5, 1e-15 );
  FRENSIE_CHECK_EQUAL( cross_section.size(), 343-threshold );

  threshold =
    data_container.getScreenedRutherfordElasticCrossSectionThresholdEnergyIndex();

  FRENSIE_CHECK_EQUAL( threshold, 179 );

  cross_section =
    data_container.getScreenedRutherfordElasticCrossSection();

//  FRENSIE_CHECK_EQUAL( cross_section.front(), 2.5745520470700284932 );
//! \todo double check what the front cross section should be
  FRENSIE_CHECK_EQUAL( cross_section.front(), 2.57455204707366647 );
  FRENSIE_CHECK_EQUAL( cross_section.back(), 1.29871e+4-1.31176e-5 );
  FRENSIE_CHECK_EQUAL( cross_section.size(), 343-threshold );

  FRENSIE_CHECK_EQUAL( data_container.getCutoffElasticInterpPolicy(), "Lin-Lin" );

  std::vector<double> angular_grid =
    data_container.getElasticAngularEnergyGrid();

  FRENSIE_CHECK_EQUAL( angular_grid.front(), 1.0e-5 );
  FRENSIE_CHECK_EQUAL( angular_grid.back(), 1.0e+5 );
  FRENSIE_CHECK_EQUAL( angular_grid.size(), 16 );

  std::vector<double> elastic_angles =
    data_container.getCutoffElasticAngles(1.0e-5);

  FRENSIE_CHECK_EQUAL( elastic_angles.front(), -1.0 );
  FRENSIE_CHECK_EQUAL( elastic_angles.back(), 0.999999 );
  FRENSIE_CHECK_EQUAL( elastic_angles.size(), 2 );

  elastic_angles =
    data_container.getCutoffElasticAngles(1.0e+5);

  FRENSIE_CHECK_EQUAL( elastic_angles.front(), -1.0 );
  FRENSIE_CHECK_EQUAL( elastic_angles.back(), 0.999999 );
  FRENSIE_CHECK_EQUAL( elastic_angles.size(), 96 );

  std::vector<double> elastic_pdf =
    data_container.getCutoffElasticPDF(1.0e-5);

  FRENSIE_CHECK_EQUAL( elastic_pdf.front(), 0.5 );
  FRENSIE_CHECK_EQUAL( elastic_pdf.back(), 0.5 );
  FRENSIE_CHECK_EQUAL( elastic_pdf.size(), 2 );

  elastic_pdf =
    data_container.getCutoffElasticPDF(1.0e+5);

  FRENSIE_CHECK_EQUAL( elastic_pdf.front(), 6.25670e-13 );
  FRENSIE_CHECK_EQUAL( elastic_pdf.back(), 9.86945e+5 );
  FRENSIE_CHECK_EQUAL( elastic_pdf.size(), 96 );

  FRENSIE_CHECK( data_container.hasMomentPreservingData() );

  std::vector<double> discrete_angles =
    data_container.getMomentPreservingElasticDiscreteAngles( 1.0e-5 );

  FRENSIE_CHECK_EQUAL( discrete_angles.front(), 9.33333333326667125e-01 );
  FRENSIE_CHECK_EQUAL( discrete_angles.back(), 9.33333333326667125e-01 );
  FRENSIE_CHECK_EQUAL( discrete_angles.size(), 1 );

  discrete_angles =
    data_container.getMomentPreservingElasticDiscreteAngles( 1.0e+5 );

  FRENSIE_CHECK_EQUAL( discrete_angles.front(), 9.96847743255635299e-01 );
  FRENSIE_CHECK_EQUAL( discrete_angles.back(), 9.96847743255635299e-01 );
  FRENSIE_CHECK_EQUAL( discrete_angles.size(), 1 );

  std::vector<double> discrete_weights =
    data_container.getMomentPreservingElasticWeights( 1.0e-5 );

  FRENSIE_CHECK_EQUAL( discrete_weights.front(), 1.0 );
  FRENSIE_CHECK_EQUAL( discrete_weights.back(), 1.0 );
  FRENSIE_CHECK_EQUAL( discrete_weights.size(), 1 );

  discrete_weights =
    data_container.getMomentPreservingElasticWeights( 1.0e+5 );

  FRENSIE_CHECK_EQUAL( discrete_weights.front(), 1.0 );
  FRENSIE_CHECK_EQUAL( discrete_weights.back(), 1.0 );
  FRENSIE_CHECK_EQUAL( discrete_weights.size(), 1 );

  // Check the electroionization data
  threshold =
    data_container.getElectroionizationCrossSectionThresholdEnergyIndex( 1u );

  FRENSIE_CHECK_EQUAL( threshold, 3 );
  FRENSIE_CHECK_EQUAL( data_container.getElectronEnergyGrid()[threshold],
                       1.361000000000E-05 );

  cross_section =
    data_container.getElectroionizationCrossSection( 1u );

  FRENSIE_CHECK_EQUAL( cross_section.front(), 0.0 );
  FRENSIE_CHECK_EQUAL( cross_section.back(), 8.28924e+4 );
  FRENSIE_CHECK_EQUAL( cross_section.size(), 343-threshold );

  std::vector<double> electroionization_energy_grid =
    data_container.getElectroionizationEnergyGrid( 1u );

  FRENSIE_CHECK_EQUAL( electroionization_energy_grid.front(), 1.36100e-5 );
  FRENSIE_CHECK_EQUAL( electroionization_energy_grid.back(), 1.00000e+5 );
  FRENSIE_CHECK_EQUAL( electroionization_energy_grid.size(), 8 );

  FRENSIE_CHECK_EQUAL( data_container.getElectroionizationRecoilInterpPolicy(), "Lin-Lin" );

  std::vector<double> electroionization_recoil_energy =
    data_container.getElectroionizationRecoilEnergy( 1u, 1.36100e-5 );

  FRENSIE_CHECK_EQUAL( electroionization_recoil_energy.front(), 2.79866e-9 );
  FRENSIE_CHECK_EQUAL( electroionization_recoil_energy.back(), 2.79866e-8 );
  FRENSIE_CHECK_EQUAL( electroionization_recoil_energy.size(), 2 );

  electroionization_recoil_energy =
    data_container.getElectroionizationRecoilEnergy( 1u, 1.00000e+5 );

  FRENSIE_CHECK_EQUAL( electroionization_recoil_energy.front(), 1.00000e-7 );
  FRENSIE_CHECK_EQUAL( electroionization_recoil_energy.back(), 5.00000e+4 );
  FRENSIE_CHECK_EQUAL( electroionization_recoil_energy.size(), 147 );

  std::vector<double> electroionization_recoil_pdf =
    data_container.getElectroionizationRecoilPDF( 1u, 1.36100e-5 );

  FRENSIE_CHECK_EQUAL( electroionization_recoil_pdf.front(), 3.97015e+7 );
  FRENSIE_CHECK_EQUAL( electroionization_recoil_pdf.back(), 3.97015e+7 );
  FRENSIE_CHECK_EQUAL( electroionization_recoil_pdf.size(), 2 );

  electroionization_recoil_pdf =
    data_container.getElectroionizationRecoilPDF( 1u, 1.00000e+5 );

  FRENSIE_CHECK_EQUAL( electroionization_recoil_pdf.front(), 1.61897e+5 );
  FRENSIE_CHECK_EQUAL( electroionization_recoil_pdf.back(), 2.77550e-15 );
  FRENSIE_CHECK_EQUAL( electroionization_recoil_pdf.size(), 147 );

  // Check the bremsstrahlung data
  threshold =
    data_container.getBremsstrahlungCrossSectionThresholdEnergyIndex();

  FRENSIE_CHECK_EQUAL( threshold, 0 );

  cross_section =
    data_container.getBremsstrahlungCrossSection();

  FRENSIE_CHECK_EQUAL( cross_section.front(),  2.97832e+1 );
  FRENSIE_CHECK_EQUAL( cross_section.back(), 9.90621e-1 );
  FRENSIE_CHECK_EQUAL( cross_section.size(), 343-threshold );

  std::vector<double> bremsstrahlung_energy_grid =
    data_container.getBremsstrahlungEnergyGrid();

  FRENSIE_CHECK_EQUAL( bremsstrahlung_energy_grid.front(), 1.00000e-5 );
  FRENSIE_CHECK_EQUAL( bremsstrahlung_energy_grid.back(), 1.00000e+5 );
  FRENSIE_CHECK_EQUAL( bremsstrahlung_energy_grid.size(), 10 );

  FRENSIE_CHECK_EQUAL( data_container.getBremsstrahlungPhotonInterpPolicy(), "Lin-Lin" );

  std::vector<double> bremsstrahlung_photon_energy =
    data_container.getBremsstrahlungPhotonEnergy( 1.00000e-5 );

  FRENSIE_CHECK_EQUAL( bremsstrahlung_photon_energy.front(), 1.00000e-7 );
  FRENSIE_CHECK_EQUAL( bremsstrahlung_photon_energy.back(), 1.00000e-5 );
  FRENSIE_CHECK_EQUAL( bremsstrahlung_photon_energy.size(), 17 );

  bremsstrahlung_photon_energy =
    data_container.getBremsstrahlungPhotonEnergy( 1.00000e+5 );

  FRENSIE_CHECK_EQUAL( bremsstrahlung_photon_energy.front(), 1.00000e-7 );
  FRENSIE_CHECK_EQUAL( bremsstrahlung_photon_energy.back(), 1.00000e+5 );
  FRENSIE_CHECK_EQUAL( bremsstrahlung_photon_energy.size(), 111 );

  std::vector<double> bremsstrahlung_photon_pdf =
    data_container.getBremsstrahlungPhotonPDF( 1.00000e-5 );

  FRENSIE_CHECK_EQUAL( bremsstrahlung_photon_pdf.front(), 2.13940e+6 );
  FRENSIE_CHECK_EQUAL( bremsstrahlung_photon_pdf.back(), 2.12245e+4 );
  FRENSIE_CHECK_EQUAL( bremsstrahlung_photon_pdf.size(), 17 );

  bremsstrahlung_photon_pdf =
    data_container.getBremsstrahlungPhotonPDF( 1.00000e+5 );

  FRENSIE_CHECK_EQUAL( bremsstrahlung_photon_pdf.front(),  3.65591e+5 );
  FRENSIE_CHECK_EQUAL( bremsstrahlung_photon_pdf.back(),  5.16344e-10 );
  FRENSIE_CHECK_EQUAL( bremsstrahlung_photon_pdf.size(), 111 );

  // Check the atomic excitation data
  threshold =
    data_container.getAtomicExcitationCrossSectionThresholdEnergyIndex();

  FRENSIE_CHECK_EQUAL( threshold, 3 );
  FRENSIE_CHECK_EQUAL( data_container.getElectronEnergyGrid()[threshold],
                       1.36100e-5 );

  cross_section =
    data_container.getAtomicExcitationCrossSection();

  FRENSIE_CHECK_EQUAL( cross_section.front(), 0.0 );
  FRENSIE_CHECK_EQUAL( cross_section.back(), 8.14416e+4 );
  FRENSIE_CHECK_EQUAL( cross_section.size(), 343-threshold );

  std::vector<double> atomic_excitation_energy_grid =
    data_container.getAtomicExcitationEnergyGrid();

  FRENSIE_CHECK_EQUAL( atomic_excitation_energy_grid.front(), 1.36100e-5 );
  FRENSIE_CHECK_EQUAL( atomic_excitation_energy_grid.back(), 1.00000e+5 );
  FRENSIE_CHECK_EQUAL( atomic_excitation_energy_grid.size(), 170 );

  FRENSIE_CHECK_EQUAL( data_container.getAtomicExcitationEnergyLossInterpPolicy(), "Lin-Lin" );

  std::vector<double> atomic_excitation_energy_loss =
    data_container.getAtomicExcitationEnergyLoss();

  FRENSIE_CHECK_EQUAL( atomic_excitation_energy_loss.front(), 1.36100e-5 );
  FRENSIE_CHECK_EQUAL( atomic_excitation_energy_loss.back(), 2.10777e-5 );
  FRENSIE_CHECK_EQUAL( atomic_excitation_energy_loss.size(), 170 );

  // Check the total electron cross section data
  cross_section = data_container.getTotalElectronCrossSection();

  FRENSIE_CHECK_EQUAL( cross_section.front(), 2.7489602978320003e+08 );

  FRENSIE_CHECK_EQUAL( cross_section.back(), 1.7732209062100001e+05 );

  FRENSIE_CHECK_EQUAL( cross_section.size(), 343 );

  data_container.saveToFile( "test_h_epr.xml", true );
}

//---------------------------------------------------------------------------//
// Check that a data container can be populated
FRENSIE_UNIT_TEST( StandardElectronPhotonRelaxationDataGenerator,
                   repopulateMomentPreservingData_h )
{
  Data::ElectronPhotonRelaxationVolatileDataContainer
    data_container( "test_h_epr.xml" );

  FRENSIE_CHECK( data_container.hasMomentPreservingData() );;

  double cutoff_angle_cosine = 1.0;
  double tabular_evaluation_tol = 1e-7;
  unsigned number_of_discrete_angles = 0;
  MonteCarlo::TwoDInterpolationType two_d_interp = MonteCarlo::LINLINLOG_INTERPOLATION;

  DataGen::StandardElectronPhotonRelaxationDataGenerator::repopulateMomentPreservingData(
    data_container,
    cutoff_angle_cosine,
    tabular_evaluation_tol,
    number_of_discrete_angles,
    two_d_interp );

  FRENSIE_CHECK( !data_container.hasMomentPreservingData() );;

  cutoff_angle_cosine = 0.9;
  number_of_discrete_angles = 2;

  DataGen::StandardElectronPhotonRelaxationDataGenerator::repopulateMomentPreservingData(
    data_container,
    cutoff_angle_cosine,
    tabular_evaluation_tol,
    number_of_discrete_angles,
    two_d_interp );

  // Check the table settings data
  FRENSIE_CHECK_EQUAL( data_container.getAtomicNumber(), 1 );
  FRENSIE_CHECK_EQUAL( data_container.getMinPhotonEnergy(), 0.001 );
  FRENSIE_CHECK_EQUAL( data_container.getMaxPhotonEnergy(), 20.0 );
  FRENSIE_CHECK_EQUAL( data_container.getMinElectronEnergy(), 1.0e-5 );
  FRENSIE_CHECK_EQUAL( data_container.getMaxElectronEnergy(), 1.0e+5 );
  FRENSIE_CHECK_EQUAL(
    data_container.getOccupationNumberEvaluationTolerance(), 1e-3 );
  FRENSIE_CHECK_EQUAL(
    data_container.getSubshellIncoherentEvaluationTolerance(), 1e-3 );
  FRENSIE_CHECK_EQUAL(
    data_container.getPhotonThresholdEnergyNudgeFactor(), 1.0001 );
<<<<<<< HEAD
  TEST_ASSERT( !data_container.isElectronTotalElasticIntegratedCrossSectionModeOn() );
  TEST_EQUALITY_CONST( data_container.getCutoffAngleCosine(), 0.9 );
  TEST_EQUALITY_CONST( data_container.getNumberOfMomentPreservingAngles(), 2 );
  TEST_EQUALITY_CONST( data_container.getElectronTabularEvaluationTolerance(), 1e-7 );
  TEST_EQUALITY_CONST( data_container.getElectronTwoDInterpPolicy(), "Lin-Lin-Log" );
  TEST_EQUALITY_CONST( data_container.getElectronTwoDGridPolicy(), "Unit-base Correlated" );
  TEST_EQUALITY_CONST( data_container.getGridConvergenceTolerance(), 0.001 );
  TEST_EQUALITY_CONST(
=======
  FRENSIE_CHECK( !data_container.isElectronTotalElasticIntegratedCrossSectionModeOn() );
  FRENSIE_CHECK_EQUAL( data_container.getCutoffAngleCosine(), 0.9 );
  FRENSIE_CHECK_EQUAL( data_container.getNumberOfMomentPreservingAngles(), 2 );
  FRENSIE_CHECK_EQUAL( data_container.getElectronTabularEvaluationTolerance(), 1e-7 );
  FRENSIE_CHECK_EQUAL( data_container.getElectronTwoDInterpPolicy(), "Lin-Lin-Log" );
  FRENSIE_CHECK_EQUAL( data_container.getElectronTwoDGridPolicy(), "Unit-base Correlated" );
  FRENSIE_CHECK_EQUAL( data_container.getGridConvergenceTolerance(), 0.001 );
  FRENSIE_CHECK_EQUAL(
>>>>>>> 1eeb2a37
    data_container.getGridAbsoluteDifferenceTolerance(), 1e-80 );
  FRENSIE_CHECK_EQUAL( data_container.getGridDistanceTolerance(), 1e-20 );

  // Check the relaxation data
  FRENSIE_CHECK_EQUAL( data_container.getSubshells().size(), 1 );
  FRENSIE_CHECK( data_container.getSubshells().count( 1 ) );
  FRENSIE_CHECK_EQUAL( data_container.getSubshellOccupancy( 1 ), 1 );
  FRENSIE_CHECK_EQUAL( data_container.getSubshellBindingEnergy( 1 ),
                       1.361000000000E-05 );
  FRENSIE_CHECK( !data_container.hasRelaxationData() );
  FRENSIE_CHECK( !data_container.hasSubshellRelaxationData( 1 ) );

  // Check the Compton profiles
  FRENSIE_CHECK_EQUAL( data_container.getComptonProfileMomentumGrid(1).size(),
                       871 );
  FRENSIE_CHECK_EQUAL( data_container.getComptonProfileMomentumGrid(1).front(),
                       -1.0 );
  FRENSIE_CHECK_EQUAL( data_container.getComptonProfileMomentumGrid(1).back(),
                       1.0 );
  FRENSIE_CHECK_EQUAL( data_container.getComptonProfile(1).size(), 871 );
  FRENSIE_CHECK_FLOATING_EQUALITY( data_container.getComptonProfile(1).front(),
                          2.24060414412282093e-09,
                          1e-15 );
  FRENSIE_CHECK_FLOATING_EQUALITY( data_container.getComptonProfile(1).back(),
                          2.24060414412282093e-09,
                          1e-15 );

  // Check the occupation numbers
  FRENSIE_CHECK_EQUAL(data_container.getOccupationNumberMomentumGrid(1).size(),
                      410 );
  FRENSIE_CHECK_EQUAL(
                     data_container.getOccupationNumberMomentumGrid(1).front(),
                     -1.00000000000000000e+00 );
  FRENSIE_CHECK_EQUAL(data_container.getOccupationNumberMomentumGrid(1).back(),
                      1.00000000000000000e+00 );
  FRENSIE_CHECK_EQUAL( data_container.getOccupationNumber(1).size(), 410 );
  FRENSIE_CHECK_EQUAL( data_container.getOccupationNumber(1).front(),
                       0.00000000000000000e+00 );
  FRENSIE_CHECK_EQUAL( data_container.getOccupationNumber(1).back(),
                       1.00000000000000000e+00 );

  // Check the Waller-Hartree scattering function
  FRENSIE_CHECK_EQUAL(
        data_container.getWallerHartreeScatteringFunctionMomentumGrid().size(),
        365 );
  FRENSIE_CHECK_EQUAL(
       data_container.getWallerHartreeScatteringFunctionMomentumGrid().front(),
       0.0 );
  FRENSIE_CHECK_FLOATING_EQUALITY(
        data_container.getWallerHartreeScatteringFunctionMomentumGrid().back(),
        1.0e+17,
        1e-15 );
  FRENSIE_CHECK_EQUAL(
                    data_container.getWallerHartreeScatteringFunction().size(),
                    365 );
  FRENSIE_CHECK_EQUAL(
                   data_container.getWallerHartreeScatteringFunction().front(),
                   0.0 );
  FRENSIE_CHECK_EQUAL(
                    data_container.getWallerHartreeScatteringFunction().back(),
                    1.0 );

  // Check the Waller-Hartree atomic form factor
  FRENSIE_CHECK_EQUAL(
          data_container.getWallerHartreeAtomicFormFactorMomentumGrid().size(),
          1582 );
  FRENSIE_CHECK_EQUAL(
         data_container.getWallerHartreeAtomicFormFactorMomentumGrid().front(),
         0.0 );
  FRENSIE_CHECK_FLOATING_EQUALITY(
          data_container.getWallerHartreeAtomicFormFactorMomentumGrid().back(),
          1.0e+17,
          1e-15 );
  FRENSIE_CHECK_EQUAL(data_container.getWallerHartreeAtomicFormFactor().size(),
                      1582 );
  FRENSIE_CHECK_FLOATING_EQUALITY(
                     data_container.getWallerHartreeAtomicFormFactor().front(),
                     1.0e+00,
                     1e-15 );
  FRENSIE_CHECK_FLOATING_EQUALITY(
                      data_container.getWallerHartreeAtomicFormFactor().back(),
                      8.18290000000000004e-39,
                      1e-15 );

  // Check the Waller-Hartree squared form factor
  FRENSIE_CHECK_EQUAL( data_container.getWallerHartreeSquaredAtomicFormFactorSquaredMomentumGrid().size(),
                       3231 );
  FRENSIE_CHECK_FLOATING_EQUALITY( data_container.getWallerHartreeSquaredAtomicFormFactorSquaredMomentumGrid().front(),
                          0.0,
                          1e-15 );
  FRENSIE_CHECK_FLOATING_EQUALITY( data_container.getWallerHartreeSquaredAtomicFormFactorSquaredMomentumGrid().back(),
                          1.0e+34,
                          1e-15 );
  FRENSIE_CHECK_EQUAL( data_container.getWallerHartreeSquaredAtomicFormFactor().size(),
                       3231 );
  FRENSIE_CHECK_FLOATING_EQUALITY( data_container.getWallerHartreeSquaredAtomicFormFactor().front(),
                          1.0,
                          1e-15 );
  FRENSIE_CHECK_FLOATING_EQUALITY( data_container.getWallerHartreeSquaredAtomicFormFactor().back(),
                          6.695985241e-77,
                          1e-15 );

  // Check the photon energy grid
  FRENSIE_CHECK_EQUAL( data_container.getPhotonEnergyGrid().size(), 854 );
  FRENSIE_CHECK_FLOATING_EQUALITY( data_container.getPhotonEnergyGrid().front(),
                          1.0e-03,
                          1e-15 );
  FRENSIE_CHECK_FLOATING_EQUALITY( data_container.getPhotonEnergyGrid().back(),
                          2.0e+01,
                          1e-15 );

  // Check the average photon heating numbers
  FRENSIE_CHECK_EQUAL( data_container.getAveragePhotonHeatingNumbers().size(),
                       854 );
  FRENSIE_CHECK_FLOATING_EQUALITY(
                       data_container.getAveragePhotonHeatingNumbers().front(),
                       9.44850385307779940e-04,
                       1e-15 );
  FRENSIE_CHECK_FLOATING_EQUALITY(
                        data_container.getAveragePhotonHeatingNumbers().back(),
                        1.52602263568998424e+01,
                        1e-15 );

  // Check the Waller-Hartree incoherent cross section
  FRENSIE_CHECK_EQUAL(
                data_container.getWallerHartreeIncoherentCrossSection().size(),
                854 );
  FRENSIE_CHECK_FLOATING_EQUALITY(
               data_container.getWallerHartreeIncoherentCrossSection().front(),
               8.43429999999524560e-02,
               1e-15 );
  FRENSIE_CHECK_FLOATING_EQUALITY(
               data_container.getWallerHartreeIncoherentCrossSection().back(),
               3.02353826681303964e-02,
               1e-15 );
  FRENSIE_CHECK_EQUAL(
   data_container.getWallerHartreeIncoherentCrossSectionThresholdEnergyIndex(),
   0 );

  // Check the impulse approx. incoherent cross section
  FRENSIE_CHECK_EQUAL(
                data_container.getImpulseApproxIncoherentCrossSection().size(),
                854 );
  FRENSIE_CHECK_FLOATING_EQUALITY(
               data_container.getImpulseApproxIncoherentCrossSection().front(),
               0.023125376732405889,
               1e-15 );
  FRENSIE_CHECK_FLOATING_EQUALITY(
                data_container.getImpulseApproxIncoherentCrossSection().back(),
                0.0302498521139349733,
                1e-15 );
  FRENSIE_CHECK_EQUAL(
   data_container.getImpulseApproxIncoherentCrossSectionThresholdEnergyIndex(),
   0 );

  // Check the subshell impulse approx. incoherent cross sections
  FRENSIE_CHECK_EQUAL(
       data_container.getImpulseApproxSubshellIncoherentCrossSection(1).size(),
       854 );
  FRENSIE_CHECK_FLOATING_EQUALITY(
      data_container.getImpulseApproxSubshellIncoherentCrossSection(1).front(),
      0.023125376732405889,
      1e-15 );
  FRENSIE_CHECK_FLOATING_EQUALITY(
       data_container.getImpulseApproxSubshellIncoherentCrossSection(1).back(),
       0.0302498521139349733,
       1e-15 );
  FRENSIE_CHECK_EQUAL( data_container.getImpulseApproxSubshellIncoherentCrossSectionThresholdEnergyIndex(1),
                       0 );

  // Check the Waller-Hartree coherent cross section
  FRENSIE_CHECK_EQUAL(
                  data_container.getWallerHartreeCoherentCrossSection().size(),
                  854 );
  FRENSIE_CHECK_FLOATING_EQUALITY(
                 data_container.getWallerHartreeCoherentCrossSection().front(),
                 5.81790484064093394e-01,
                 1e-15 );
  FRENSIE_CHECK_FLOATING_EQUALITY(
                 data_container.getWallerHartreeCoherentCrossSection().back(),
                 1.15654029975768264e-08,
                 1e-15 );
  FRENSIE_CHECK_EQUAL(
     data_container.getWallerHartreeCoherentCrossSectionThresholdEnergyIndex(),
     0 );

  // Check the pair production cross section
  FRENSIE_CHECK_EQUAL( data_container.getPairProductionCrossSection().size(),
                       425 );
  FRENSIE_CHECK_EQUAL( data_container.getPairProductionCrossSection().front(),
                       0.0 );
  FRENSIE_CHECK_EQUAL( data_container.getPairProductionCrossSection().back(),
                       3.29199999999999979e-03 );

  unsigned pp_threshold_index =
    data_container.getPairProductionCrossSectionThresholdEnergyIndex();

<<<<<<< HEAD
  TEST_EQUALITY_CONST( pp_threshold_index, 429 );
  TEST_EQUALITY_CONST(data_container.getPhotonEnergyGrid()[pp_threshold_index],
=======
  FRENSIE_CHECK_EQUAL( pp_threshold_index, 429 );
  FRENSIE_CHECK_EQUAL(data_container.getPhotonEnergyGrid()[pp_threshold_index],
>>>>>>> 1eeb2a37
                      2*Utility::PhysicalConstants::electron_rest_mass_energy);

  // Check the triplet production cross section
  FRENSIE_CHECK_EQUAL(data_container.getTripletProductionCrossSection().size(),
                      199 );
  FRENSIE_CHECK_EQUAL(
                     data_container.getTripletProductionCrossSection().front(),
                     0.0 );
  FRENSIE_CHECK_EQUAL(data_container.getTripletProductionCrossSection().back(),
                      2.35899999999999999e-03 );

  unsigned tp_threshold_index =
    data_container.getTripletProductionCrossSectionThresholdEnergyIndex();

<<<<<<< HEAD
  TEST_EQUALITY_CONST( tp_threshold_index, 655 );
  TEST_EQUALITY_CONST(data_container.getPhotonEnergyGrid()[tp_threshold_index],
=======
  FRENSIE_CHECK_EQUAL( tp_threshold_index, 655 );
  FRENSIE_CHECK_EQUAL(data_container.getPhotonEnergyGrid()[tp_threshold_index],
>>>>>>> 1eeb2a37
                      4*Utility::PhysicalConstants::electron_rest_mass_energy);

  // Check the photoelectric cross section
  FRENSIE_CHECK_EQUAL( data_container.getPhotoelectricCrossSection().size(),
                       854 );
  FRENSIE_CHECK_EQUAL( data_container.getPhotoelectricCrossSection().front(),
                       1.14084154957847943e+01 );
  FRENSIE_CHECK_EQUAL( data_container.getPhotoelectricCrossSection().back(),
                       4.05895811339709049e-11 );
  FRENSIE_CHECK_EQUAL(
             data_container.getPhotoelectricCrossSectionThresholdEnergyIndex(),
             0 );

  // Check the subshell photoelectric cross sections
  FRENSIE_CHECK_EQUAL(
                 data_container.getSubshellPhotoelectricCrossSection(1).size(),
                 854 );
  FRENSIE_CHECK_EQUAL(
                data_container.getSubshellPhotoelectricCrossSection(1).front(),
                1.14084154957847943e+01 );
  FRENSIE_CHECK_EQUAL(
                 data_container.getSubshellPhotoelectricCrossSection(1).back(),
                 4.05895811339709049e-11 );
  FRENSIE_CHECK_EQUAL(
    data_container.getSubshellPhotoelectricCrossSectionThresholdEnergyIndex(1),
    0 );

  // Check the Waller-Hartree total cross section
  FRENSIE_CHECK_EQUAL(
                     data_container.getWallerHartreeTotalCrossSection().size(),
                     854 );

<<<<<<< HEAD
  TEST_FLOATING_EQUALITY(
=======
  FRENSIE_CHECK_FLOATING_EQUALITY(
>>>>>>> 1eeb2a37
                    data_container.getWallerHartreeTotalCrossSection().front(),
                    1.20745489798488403e+01,
                    1e-15 );
  FRENSIE_CHECK_FLOATING_EQUALITY(
                     data_container.getWallerHartreeTotalCrossSection().back(),
                     0.0358863942741229694,
                     1e-15 );

  // Check the impulse approx. total cross section
  FRENSIE_CHECK_EQUAL(
                     data_container.getImpulseApproxTotalCrossSection().size(),
                     854 );
  FRENSIE_CHECK_FLOATING_EQUALITY(
                    data_container.getImpulseApproxTotalCrossSection().front(),
                    12.0133313565812934,
                    1e-15 );
  FRENSIE_CHECK_FLOATING_EQUALITY(
                     data_container.getImpulseApproxTotalCrossSection().back(),
                     0.0359008637199275463,
                     1e-15 );

  // Check the electron data
  FRENSIE_CHECK_EQUAL( data_container.getElectronCrossSectionInterpPolicy(), "Log-Log" );

  std::vector<double> energy_grid = data_container.getElectronEnergyGrid();
  FRENSIE_CHECK_EQUAL( energy_grid.front(), 1.0e-5 );
  FRENSIE_CHECK_EQUAL( energy_grid.back(), 1.0e+5 );
  FRENSIE_CHECK_EQUAL( energy_grid.size(), 343 );

  // Check the elastic data
  FRENSIE_CHECK( data_container.hasMomentPreservingData() );

  std::vector<double> discrete_angles =
    data_container.getMomentPreservingElasticDiscreteAngles( 1.0e-5 );

  FRENSIE_CHECK_EQUAL( discrete_angles.front(), 9.15505102565478457e-01 );
  FRENSIE_CHECK_EQUAL( discrete_angles.back(), 9.64494897399291506e-01 );
  FRENSIE_CHECK_EQUAL( discrete_angles.size(), 2 );

  discrete_angles =
    data_container.getMomentPreservingElasticDiscreteAngles( 1.0e+5 );

  FRENSIE_CHECK_EQUAL( discrete_angles.front(), 9.33299181282832291e-01 );
  FRENSIE_CHECK_EQUAL( discrete_angles.back(), 9.99151923494383754e-01 );
  FRENSIE_CHECK_EQUAL( discrete_angles.size(), 2 );

  std::vector<double> discrete_weights =
    data_container.getMomentPreservingElasticWeights( 1.0e-5 );

  FRENSIE_CHECK_EQUAL( discrete_weights.front(), 4.23453445543248319e-01 );
  FRENSIE_CHECK_EQUAL( discrete_weights.back(), 5.76546554456751736e-01 );
  FRENSIE_CHECK_EQUAL( discrete_weights.size(), 2 );

  discrete_weights =
    data_container.getMomentPreservingElasticWeights( 1.0e+5 );

  FRENSIE_CHECK_EQUAL( discrete_weights.front(), 4.60802066127450477e-04 );
  FRENSIE_CHECK_EQUAL( discrete_weights.back(), 9.99539197933872470e-01 );
  FRENSIE_CHECK_EQUAL( discrete_weights.size(), 2 );

  unsigned threshold =
    data_container.getCutoffElasticCrossSectionThresholdEnergyIndex();

  FRENSIE_CHECK_EQUAL( threshold, 0 );

  std::vector<double> cross_section =
    data_container.getCutoffElasticCrossSection();

  FRENSIE_CHECK_EQUAL( cross_section.front(), 2.74896e+8 );
  FRENSIE_CHECK_FLOATING_EQUALITY( cross_section.back(), 1.31176e-5, 1e-15 );
  FRENSIE_CHECK_EQUAL( cross_section.size(), 343-threshold );

  threshold =
    data_container.getScreenedRutherfordElasticCrossSectionThresholdEnergyIndex();

  FRENSIE_CHECK_EQUAL( threshold, 179 );

  cross_section =
    data_container.getScreenedRutherfordElasticCrossSection();

//  FRENSIE_CHECK_EQUAL( cross_section.front(), 2.5745520470700284932 );
//! \todo double check what the front cross section should be
  FRENSIE_CHECK_EQUAL( cross_section.front(), 2.57455204707366647 );
  FRENSIE_CHECK_EQUAL( cross_section.back(), 1.29871e+4-1.31176e-5 );
  FRENSIE_CHECK_EQUAL( cross_section.size(), 343-threshold );

  FRENSIE_CHECK_EQUAL( data_container.getCutoffElasticInterpPolicy(), "Lin-Lin" );

  std::vector<double> angular_grid =
    data_container.getElasticAngularEnergyGrid();

  FRENSIE_CHECK_EQUAL( angular_grid.front(), 1.0e-5 );
  FRENSIE_CHECK_EQUAL( angular_grid.back(), 1.0e+5 );
  FRENSIE_CHECK_EQUAL( angular_grid.size(), 16 );

  std::vector<double> elastic_angles =
    data_container.getCutoffElasticAngles(1.0e-5);

  FRENSIE_CHECK_EQUAL( elastic_angles.front(), -1.0 );
  FRENSIE_CHECK_EQUAL( elastic_angles.back(), 0.999999 );
  FRENSIE_CHECK_EQUAL( elastic_angles.size(), 2 );

  elastic_angles =
    data_container.getCutoffElasticAngles(1.0e+5);

  FRENSIE_CHECK_EQUAL( elastic_angles.front(), -1.0 );
  FRENSIE_CHECK_EQUAL( elastic_angles.back(), 0.999999 );
  FRENSIE_CHECK_EQUAL( elastic_angles.size(), 96 );

  std::vector<double> elastic_pdf =
    data_container.getCutoffElasticPDF(1.0e-5);

  FRENSIE_CHECK_EQUAL( elastic_pdf.front(), 0.5 );
  FRENSIE_CHECK_EQUAL( elastic_pdf.back(), 0.5 );
  FRENSIE_CHECK_EQUAL( elastic_pdf.size(), 2 );

  elastic_pdf =
    data_container.getCutoffElasticPDF(1.0e+5);

  FRENSIE_CHECK_EQUAL( elastic_pdf.front(), 6.25670e-13 );
  FRENSIE_CHECK_EQUAL( elastic_pdf.back(), 9.86945e+5 );
  FRENSIE_CHECK_EQUAL( elastic_pdf.size(), 96 );

  // Check the electroionization data
  threshold =
    data_container.getElectroionizationCrossSectionThresholdEnergyIndex( 1u );

  FRENSIE_CHECK_EQUAL( threshold, 3 );
  FRENSIE_CHECK_EQUAL( data_container.getElectronEnergyGrid()[threshold],
                       1.361000000000E-05 );

  cross_section =
    data_container.getElectroionizationCrossSection( 1u );

  FRENSIE_CHECK_EQUAL( cross_section.front(), 0.0 );
  FRENSIE_CHECK_EQUAL( cross_section.back(), 8.28924e+4 );
  FRENSIE_CHECK_EQUAL( cross_section.size(), 343-threshold );

  FRENSIE_CHECK_EQUAL( data_container.getElectroionizationRecoilInterpPolicy(), "Lin-Lin" );

  std::vector<double> electroionization_energy_grid =
    data_container.getElectroionizationEnergyGrid( 1u );

  FRENSIE_CHECK_EQUAL( electroionization_energy_grid.front(), 1.36100e-5 );
  FRENSIE_CHECK_EQUAL( electroionization_energy_grid.back(), 1.00000e+5 );
  FRENSIE_CHECK_EQUAL( electroionization_energy_grid.size(), 8 );

  std::vector<double> electroionization_recoil_energy =
    data_container.getElectroionizationRecoilEnergy( 1u, 1.36100e-5 );

  FRENSIE_CHECK_EQUAL( electroionization_recoil_energy.front(), 2.79866e-9 );
  FRENSIE_CHECK_EQUAL( electroionization_recoil_energy.back(), 2.79866e-8 );
  FRENSIE_CHECK_EQUAL( electroionization_recoil_energy.size(), 2 );

  electroionization_recoil_energy =
    data_container.getElectroionizationRecoilEnergy( 1u, 1.00000e+5 );

  FRENSIE_CHECK_EQUAL( electroionization_recoil_energy.front(), 1.00000e-7 );
  FRENSIE_CHECK_EQUAL( electroionization_recoil_energy.back(), 5.00000e+4 );
  FRENSIE_CHECK_EQUAL( electroionization_recoil_energy.size(), 147 );

  std::vector<double> electroionization_recoil_pdf =
    data_container.getElectroionizationRecoilPDF( 1u, 1.36100e-5 );

  FRENSIE_CHECK_EQUAL( electroionization_recoil_pdf.front(), 3.97015e+7 );
  FRENSIE_CHECK_EQUAL( electroionization_recoil_pdf.back(), 3.97015e+7 );
  FRENSIE_CHECK_EQUAL( electroionization_recoil_pdf.size(), 2 );

  electroionization_recoil_pdf =
    data_container.getElectroionizationRecoilPDF( 1u, 1.00000e+5 );

  FRENSIE_CHECK_EQUAL( electroionization_recoil_pdf.front(), 1.61897e+5 );
  FRENSIE_CHECK_EQUAL( electroionization_recoil_pdf.back(), 2.77550e-15 );
  FRENSIE_CHECK_EQUAL( electroionization_recoil_pdf.size(), 147 );

  // Check the bremsstrahlung data
  threshold =
    data_container.getBremsstrahlungCrossSectionThresholdEnergyIndex();

  FRENSIE_CHECK_EQUAL( threshold, 0 );

  cross_section =
    data_container.getBremsstrahlungCrossSection();

  FRENSIE_CHECK_EQUAL( cross_section.front(),  2.97832e+1 );
  FRENSIE_CHECK_EQUAL( cross_section.back(), 9.90621e-1 );
  FRENSIE_CHECK_EQUAL( cross_section.size(), 343-threshold );

  std::vector<double> bremsstrahlung_energy_grid =
    data_container.getBremsstrahlungEnergyGrid();

  FRENSIE_CHECK_EQUAL( bremsstrahlung_energy_grid.front(), 1.00000e-5 );
  FRENSIE_CHECK_EQUAL( bremsstrahlung_energy_grid.back(), 1.00000e+5 );
  FRENSIE_CHECK_EQUAL( bremsstrahlung_energy_grid.size(), 10 );

  FRENSIE_CHECK_EQUAL( data_container.getBremsstrahlungPhotonInterpPolicy(), "Lin-Lin" );

  std::vector<double> bremsstrahlung_photon_energy =
    data_container.getBremsstrahlungPhotonEnergy( 1.00000e-5 );

  FRENSIE_CHECK_EQUAL( bremsstrahlung_photon_energy.front(), 1.00000e-7 );
  FRENSIE_CHECK_EQUAL( bremsstrahlung_photon_energy.back(), 1.00000e-5 );
  FRENSIE_CHECK_EQUAL( bremsstrahlung_photon_energy.size(), 17 );

  bremsstrahlung_photon_energy =
    data_container.getBremsstrahlungPhotonEnergy( 1.00000e+5 );

  FRENSIE_CHECK_EQUAL( bremsstrahlung_photon_energy.front(), 1.00000e-7 );
  FRENSIE_CHECK_EQUAL( bremsstrahlung_photon_energy.back(), 1.00000e+5 );
  FRENSIE_CHECK_EQUAL( bremsstrahlung_photon_energy.size(), 111 );

  std::vector<double> bremsstrahlung_photon_pdf =
    data_container.getBremsstrahlungPhotonPDF( 1.00000e-5 );

  FRENSIE_CHECK_EQUAL( bremsstrahlung_photon_pdf.front(), 2.13940e+6 );
  FRENSIE_CHECK_EQUAL( bremsstrahlung_photon_pdf.back(), 2.12245e+4 );
  FRENSIE_CHECK_EQUAL( bremsstrahlung_photon_pdf.size(), 17 );

  bremsstrahlung_photon_pdf =
    data_container.getBremsstrahlungPhotonPDF( 1.00000e+5 );

  FRENSIE_CHECK_EQUAL( bremsstrahlung_photon_pdf.front(),  3.65591e+5 );
  FRENSIE_CHECK_EQUAL( bremsstrahlung_photon_pdf.back(),  5.16344e-10 );
  FRENSIE_CHECK_EQUAL( bremsstrahlung_photon_pdf.size(), 111 );

  // Check the atomic excitation data
  threshold =
    data_container.getAtomicExcitationCrossSectionThresholdEnergyIndex();

  FRENSIE_CHECK_EQUAL( threshold, 3 );
  FRENSIE_CHECK_EQUAL( data_container.getElectronEnergyGrid()[threshold],
                       1.36100e-5 );

  cross_section =
    data_container.getAtomicExcitationCrossSection();

  FRENSIE_CHECK_EQUAL( cross_section.front(), 0.0 );
  FRENSIE_CHECK_EQUAL( cross_section.back(), 8.14416e+4 );
  FRENSIE_CHECK_EQUAL( cross_section.size(), 343-threshold );

  std::vector<double> atomic_excitation_energy_grid =
    data_container.getAtomicExcitationEnergyGrid();

  FRENSIE_CHECK_EQUAL( atomic_excitation_energy_grid.front(), 1.36100e-5 );
  FRENSIE_CHECK_EQUAL( atomic_excitation_energy_grid.back(), 1.00000e+5 );
  FRENSIE_CHECK_EQUAL( atomic_excitation_energy_grid.size(), 170 );

  FRENSIE_CHECK_EQUAL( data_container.getAtomicExcitationEnergyLossInterpPolicy(), "Lin-Lin" );

  std::vector<double> atomic_excitation_energy_loss =
    data_container.getAtomicExcitationEnergyLoss();

  FRENSIE_CHECK_EQUAL( atomic_excitation_energy_loss.front(), 1.36100e-5 );
  FRENSIE_CHECK_EQUAL( atomic_excitation_energy_loss.back(), 2.10777e-5 );
  FRENSIE_CHECK_EQUAL( atomic_excitation_energy_loss.size(), 170 );

  // Check the total electron cross section data
  cross_section = data_container.getTotalElectronCrossSection();

  FRENSIE_CHECK_EQUAL( cross_section.front(), 2.7489602978320003e+08 );

  FRENSIE_CHECK_EQUAL( cross_section.back(), 1.7732209062100001e+05 );

  FRENSIE_CHECK_EQUAL( cross_section.size(), 343 );

  data_container.saveToFile( "test_h_epr.xml", true );
}

//---------------------------------------------------------------------------//
// Check that a data container can be populated
FRENSIE_UNIT_TEST( StandardElectronPhotonRelaxationDataGenerator,
                   repopulateElectronElasticData_h )
{
  Data::ElectronPhotonRelaxationVolatileDataContainer
    data_container( "test_h_epr.xml" );

  FRENSIE_CHECK( data_container.hasMomentPreservingData() );

  double max_energy = 1e5;
  double cutoff_angle_cosine = 1.0;
  double tabular_evaluation_tol = 1e-7;
  unsigned number_of_discrete_angles = 0;
  MonteCarlo::TwoDInterpolationType two_d_interp = MonteCarlo::LINLINLIN_INTERPOLATION;

  DataGen::StandardElectronPhotonRelaxationDataGenerator::repopulateElectronElasticData(
    data_container,
    max_energy,
    cutoff_angle_cosine,
    tabular_evaluation_tol,
    number_of_discrete_angles,
    two_d_interp );

  FRENSIE_CHECK( !data_container.hasMomentPreservingData() );

  max_energy = 20.0;
  cutoff_angle_cosine = 0.9;
  number_of_discrete_angles = 2;
  two_d_interp = MonteCarlo::LOGLOGLOG_INTERPOLATION;

  DataGen::StandardElectronPhotonRelaxationDataGenerator::repopulateElectronElasticData(
    data_container,
    max_energy,
    cutoff_angle_cosine,
    tabular_evaluation_tol,
    number_of_discrete_angles,
    two_d_interp );

  // Check the table settings data
  FRENSIE_CHECK_EQUAL( data_container.getAtomicNumber(), 1 );
  FRENSIE_CHECK_EQUAL( data_container.getMinPhotonEnergy(), 0.001 );
  FRENSIE_CHECK_EQUAL( data_container.getMaxPhotonEnergy(), 20.0 );
  FRENSIE_CHECK_EQUAL( data_container.getMinElectronEnergy(), 1.0e-5 );
  FRENSIE_CHECK_EQUAL( data_container.getMaxElectronEnergy(), 1.0e+5 );
  FRENSIE_CHECK_EQUAL(
    data_container.getOccupationNumberEvaluationTolerance(), 1e-3 );
  FRENSIE_CHECK_EQUAL(
    data_container.getSubshellIncoherentEvaluationTolerance(), 1e-3 );
  FRENSIE_CHECK_EQUAL(
    data_container.getPhotonThresholdEnergyNudgeFactor(), 1.0001 );
<<<<<<< HEAD
  TEST_ASSERT( !data_container.isElectronTotalElasticIntegratedCrossSectionModeOn() );
  TEST_EQUALITY_CONST( data_container.getCutoffAngleCosine(), 0.9 );
  TEST_EQUALITY_CONST( data_container.getNumberOfMomentPreservingAngles(), 2 );
  TEST_EQUALITY_CONST( data_container.getElectronTabularEvaluationTolerance(), 1e-7 );
  TEST_EQUALITY_CONST( data_container.getElectronTwoDInterpPolicy(), "Log-Log-Log" );
  TEST_EQUALITY_CONST( data_container.getElectronTwoDGridPolicy(), "Unit-base Correlated" );
  TEST_EQUALITY_CONST( data_container.getGridConvergenceTolerance(), 0.001 );
  TEST_EQUALITY_CONST(
=======
  FRENSIE_CHECK( !data_container.isElectronTotalElasticIntegratedCrossSectionModeOn() );
  FRENSIE_CHECK_EQUAL( data_container.getCutoffAngleCosine(), 0.9 );
  FRENSIE_CHECK_EQUAL( data_container.getNumberOfMomentPreservingAngles(), 2 );
  FRENSIE_CHECK_EQUAL( data_container.getElectronTabularEvaluationTolerance(), 1e-7 );
  FRENSIE_CHECK_EQUAL( data_container.getElectronTwoDInterpPolicy(), "Log-Log-Log" );
  FRENSIE_CHECK_EQUAL( data_container.getElectronTwoDGridPolicy(), "Unit-base Correlated" );
  FRENSIE_CHECK_EQUAL( data_container.getGridConvergenceTolerance(), 0.001 );
  FRENSIE_CHECK_EQUAL(
>>>>>>> 1eeb2a37
    data_container.getGridAbsoluteDifferenceTolerance(), 1e-80 );
  FRENSIE_CHECK_EQUAL( data_container.getGridDistanceTolerance(), 1e-20 );

  // Check the relaxation data
  FRENSIE_CHECK_EQUAL( data_container.getSubshells().size(), 1 );
  FRENSIE_CHECK( data_container.getSubshells().count( 1 ) );
  FRENSIE_CHECK_EQUAL( data_container.getSubshellOccupancy( 1 ), 1 );
  FRENSIE_CHECK_EQUAL( data_container.getSubshellBindingEnergy( 1 ), 1.361e-5 );
  FRENSIE_CHECK( !data_container.hasRelaxationData() );
  FRENSIE_CHECK( !data_container.hasSubshellRelaxationData( 1 ) );

  // Check the Compton profiles
  FRENSIE_CHECK_EQUAL( data_container.getComptonProfileMomentumGrid(1).size(),
                       871 );
  FRENSIE_CHECK_EQUAL( data_container.getComptonProfileMomentumGrid(1).front(),
                       -1.0 );
  FRENSIE_CHECK_EQUAL( data_container.getComptonProfileMomentumGrid(1).back(),
                       1.0 );
  FRENSIE_CHECK_EQUAL( data_container.getComptonProfile(1).size(), 871 );
  FRENSIE_CHECK_FLOATING_EQUALITY( data_container.getComptonProfile(1).front(),
                          2.24060414412282093e-09,
                          1e-15 );
  FRENSIE_CHECK_FLOATING_EQUALITY( data_container.getComptonProfile(1).back(),
                          2.24060414412282093e-09,
                          1e-15 );

  // Check the occupation numbers
  FRENSIE_CHECK_EQUAL(data_container.getOccupationNumberMomentumGrid(1).size(),
                      410 );
  FRENSIE_CHECK_EQUAL( data_container.getOccupationNumberMomentumGrid(1).front(),
                       -1.0 );
  FRENSIE_CHECK_EQUAL( data_container.getOccupationNumberMomentumGrid(1).back(),
                       1.0 );
  FRENSIE_CHECK_EQUAL( data_container.getOccupationNumber(1).size(), 410 );
  FRENSIE_CHECK_EQUAL( data_container.getOccupationNumber(1).front(), 0.0 );
  FRENSIE_CHECK_EQUAL( data_container.getOccupationNumber(1).back(), 1.0 );

  // Check the Waller-Hartree scattering function
  FRENSIE_CHECK_EQUAL(
        data_container.getWallerHartreeScatteringFunctionMomentumGrid().size(),
        365 );
  FRENSIE_CHECK_EQUAL(
       data_container.getWallerHartreeScatteringFunctionMomentumGrid().front(),
       0.0 );
  FRENSIE_CHECK_FLOATING_EQUALITY(
        data_container.getWallerHartreeScatteringFunctionMomentumGrid().back(),
        1.0e+17,
        1e-15 );
  FRENSIE_CHECK_EQUAL(
                    data_container.getWallerHartreeScatteringFunction().size(),
                    365 );
  FRENSIE_CHECK_EQUAL(
                   data_container.getWallerHartreeScatteringFunction().front(),
                   0.0 );
  FRENSIE_CHECK_EQUAL(
                    data_container.getWallerHartreeScatteringFunction().back(),
                    1.0 );

  // Check the Waller-Hartree atomic form factor
  FRENSIE_CHECK_EQUAL(
          data_container.getWallerHartreeAtomicFormFactorMomentumGrid().size(),
          1582 );
  FRENSIE_CHECK_EQUAL(
         data_container.getWallerHartreeAtomicFormFactorMomentumGrid().front(),
         0.0 );
  FRENSIE_CHECK_FLOATING_EQUALITY(
          data_container.getWallerHartreeAtomicFormFactorMomentumGrid().back(),
          1.0e+17,
          1e-15 );
  FRENSIE_CHECK_EQUAL(data_container.getWallerHartreeAtomicFormFactor().size(),
                      1582 );
  FRENSIE_CHECK_FLOATING_EQUALITY(
                     data_container.getWallerHartreeAtomicFormFactor().front(),
                     1.0e+00,
                     1e-15 );
  FRENSIE_CHECK_FLOATING_EQUALITY(
                      data_container.getWallerHartreeAtomicFormFactor().back(),
                      8.18290000000000004e-39,
                      1e-15 );

  // Check the Waller-Hartree squared form factor
  FRENSIE_CHECK_EQUAL( data_container.getWallerHartreeSquaredAtomicFormFactorSquaredMomentumGrid().size(),
                       3231 );
  FRENSIE_CHECK_FLOATING_EQUALITY( data_container.getWallerHartreeSquaredAtomicFormFactorSquaredMomentumGrid().front(),
                          0.0,
                          1e-15 );
  FRENSIE_CHECK_FLOATING_EQUALITY( data_container.getWallerHartreeSquaredAtomicFormFactorSquaredMomentumGrid().back(),
                          1.0e+34,
                          1e-15 );
  FRENSIE_CHECK_EQUAL( data_container.getWallerHartreeSquaredAtomicFormFactor().size(),
                       3231 );
  FRENSIE_CHECK_FLOATING_EQUALITY( data_container.getWallerHartreeSquaredAtomicFormFactor().front(),
                          1.0,
                          1e-15 );
  FRENSIE_CHECK_FLOATING_EQUALITY( data_container.getWallerHartreeSquaredAtomicFormFactor().back(),
                          6.695985241e-77,
                          1e-15 );

  // Check the photon energy grid
  FRENSIE_CHECK_EQUAL( data_container.getPhotonEnergyGrid().size(), 854 );
  FRENSIE_CHECK_FLOATING_EQUALITY( data_container.getPhotonEnergyGrid().front(),
                          1.0e-03,
                          1e-15 );
  FRENSIE_CHECK_FLOATING_EQUALITY( data_container.getPhotonEnergyGrid().back(),
                          2.0e+01,
                          1e-15 );

  // Check the average photon heating numbers
  FRENSIE_CHECK_EQUAL( data_container.getAveragePhotonHeatingNumbers().size(),
                       854 );
  FRENSIE_CHECK_FLOATING_EQUALITY(
                       data_container.getAveragePhotonHeatingNumbers().front(),
                       9.44850385307779940e-04,
                       1e-15 );
  FRENSIE_CHECK_FLOATING_EQUALITY(
                        data_container.getAveragePhotonHeatingNumbers().back(),
                        1.52602263568998424e+01,
                        1e-15 );

  // Check the Waller-Hartree incoherent cross section
  FRENSIE_CHECK_EQUAL(
                data_container.getWallerHartreeIncoherentCrossSection().size(),
                854 );
  FRENSIE_CHECK_FLOATING_EQUALITY(
               data_container.getWallerHartreeIncoherentCrossSection().front(),
               8.43429999999524560e-02,
               1e-15 );
  FRENSIE_CHECK_FLOATING_EQUALITY(
               data_container.getWallerHartreeIncoherentCrossSection().back(),
               3.02353826681303964e-02,
               1e-15 );
  FRENSIE_CHECK_EQUAL(
   data_container.getWallerHartreeIncoherentCrossSectionThresholdEnergyIndex(),
   0 );

  // Check the impulse approx. incoherent cross section
  FRENSIE_CHECK_EQUAL(
                data_container.getImpulseApproxIncoherentCrossSection().size(),
                854 );
  FRENSIE_CHECK_FLOATING_EQUALITY(
               data_container.getImpulseApproxIncoherentCrossSection().front(),
               0.023125376732405889,
               1e-15 );
  FRENSIE_CHECK_FLOATING_EQUALITY(
                data_container.getImpulseApproxIncoherentCrossSection().back(),
                0.0302498521139349733,
                1e-15 );
  FRENSIE_CHECK_EQUAL(
   data_container.getImpulseApproxIncoherentCrossSectionThresholdEnergyIndex(),
   0 );

  // Check the subshell impulse approx. incoherent cross sections
  FRENSIE_CHECK_EQUAL(
       data_container.getImpulseApproxSubshellIncoherentCrossSection(1).size(),
       854 );
  FRENSIE_CHECK_FLOATING_EQUALITY(
      data_container.getImpulseApproxSubshellIncoherentCrossSection(1).front(),
      0.023125376732405889,
      1e-15 );
  FRENSIE_CHECK_FLOATING_EQUALITY(
       data_container.getImpulseApproxSubshellIncoherentCrossSection(1).back(),
       0.0302498521139349733,
       1e-15 );
  FRENSIE_CHECK_EQUAL( data_container.getImpulseApproxSubshellIncoherentCrossSectionThresholdEnergyIndex(1),
                      0 );

  // Check the Waller-Hartree coherent cross section
  FRENSIE_CHECK_EQUAL(
                  data_container.getWallerHartreeCoherentCrossSection().size(),
                  854 );
  FRENSIE_CHECK_FLOATING_EQUALITY(
                 data_container.getWallerHartreeCoherentCrossSection().front(),
                 5.81790484064093394e-01,
                 1e-15 );
  FRENSIE_CHECK_FLOATING_EQUALITY(
                 data_container.getWallerHartreeCoherentCrossSection().back(),
                 1.15654029975768264e-08,
                 1e-15 );
  FRENSIE_CHECK_EQUAL(
     data_container.getWallerHartreeCoherentCrossSectionThresholdEnergyIndex(),
     0 );

  // Check the pair production cross section
  FRENSIE_CHECK_EQUAL( data_container.getPairProductionCrossSection().size(),
                       425 );
  FRENSIE_CHECK_EQUAL( data_container.getPairProductionCrossSection().front(),
                       0.0 );
  FRENSIE_CHECK_EQUAL( data_container.getPairProductionCrossSection().back(),
                       3.29199999999999979e-03 );

  unsigned pp_threshold_index =
    data_container.getPairProductionCrossSectionThresholdEnergyIndex();

<<<<<<< HEAD
  TEST_EQUALITY_CONST( pp_threshold_index, 429 );
  TEST_EQUALITY_CONST(data_container.getPhotonEnergyGrid()[pp_threshold_index],
=======
  FRENSIE_CHECK_EQUAL( pp_threshold_index, 429 );
  FRENSIE_CHECK_EQUAL(data_container.getPhotonEnergyGrid()[pp_threshold_index],
>>>>>>> 1eeb2a37
                      2*Utility::PhysicalConstants::electron_rest_mass_energy);

  // Check the triplet production cross section
  FRENSIE_CHECK_EQUAL(data_container.getTripletProductionCrossSection().size(),
                      199 );
  FRENSIE_CHECK_EQUAL(
                     data_container.getTripletProductionCrossSection().front(),
                     0.0 );
  FRENSIE_CHECK_EQUAL(data_container.getTripletProductionCrossSection().back(),
                      2.35899999999999999e-03 );

  unsigned tp_threshold_index =
    data_container.getTripletProductionCrossSectionThresholdEnergyIndex();

<<<<<<< HEAD
  TEST_EQUALITY_CONST( tp_threshold_index, 655 );
  TEST_EQUALITY_CONST(data_container.getPhotonEnergyGrid()[tp_threshold_index],
=======
  FRENSIE_CHECK_EQUAL( tp_threshold_index, 655 );
  FRENSIE_CHECK_EQUAL(data_container.getPhotonEnergyGrid()[tp_threshold_index],
>>>>>>> 1eeb2a37
                      4*Utility::PhysicalConstants::electron_rest_mass_energy);

  // Check the photoelectric cross section
  FRENSIE_CHECK_EQUAL( data_container.getPhotoelectricCrossSection().size(),
                       854 );
  FRENSIE_CHECK_EQUAL( data_container.getPhotoelectricCrossSection().front(),
                       1.14084154957847943e+01 );
  FRENSIE_CHECK_EQUAL( data_container.getPhotoelectricCrossSection().back(),
                       4.05895811339709049e-11 );
  FRENSIE_CHECK_EQUAL(
             data_container.getPhotoelectricCrossSectionThresholdEnergyIndex(),
             0 );

  // Check the subshell photoelectric cross sections
  FRENSIE_CHECK_EQUAL(
                 data_container.getSubshellPhotoelectricCrossSection(1).size(),
                 854 );
  FRENSIE_CHECK_EQUAL(
            data_container.getSubshellPhotoelectricCrossSection(1).front(),
            1.14084154957847943e+01 );
  FRENSIE_CHECK_EQUAL(
             data_container.getSubshellPhotoelectricCrossSection(1).back(),
         4.05895811339709049e-11 );
  FRENSIE_CHECK_EQUAL(
    data_container.getSubshellPhotoelectricCrossSectionThresholdEnergyIndex(1),
    0 );

  // Check the Waller-Hartree total cross section
  FRENSIE_CHECK_EQUAL(
                     data_container.getWallerHartreeTotalCrossSection().size(),
                     854 );

<<<<<<< HEAD
  TEST_FLOATING_EQUALITY(
=======
  FRENSIE_CHECK_FLOATING_EQUALITY(
>>>>>>> 1eeb2a37
                    data_container.getWallerHartreeTotalCrossSection().front(),
                    1.20745489798488403e+01,
                    1e-15 );
  FRENSIE_CHECK_FLOATING_EQUALITY(
                     data_container.getWallerHartreeTotalCrossSection().back(),
                     0.0358863942741229694,
                     1e-15 );

  // Check the impulse approx. total cross section
  FRENSIE_CHECK_EQUAL(
                     data_container.getImpulseApproxTotalCrossSection().size(),
                     854 );
  FRENSIE_CHECK_FLOATING_EQUALITY(
                    data_container.getImpulseApproxTotalCrossSection().front(),
                    12.0133313565812934,
                    1e-15 );
  FRENSIE_CHECK_FLOATING_EQUALITY(
                     data_container.getImpulseApproxTotalCrossSection().back(),
                     0.0359008637199275463,
                     1e-15 );


  // Check the electron data
  FRENSIE_CHECK_EQUAL( data_container.getElectronCrossSectionInterpPolicy(), "Log-Log" );

  std::vector<double> energy_grid = data_container.getElectronEnergyGrid();
  FRENSIE_CHECK_EQUAL( energy_grid.front(), 1.0e-5 );
  FRENSIE_CHECK_EQUAL( energy_grid.back(), 1.0e+5 );
  FRENSIE_CHECK_EQUAL( energy_grid.size(), 343 );

  // Check the elastic data
  FRENSIE_CHECK( data_container.hasMomentPreservingData() );

  std::vector<double> discrete_angles =
    data_container.getMomentPreservingElasticDiscreteAngles( 1.0e-5 );

  FRENSIE_CHECK_EQUAL( discrete_angles.front(), 9.15505102565478457e-01 );
  FRENSIE_CHECK_EQUAL( discrete_angles.back(), 9.64494897399291506e-01 );
  FRENSIE_CHECK_EQUAL( discrete_angles.size(), 2 );

  discrete_angles =
    data_container.getMomentPreservingElasticDiscreteAngles( 20.0 );

<<<<<<< HEAD
  TEST_EQUALITY_CONST( discrete_angles.front(), 9.32887508956615763e-01 );
  TEST_EQUALITY_CONST( discrete_angles.back(), 9.98006166020330099e-01 );
  TEST_EQUALITY_CONST( discrete_angles.size(), 2 );
=======
  FRENSIE_CHECK_EQUAL( discrete_angles.front(), 9.32887510289664434e-01 );
  FRENSIE_CHECK_EQUAL( discrete_angles.back(), 9.98006165786147204e-01 );
  FRENSIE_CHECK_EQUAL( discrete_angles.size(), 2 );
>>>>>>> 1eeb2a37

  std::vector<double> discrete_weights =
    data_container.getMomentPreservingElasticWeights( 1.0e-5 );

  FRENSIE_CHECK_EQUAL( discrete_weights.front(), 4.23453445543248319e-01 );
  FRENSIE_CHECK_EQUAL( discrete_weights.back(), 5.76546554456751736e-01 );
  FRENSIE_CHECK_EQUAL( discrete_weights.size(), 2 );

  discrete_weights = data_container.getMomentPreservingElasticWeights( 20.0 );

<<<<<<< HEAD
  TEST_EQUALITY_CONST( discrete_weights.front(), 2.39458228531276443e-03 );
  TEST_EQUALITY_CONST( discrete_weights.back(), 9.97605417714687248e-01 );
  TEST_EQUALITY_CONST( discrete_weights.size(), 2 );
=======
  FRENSIE_CHECK_EQUAL( discrete_weights.front(), 2.39458310561493307e-03 );
  FRENSIE_CHECK_EQUAL( discrete_weights.back(), 9.97605416894385089e-01 );
  FRENSIE_CHECK_EQUAL( discrete_weights.size(), 2 );
>>>>>>> 1eeb2a37

  unsigned threshold = data_container.getCutoffElasticCrossSectionThresholdEnergyIndex();

  FRENSIE_CHECK_EQUAL( threshold, 0 );

  std::vector<double> cross_section = data_container.getCutoffElasticCrossSection();

  FRENSIE_CHECK_EQUAL( cross_section.front(), 2.74896e+8 );
  FRENSIE_CHECK_FLOATING_EQUALITY( cross_section.back(), 1.31176e-5, 1e-15 );
  FRENSIE_CHECK_EQUAL( cross_section.size(), 343-threshold );

  threshold =
    data_container.getScreenedRutherfordElasticCrossSectionThresholdEnergyIndex();

  FRENSIE_CHECK_EQUAL( threshold, 179 );

  cross_section =
    data_container.getScreenedRutherfordElasticCrossSection();

//  FRENSIE_CHECK_EQUAL( cross_section.front(), 2.5745520470700284932 );
//! \todo double check what the front cross section should be
  FRENSIE_CHECK_EQUAL( cross_section.front(), 2.57455204707366647 );
  FRENSIE_CHECK_EQUAL( cross_section.back(), 1.29871e+4-1.31176e-5 );
  FRENSIE_CHECK_EQUAL( cross_section.size(), 343-threshold );

  FRENSIE_CHECK_EQUAL( data_container.getCutoffElasticInterpPolicy(), "Lin-Lin" );

  std::vector<double> angular_grid =
    data_container.getElasticAngularEnergyGrid();

  FRENSIE_CHECK_EQUAL( angular_grid.front(), 1.0e-5 );
  FRENSIE_CHECK_EQUAL( angular_grid.back(), 20.0 );
  FRENSIE_CHECK_EQUAL( angular_grid.size(), 12 );

  std::vector<double> elastic_angles =
    data_container.getCutoffElasticAngles(1.0e-5);

  FRENSIE_CHECK_EQUAL( elastic_angles.front(), -1.0 );
  FRENSIE_CHECK_EQUAL( elastic_angles.back(), 0.999999 );
  FRENSIE_CHECK_EQUAL( elastic_angles.size(), 2 );

  elastic_angles = data_container.getCutoffElasticAngles(20.0);

  FRENSIE_CHECK_EQUAL( elastic_angles.front(), -1.0 );
  FRENSIE_CHECK_EQUAL( elastic_angles.back(), 0.999999 );
  FRENSIE_CHECK_EQUAL( elastic_angles.size(), 95 );

  std::vector<double> elastic_pdf = data_container.getCutoffElasticPDF(1.0e-5);

  FRENSIE_CHECK_EQUAL( elastic_pdf.front(), 0.5 );
  FRENSIE_CHECK_EQUAL( elastic_pdf.back(), 0.5 );
  FRENSIE_CHECK_EQUAL( elastic_pdf.size(), 2 );

  elastic_pdf = data_container.getCutoffElasticPDF(20.0);

  FRENSIE_CHECK_EQUAL( elastic_pdf.front(), 1.48894126477090926e-10 );
  FRENSIE_CHECK_EQUAL( elastic_pdf.back(), 9.60861506006574957e+05 );
  FRENSIE_CHECK_EQUAL( elastic_pdf.size(), 95 );

  // Check the electroionization data
  threshold =
    data_container.getElectroionizationCrossSectionThresholdEnergyIndex( 1u );

  FRENSIE_CHECK_EQUAL( threshold, 3 );
  FRENSIE_CHECK_EQUAL( data_container.getElectronEnergyGrid()[threshold],
                       1.361e-5 );

  cross_section =
    data_container.getElectroionizationCrossSection( 1u );

  FRENSIE_CHECK_EQUAL( cross_section.front(), 0.0 );
  FRENSIE_CHECK_EQUAL( cross_section.back(), 8.28924e+4 );
  FRENSIE_CHECK_EQUAL( cross_section.size(), 343-threshold );

  std::vector<double> electroionization_energy_grid =
    data_container.getElectroionizationEnergyGrid( 1u );

  FRENSIE_CHECK_EQUAL( electroionization_energy_grid.front(), 1.36100e-5 );
  FRENSIE_CHECK_EQUAL( electroionization_energy_grid.back(), 1.00000e+5 );
  FRENSIE_CHECK_EQUAL( electroionization_energy_grid.size(), 8 );

  FRENSIE_CHECK_EQUAL( data_container.getElectroionizationRecoilInterpPolicy(), "Lin-Lin" );

  std::vector<double> electroionization_recoil_energy =
    data_container.getElectroionizationRecoilEnergy( 1u, 1.36100e-5 );

  FRENSIE_CHECK_EQUAL( electroionization_recoil_energy.front(), 2.79866e-9 );
  FRENSIE_CHECK_EQUAL( electroionization_recoil_energy.back(), 2.79866e-8 );
  FRENSIE_CHECK_EQUAL( electroionization_recoil_energy.size(), 2 );

  electroionization_recoil_energy =
    data_container.getElectroionizationRecoilEnergy( 1u, 1.00000e+5 );

  FRENSIE_CHECK_EQUAL( electroionization_recoil_energy.front(), 1.00000e-7 );
  FRENSIE_CHECK_EQUAL( electroionization_recoil_energy.back(), 5.00000e+4 );
  FRENSIE_CHECK_EQUAL( electroionization_recoil_energy.size(), 147 );

  std::vector<double> electroionization_recoil_pdf =
    data_container.getElectroionizationRecoilPDF( 1u, 1.36100e-5 );

  FRENSIE_CHECK_EQUAL( electroionization_recoil_pdf.front(), 3.97015e+7 );
  FRENSIE_CHECK_EQUAL( electroionization_recoil_pdf.back(), 3.97015e+7 );
  FRENSIE_CHECK_EQUAL( electroionization_recoil_pdf.size(), 2 );

  electroionization_recoil_pdf =
    data_container.getElectroionizationRecoilPDF( 1u, 1.00000e+5 );

  FRENSIE_CHECK_EQUAL( electroionization_recoil_pdf.front(), 1.61897e+5 );
  FRENSIE_CHECK_EQUAL( electroionization_recoil_pdf.back(), 2.77550e-15 );
  FRENSIE_CHECK_EQUAL( electroionization_recoil_pdf.size(), 147 );

  // Check the bremsstrahlung data
  threshold =
    data_container.getBremsstrahlungCrossSectionThresholdEnergyIndex();

  FRENSIE_CHECK_EQUAL( threshold, 0 );

  cross_section =
    data_container.getBremsstrahlungCrossSection();

  FRENSIE_CHECK_EQUAL( cross_section.front(),  2.97832e+1 );
  FRENSIE_CHECK_EQUAL( cross_section.back(), 9.90621e-1 );
  FRENSIE_CHECK_EQUAL( cross_section.size(), 343-threshold );

  std::vector<double> bremsstrahlung_energy_grid =
    data_container.getBremsstrahlungEnergyGrid();

  FRENSIE_CHECK_EQUAL( bremsstrahlung_energy_grid.front(), 1.00000e-5 );
  FRENSIE_CHECK_EQUAL( bremsstrahlung_energy_grid.back(), 1.00000e+5 );
  FRENSIE_CHECK_EQUAL( bremsstrahlung_energy_grid.size(), 10 );

  FRENSIE_CHECK_EQUAL( data_container.getBremsstrahlungPhotonInterpPolicy(), "Lin-Lin" );

  std::vector<double> bremsstrahlung_photon_energy =
    data_container.getBremsstrahlungPhotonEnergy( 1.00000e-5 );

  FRENSIE_CHECK_EQUAL( bremsstrahlung_photon_energy.front(), 1.00000e-7 );
  FRENSIE_CHECK_EQUAL( bremsstrahlung_photon_energy.back(), 1.00000e-5 );
  FRENSIE_CHECK_EQUAL( bremsstrahlung_photon_energy.size(), 17 );

  bremsstrahlung_photon_energy =
    data_container.getBremsstrahlungPhotonEnergy( 1.00000e+5 );

  FRENSIE_CHECK_EQUAL( bremsstrahlung_photon_energy.front(), 1.00000e-7 );
  FRENSIE_CHECK_EQUAL( bremsstrahlung_photon_energy.back(), 1.00000e+5 );
  FRENSIE_CHECK_EQUAL( bremsstrahlung_photon_energy.size(), 111 );

  std::vector<double> bremsstrahlung_photon_pdf =
    data_container.getBremsstrahlungPhotonPDF( 1.00000e-5 );

  FRENSIE_CHECK_EQUAL( bremsstrahlung_photon_pdf.front(), 2.13940e+6 );
  FRENSIE_CHECK_EQUAL( bremsstrahlung_photon_pdf.back(), 2.12245e+4 );
  FRENSIE_CHECK_EQUAL( bremsstrahlung_photon_pdf.size(), 17 );

  bremsstrahlung_photon_pdf =
    data_container.getBremsstrahlungPhotonPDF( 1.00000e+5 );

  FRENSIE_CHECK_EQUAL( bremsstrahlung_photon_pdf.front(),  3.65591e+5 );
  FRENSIE_CHECK_EQUAL( bremsstrahlung_photon_pdf.back(),  5.16344e-10 );
  FRENSIE_CHECK_EQUAL( bremsstrahlung_photon_pdf.size(), 111 );

  // Check the atomic excitation data
  threshold =
    data_container.getAtomicExcitationCrossSectionThresholdEnergyIndex();

  FRENSIE_CHECK_EQUAL( threshold, 3 );
  FRENSIE_CHECK_EQUAL( data_container.getElectronEnergyGrid()[threshold],
                       1.36100e-5 );

  cross_section =
    data_container.getAtomicExcitationCrossSection();

  FRENSIE_CHECK_EQUAL( cross_section.front(), 0.0 );
  FRENSIE_CHECK_EQUAL( cross_section.back(), 8.14416e+4 );
  FRENSIE_CHECK_EQUAL( cross_section.size(), 343-threshold );

  std::vector<double> atomic_excitation_energy_grid =
    data_container.getAtomicExcitationEnergyGrid();

  FRENSIE_CHECK_EQUAL( atomic_excitation_energy_grid.front(), 1.36100e-5 );
  FRENSIE_CHECK_EQUAL( atomic_excitation_energy_grid.back(), 1.00000e+5 );
  FRENSIE_CHECK_EQUAL( atomic_excitation_energy_grid.size(), 170 );

  FRENSIE_CHECK_EQUAL( data_container.getAtomicExcitationEnergyLossInterpPolicy(), "Lin-Lin" );

  std::vector<double> atomic_excitation_energy_loss =
    data_container.getAtomicExcitationEnergyLoss();

  FRENSIE_CHECK_EQUAL( atomic_excitation_energy_loss.front(), 1.36100e-5 );
  FRENSIE_CHECK_EQUAL( atomic_excitation_energy_loss.back(), 2.10777e-5 );
  FRENSIE_CHECK_EQUAL( atomic_excitation_energy_loss.size(), 170 );

  // Check the total electron cross section data
  cross_section = data_container.getTotalElectronCrossSection();

  FRENSIE_CHECK_EQUAL( cross_section.front(), 2.7489602978320003e+08 );

  FRENSIE_CHECK_EQUAL( cross_section.back(), 1.7732209062100001e+05 );

  FRENSIE_CHECK_EQUAL( cross_section.size(), 343 );

  data_container.saveToFile( "test_h_epr.xml", true );
}

/*  NOTE: These tests can be added but they are time consuming and the other
 *  tests are sufficient.
 */
// //---------------------------------------------------------------------------//
// // Check that a data container can be populated
// FRENSIE_UNIT_TEST( StandardElectronPhotonRelaxationDataGenerator,
//                    populateEPRDataContainer_c )
// {
//   std::shared_ptr<const DataGen::ElectronPhotonRelaxationDataGenerator>
//    data_generator;

//  {
//    DataGen::StandardElectronPhotonRelaxationDataGenerator*
//      raw_data_generator = new DataGen::StandardElectronPhotonRelaxationDataGenerator(
//                c_xss_data_extractor,
//                c_endl_data_container,
//                0.001,
//                20.0,
//                1.0e-5,
//                1.0e+5 );

//    raw_data_generator->setOccupationNumberEvaluationTolerance( 1e-3 );
//    raw_data_generator->setSubshellIncoherentEvaluationTolerance( 1e-3 );
//    raw_data_generator->setPhotonThresholdEnergyNudgeFactor( 1.0001 );
//    raw_data_generator->setElectronTotalElasticIntegratedCrossSectionModeOff();
//    raw_data_generator->setDefaultPhotonGridConvergenceTolerance( 1e-3 );
//    raw_data_generator->setDefaultPhotonGridAbsoluteDifferenceTolerance( 1e-70 );
//    raw_data_generator->setDefaultPhotonGridDistanceTolerance( 1e-16 );
//    raw_data_generator->setDefaultElectronGridConvergenceTolerance( 1e-3 );
//    raw_data_generator->setDefaultElectronGridAbsoluteDifferenceTolerance( 1e-70 );
//    raw_data_generator->setDefaultElectronGridDistanceTolerance( 1e-16 );

//    data_generator.reset( raw_data_generator );
//   }

//   Data::ElectronPhotonRelaxationVolatileDataContainer data_container;

//   data_generator->populateEPRDataContainer( data_container );

//  // Check the table settings data
//   FRENSIE_CHECK_EQUAL( data_container.getAtomicNumber(), 6 );
//   FRENSIE_CHECK_EQUAL( data_container.getMinPhotonEnergy(), 0.001 );
//   FRENSIE_CHECK_EQUAL( data_container.getMaxPhotonEnergy(), 20.0 );
//   FRENSIE_CHECK_EQUAL( data_container.getMinElectronEnergy(), 1.0e-5 );
//   FRENSIE_CHECK_EQUAL( data_container.getMaxElectronEnergy(), 1.0e+5 );
//   FRENSIE_CHECK_EQUAL(
//     data_container.getOccupationNumberEvaluationTolerance(), 1e-3 );
//   FRENSIE_CHECK_EQUAL(
//     data_container.getSubshellIncoherentEvaluationTolerance(), 1e-3 );
//   FRENSIE_CHECK_EQUAL(
//     data_container.getPhotonThresholdEnergyNudgeFactor(), 1.0001 );
<<<<<<< HEAD
//   TEST_ASSERT( !data_container.isElectronTotalElasticIntegratedCrossSectionModeOn() );
//   TEST_EQUALITY_CONST( data_container.getCutoffAngleCosine(), 1.0 );
//   TEST_EQUALITY_CONST( data_container.getNumberOfMomentPreservingAngles(), 0 );
//   TEST_EQUALITY_CONST( data_container.getElectronTabularEvaluationTolerance(), 1e-7 );
//   TEST_EQUALITY_CONST( data_container.getElectronTwoDInterpPolicy(), "Log-Log-Log" );
//   TEST_EQUALITY_CONST( data_container.getElectronTwoDGridPolicy(), "Unit-base Correlated" );
//   TEST_EQUALITY_CONST( data_container.getElectronCrossSectionInterpPolicy(), "Log-Log" );
//   TEST_EQUALITY_CONST( data_container.getCutoffElasticInterpPolicy(), "Lin-Lin" );
//   TEST_EQUALITY_CONST( data_container.getElectroionizationRecoilInterpPolicy(), "Lin-Lin" );
//   TEST_EQUALITY_CONST( data_container.getBremsstrahlungPhotonInterpPolicy(), "Lin-Lin" );
//   TEST_EQUALITY_CONST( data_container.getAtomicExcitationEnergyLossInterpPolicy(), "Lin-Lin" );
//   TEST_EQUALITY_CONST( data_container.getGridConvergenceTolerance(), 0.001 );
//   TEST_EQUALITY_CONST(
=======
//   FRENSIE_CHECK( !data_container.isElectronTotalElasticIntegratedCrossSectionModeOn() );
//   FRENSIE_CHECK_EQUAL( data_container.getCutoffAngleCosine(), 1.0 );
//   FRENSIE_CHECK_EQUAL( data_container.getNumberOfMomentPreservingAngles(), 0 );
//   FRENSIE_CHECK_EQUAL( data_container.getElectronTabularEvaluationTolerance(), 1e-7 );
//   FRENSIE_CHECK_EQUAL( data_container.getElectronTwoDInterpPolicy(), "Log-Log-Log" );
//   FRENSIE_CHECK_EQUAL( data_container.getElectronTwoDGridPolicy(), "Unit-base Correlated" );
//   FRENSIE_CHECK_EQUAL( data_container.getElectronCrossSectionInterpPolicy(), "Log-Log" );
//   FRENSIE_CHECK_EQUAL( data_container.getCutoffElasticInterpPolicy(), "Lin-Lin" );
//   FRENSIE_CHECK_EQUAL( data_container.getElectroionizationRecoilInterpPolicy(), "Lin-Lin" );
//   FRENSIE_CHECK_EQUAL( data_container.getBremsstrahlungPhotonInterpPolicy(), "Lin-Lin" );
//   FRENSIE_CHECK_EQUAL( data_container.getAtomicExcitationEnergyLossInterpPolicy(), "Lin-Lin" );
//   FRENSIE_CHECK_EQUAL( data_container.getGridConvergenceTolerance(), 0.001 );
//   FRENSIE_CHECK_EQUAL(
>>>>>>> 1eeb2a37
//     data_container.getGridAbsoluteDifferenceTolerance(), 1e-70 );
//   FRENSIE_CHECK_EQUAL( data_container.getGridDistanceTolerance(), 1e-16 );

//   // Check the subshells
//   FRENSIE_CHECK_EQUAL( data_container.getSubshells().size(), 4 );
//   FRENSIE_CHECK( data_container.getSubshells().count( 1 ) );
//   FRENSIE_CHECK( data_container.getSubshells().count( 2 ) );
//   FRENSIE_CHECK( data_container.getSubshells().count( 3 ) );
//   FRENSIE_CHECK( data_container.getSubshells().count( 4 ) );

//   // Check the subshell occupancies
//   FRENSIE_CHECK_EQUAL( data_container.getSubshellOccupancy( 1 ), 2 );
//   FRENSIE_CHECK_EQUAL( data_container.getSubshellOccupancy( 2 ), 2 );
//   FRENSIE_CHECK_EQUAL( data_container.getSubshellOccupancy( 3 ), 0.67 );
//   FRENSIE_CHECK_EQUAL( data_container.getSubshellOccupancy( 4 ), 1.33 );

//   // Check the subshell binding energies
//   FRENSIE_CHECK_EQUAL( data_container.getSubshellBindingEnergy( 1 ),
//                         2.9101e-4 );
//   FRENSIE_CHECK_EQUAL( data_container.getSubshellBindingEnergy( 2 ),
//                         1.7560e-5 );
//   FRENSIE_CHECK_EQUAL( data_container.getSubshellBindingEnergy( 3 ),
//                         8.9900e-6 );
//   FRENSIE_CHECK_EQUAL( data_container.getSubshellBindingEnergy( 4 ),
//                         8.9800e-6 );

//   // Check the relaxation data
//   FRENSIE_CHECK( data_container.hasRelaxationData() );
//   FRENSIE_CHECK( data_container.hasSubshellRelaxationData( 1 ) );
//   FRENSIE_CHECK( !data_container.hasSubshellRelaxationData( 2 ) );
//   FRENSIE_CHECK( !data_container.hasSubshellRelaxationData( 3 ) );
//   FRENSIE_CHECK( !data_container.hasSubshellRelaxationData( 4 ) );

//   // Check the transition data
//   FRENSIE_CHECK_EQUAL( data_container.getSubshellRelaxationTransitions( 1 ),
//                         8 );
//   FRENSIE_CHECK_EQUAL(
//                       data_container.getSubshellRelaxationVacancies(1).size(),
//                       8 );
//   FRENSIE_CHECK_EQUAL(
//                 data_container.getSubshellRelaxationVacancies(1).front().first,
//                 3 );
//   FRENSIE_CHECK_EQUAL(
//                 data_container.getSubshellRelaxationVacancies(1).front().second,
//                 0 );
//   FRENSIE_CHECK_EQUAL(
//                   data_container.getSubshellRelaxationVacancies(1).back().first,
//                   4 );
//   FRENSIE_CHECK_EQUAL(
//                 data_container.getSubshellRelaxationVacancies(1).back().second,
//                 4 );
//   FRENSIE_CHECK_EQUAL(
//                 data_container.getSubshellRelaxationParticleEnergies(1).size(),
//                 8 );
// FRENSIE_CHECK_FLOATING_EQUALITY(
//                 data_container.getSubshellRelaxationParticleEnergies(1).front(),
//                 2.8202e-4,
//                 1e-15 );
// FRENSIE_CHECK_FLOATING_EQUALITY(
//                 data_container.getSubshellRelaxationParticleEnergies(1).back(),
//                 2.7305e-4,
//                 1e-15 );
//   FRENSIE_CHECK_EQUAL(
//                     data_container.getSubshellRelaxationProbabilities(1).size(),
//                     8 );
// FRENSIE_CHECK_FLOATING_EQUALITY(
//                   data_container.getSubshellRelaxationProbabilities(1).front(),
//                   5.614877933725e-04,
//                   1e-15 );
// FRENSIE_CHECK_FLOATING_EQUALITY(
//                     data_container.getSubshellRelaxationProbabilities(1).back(),
//                     6.32007767421e-02,
//                     1e-15 );

//   // Check the Compton profile data
//   FRENSIE_CHECK_EQUAL( data_container.getComptonProfileMomentumGrid(1).size(),
//                         661 );
//   FRENSIE_CHECK_EQUAL( data_container.getComptonProfileMomentumGrid(1).front(),
//                         -1.0 );
//   FRENSIE_CHECK_EQUAL( data_container.getComptonProfileMomentumGrid(1).back(),
//                         1.0 );
//   FRENSIE_CHECK_EQUAL( data_container.getComptonProfileMomentumGrid(2).size(),
//                         817 );
//   FRENSIE_CHECK_EQUAL( data_container.getComptonProfileMomentumGrid(2).front(),
//                         -1.0 );
//   FRENSIE_CHECK_EQUAL( data_container.getComptonProfileMomentumGrid(2).back(),
//                         1.0 );
//   FRENSIE_CHECK_EQUAL( data_container.getComptonProfileMomentumGrid(3).size(),
//                         1095 );
//   FRENSIE_CHECK_EQUAL( data_container.getComptonProfileMomentumGrid(3).front(),
//                         -1.0 );
//   FRENSIE_CHECK_EQUAL( data_container.getComptonProfileMomentumGrid(3).back(),
//                         1.0 );
//   FRENSIE_CHECK_EQUAL( data_container.getComptonProfileMomentumGrid(4).size(),
//                         1095 );
//   FRENSIE_CHECK_EQUAL( data_container.getComptonProfileMomentumGrid(4).front(),
//                         -1.0 );
//   FRENSIE_CHECK_EQUAL( data_container.getComptonProfileMomentumGrid(4).back(),
//                         1.0 );
//   FRENSIE_CHECK_EQUAL( data_container.getComptonProfile(1).size(), 661 );
// FRENSIE_CHECK_FLOATING_EQUALITY( data_container.getComptonProfile(1).front(),
//                           4.81133281266378321e-08,
//                           1e-15 );
// FRENSIE_CHECK_FLOATING_EQUALITY( data_container.getComptonProfile(1).back(),
//                           4.81133281266378321e-08,
//                           1e-15 );
//   FRENSIE_CHECK_EQUAL( data_container.getComptonProfile(2).size(), 817 );
// FRENSIE_CHECK_FLOATING_EQUALITY( data_container.getComptonProfile(2).front(),
//                           2.23855367146767473e-09,
//                           1e-15 );
// FRENSIE_CHECK_FLOATING_EQUALITY( data_container.getComptonProfile(2).back(),
//                           2.23855367146767473e-09,
//                           1e-15 );
//   FRENSIE_CHECK_EQUAL( data_container.getComptonProfile(3).size(), 1095 );
// FRENSIE_CHECK_FLOATING_EQUALITY( data_container.getComptonProfile(3).front(),
//                           2.47817968671759273e-13,
//                           1e-15 );
// FRENSIE_CHECK_FLOATING_EQUALITY( data_container.getComptonProfile(3).back(),
//                           2.47817968671759273e-13,
//                           1e-15 );
//   FRENSIE_CHECK_EQUAL( data_container.getComptonProfile(4).size(), 1095 );
// FRENSIE_CHECK_FLOATING_EQUALITY( data_container.getComptonProfile(4).front(),
//                           2.47817968671759273e-13,
//                           1e-15 );
// FRENSIE_CHECK_FLOATING_EQUALITY( data_container.getComptonProfile(4).back(),
//                           2.47817968671759273e-13,
//                           1e-15 );

//   // Check the occupation number data
//   FRENSIE_CHECK_EQUAL(data_container.getOccupationNumberMomentumGrid(1).size(),
//                       448 );
//   FRENSIE_CHECK_EQUAL(
//                       data_container.getOccupationNumberMomentumGrid(1).front(),
//                       -1.0 );
//   FRENSIE_CHECK_EQUAL(data_container.getOccupationNumberMomentumGrid(1).back(),
//                       1.0 );
//   FRENSIE_CHECK_EQUAL(data_container.getOccupationNumberMomentumGrid(2).size(),
//                       406 );
//   FRENSIE_CHECK_EQUAL(
//                       data_container.getOccupationNumberMomentumGrid(2).front(),
//                       -1.0 );
//   FRENSIE_CHECK_EQUAL(data_container.getOccupationNumberMomentumGrid(2).back(),
//                       1.0 );
//   FRENSIE_CHECK_EQUAL(data_container.getOccupationNumberMomentumGrid(3).size(),
//                       582 );
//   FRENSIE_CHECK_EQUAL(
//                       data_container.getOccupationNumberMomentumGrid(3).front(),
//                       -1.0 );
//   FRENSIE_CHECK_EQUAL(data_container.getOccupationNumberMomentumGrid(3).back(),
//                       1.0 );
//   FRENSIE_CHECK_EQUAL(data_container.getOccupationNumberMomentumGrid(4).size(),
//                       582 );
//   FRENSIE_CHECK_EQUAL(
//                       data_container.getOccupationNumberMomentumGrid(4).front(),
//                       -1.0 );
//   FRENSIE_CHECK_EQUAL(data_container.getOccupationNumber(4).back(),
//                       1.0 );
//   FRENSIE_CHECK_EQUAL( data_container.getOccupationNumber(1).size(), 448 );
//   FRENSIE_CHECK_EQUAL( data_container.getOccupationNumber(1).front(),
//                         0.0 );
// FRENSIE_CHECK_FLOATING_EQUALITY( data_container.getOccupationNumber(1).back(),
//                           1.0,
//                           1e-15 );
//   FRENSIE_CHECK_EQUAL( data_container.getOccupationNumber(2).size(), 406 );
//   FRENSIE_CHECK_EQUAL( data_container.getOccupationNumber(2).front(),
//                         0.0 );
// FRENSIE_CHECK_FLOATING_EQUALITY( data_container.getOccupationNumber(2).back(),
//                           1.0,
//                           1e-15 );
//   FRENSIE_CHECK_EQUAL( data_container.getOccupationNumber(3).size(), 582 );
//   FRENSIE_CHECK_EQUAL( data_container.getOccupationNumber(3).front(),
//                         0.0 );
// FRENSIE_CHECK_FLOATING_EQUALITY( data_container.getOccupationNumber(3).back(),
//                           1.0,
//                           1e-15 );
//   FRENSIE_CHECK_EQUAL( data_container.getOccupationNumber(4).size(), 582 );
//   FRENSIE_CHECK_EQUAL( data_container.getOccupationNumber(4).front(),
//                         0.0 );
// FRENSIE_CHECK_FLOATING_EQUALITY( data_container.getOccupationNumber(4).back(),
//                           1.0,
//                           1e-15 );

//   // Check the Waller-Hartree scattering function data
//   FRENSIE_CHECK_EQUAL(
//         data_container.getWallerHartreeScatteringFunctionMomentumGrid().size(),
//         379 );
//   FRENSIE_CHECK_EQUAL(
//         data_container.getWallerHartreeScatteringFunctionMomentumGrid().front(),
//         0.0 );
//   FRENSIE_CHECK_EQUAL(
//         data_container.getWallerHartreeScatteringFunctionMomentumGrid().back(),
//         1e17 );
//   FRENSIE_CHECK_EQUAL(
//                     data_container.getWallerHartreeScatteringFunction().size(),
//                     379 );
//   FRENSIE_CHECK_EQUAL(
//                     data_container.getWallerHartreeScatteringFunction().front(),
//                     0.0 );
//   FRENSIE_CHECK_EQUAL(
//                     data_container.getWallerHartreeScatteringFunction().back(),
//                     6.0 );

//   // Check the Waller-Hartree atomic form factor data
//   FRENSIE_CHECK_EQUAL(
//           data_container.getWallerHartreeAtomicFormFactorMomentumGrid().size(),
//           1258 );
//   FRENSIE_CHECK_EQUAL(
//           data_container.getWallerHartreeAtomicFormFactorMomentumGrid().front(),
//           0.0 );
//   FRENSIE_CHECK_EQUAL(
//           data_container.getWallerHartreeAtomicFormFactorMomentumGrid().back(),
//           1e17 );
//   FRENSIE_CHECK_EQUAL(data_container.getWallerHartreeAtomicFormFactor().size(),
//                       1258 );
//   FRENSIE_CHECK_EQUAL(
//                       data_container.getWallerHartreeAtomicFormFactor().front(),
//                       6.0 );
// FRENSIE_CHECK_FLOATING_EQUALITY(
//                       data_container.getWallerHartreeAtomicFormFactor().back(),
//                       1.68099999999999989e-29,
//                       1e-15 );

//   // Check the Waller-Hartree squared atomic form factor data
//   FRENSIE_CHECK_EQUAL( data_container.getWallerHartreeSquaredAtomicFormFactorSquaredMomentumGrid().size(),
//                         2475 );
// FRENSIE_CHECK_FLOATING_EQUALITY( data_container.getWallerHartreeSquaredAtomicFormFactorSquaredMomentumGrid().front(),
//                           0.0,
//                           1e-15 );
// FRENSIE_CHECK_FLOATING_EQUALITY( data_container.getWallerHartreeSquaredAtomicFormFactorSquaredMomentumGrid().back(),
//                           1.0e+34,
//                           1e-15 );
//   FRENSIE_CHECK_EQUAL( data_container.getWallerHartreeSquaredAtomicFormFactor().size(),
//                         2475 );
// FRENSIE_CHECK_FLOATING_EQUALITY( data_container.getWallerHartreeSquaredAtomicFormFactor().front(),
//                           36.0,
//                           1e-15 );
// FRENSIE_CHECK_FLOATING_EQUALITY( data_container.getWallerHartreeSquaredAtomicFormFactor().back(),
//                           2.8257609999999995e-58,
//                           1e-15 );

//   // Check the photon energy grid
//   FRENSIE_CHECK_EQUAL( data_container.getPhotonEnergyGrid().size(), 911 );
//   FRENSIE_CHECK_EQUAL( data_container.getPhotonEnergyGrid().front(),
//                         0.001 );
//   FRENSIE_CHECK_EQUAL( data_container.getPhotonEnergyGrid().back(),
//                         20.0 );

//   // Check the average heating numbers
//   FRENSIE_CHECK_EQUAL( data_container.getAveragePhotonHeatingNumbers().size(),
//                         911 );
// FRENSIE_CHECK_FLOATING_EQUALITY(
//                         data_container.getAveragePhotonHeatingNumbers().front(),
//                         9.99436862257738331e-04,
//                         1e-15 );
// FRENSIE_CHECK_FLOATING_EQUALITY(
//                         data_container.getAveragePhotonHeatingNumbers().back(),
//                         1.64023854081998266e+01,
//                         1e-15 );

//   // Check the Waller-Hartree incoherent cross sections
//   FRENSIE_CHECK_EQUAL(
//                 data_container.getWallerHartreeIncoherentCrossSection().size(),
//                 911 );
// FRENSIE_CHECK_FLOATING_EQUALITY(
//                 data_container.getWallerHartreeIncoherentCrossSection().front(),
//                 2.52250000000042829e-01,
//                 1e-15 );
// FRENSIE_CHECK_FLOATING_EQUALITY(
//                 data_container.getWallerHartreeIncoherentCrossSection().back(),
//                 1.81486137923699387e-01,
//                 1e-15 );
//   FRENSIE_CHECK_EQUAL(
//     data_container.getWallerHartreeIncoherentCrossSectionThresholdEnergyIndex(),
//     0 );

//   // Check the impulse approx. incoherent cross section
//   FRENSIE_CHECK_EQUAL(
//                 data_container.getImpulseApproxIncoherentCrossSection().size(),
//                 911 );
// FRENSIE_CHECK_FLOATING_EQUALITY(
//                 data_container.getImpulseApproxIncoherentCrossSection().front(),
//                 0.26903551605222864,
//                 1e-15 );
// FRENSIE_CHECK_FLOATING_EQUALITY(
//                 data_container.getImpulseApproxIncoherentCrossSection().back(),
//                 0.181499107697665807,
//                 1e-15 );
//   FRENSIE_CHECK_EQUAL(
//     data_container.getImpulseApproxIncoherentCrossSectionThresholdEnergyIndex(),
//     0 );

//   // Check the subshell impulse approx. incoherent cross section
//   FRENSIE_CHECK_EQUAL(
//         data_container.getImpulseApproxSubshellIncoherentCrossSection(1).size(),
//         911 );
// FRENSIE_CHECK_FLOATING_EQUALITY(
//       data_container.getImpulseApproxSubshellIncoherentCrossSection(1).front(),
//       6.79814163839652694e-05,
//       1e-15 );
// FRENSIE_CHECK_FLOATING_EQUALITY(
//         data_container.getImpulseApproxSubshellIncoherentCrossSection(1).back(),
//         0.0604996839703196426,
//         1e-15 );
//   FRENSIE_CHECK_EQUAL( data_container.getImpulseApproxSubshellIncoherentCrossSectionThresholdEnergyIndex(1),
//                         0 );
//   FRENSIE_CHECK_EQUAL(
//         data_container.getImpulseApproxSubshellIncoherentCrossSection(2).size(),
//         911 );
// FRENSIE_CHECK_FLOATING_EQUALITY(
//       data_container.getImpulseApproxSubshellIncoherentCrossSection(2).front(),
//       0.0349802087664103992,
//       1e-15 );
// FRENSIE_CHECK_FLOATING_EQUALITY(
//         data_container.getImpulseApproxSubshellIncoherentCrossSection(2).back(),
//         0.0604997085731530937,
//         1e-15 );
//   FRENSIE_CHECK_EQUAL( data_container.getImpulseApproxSubshellIncoherentCrossSectionThresholdEnergyIndex(2),
//                         0 );
//   FRENSIE_CHECK_EQUAL(
//         data_container.getImpulseApproxSubshellIncoherentCrossSection(3).size(),
//         911 );
// FRENSIE_CHECK_FLOATING_EQUALITY(
//       data_container.getImpulseApproxSubshellIncoherentCrossSection(3).front(),
//       0.078308640790500067,
//       1e-15 );
// FRENSIE_CHECK_FLOATING_EQUALITY(
//         data_container.getImpulseApproxSubshellIncoherentCrossSection(3).back(),
//         0.0202674045766546816,
//         1e-15 );
//   FRENSIE_CHECK_EQUAL( data_container.getImpulseApproxSubshellIncoherentCrossSectionThresholdEnergyIndex(3),
//                         0 );
//   FRENSIE_CHECK_EQUAL(
//         data_container.getImpulseApproxSubshellIncoherentCrossSection(4).size(),
//         911 );
// FRENSIE_CHECK_FLOATING_EQUALITY(
//       data_container.getImpulseApproxSubshellIncoherentCrossSection(4).front(),
//       0.155678685078934176,
//       1e-15 );
// FRENSIE_CHECK_FLOATING_EQUALITY(
//         data_container.getImpulseApproxSubshellIncoherentCrossSection(4).back(),
//         0.0402323105775383855,
//         1e-15 );
//   FRENSIE_CHECK_EQUAL( data_container.getImpulseApproxSubshellIncoherentCrossSectionThresholdEnergyIndex(4),
//                         0 );

//   // Check the Waller-Hartree coherent cross section
//   FRENSIE_CHECK_EQUAL(
//                   data_container.getWallerHartreeCoherentCrossSection().size(),
//                   911 );
// FRENSIE_CHECK_FLOATING_EQUALITY(
//                   data_container.getWallerHartreeCoherentCrossSection().front(),
//                   2.45600299049398139e+01,
//                   1e-15 );
// FRENSIE_CHECK_FLOATING_EQUALITY(
//                   data_container.getWallerHartreeCoherentCrossSection().back(),
//                   1.92198769740615498e-06,
//                   1e-15 );
//   FRENSIE_CHECK_EQUAL(
//       data_container.getWallerHartreeCoherentCrossSectionThresholdEnergyIndex(),
//       0 );

//   // Check the pair production cross section
//   FRENSIE_CHECK_EQUAL( data_container.getPairProductionCrossSection().size(),
//                         419 );
// FRENSIE_CHECK_FLOATING_EQUALITY(
//                         data_container.getPairProductionCrossSection().front(),
//                         0.0,
//                         1e-15 );
// FRENSIE_CHECK_FLOATING_EQUALITY(data_container.getPairProductionCrossSection().back(),
//                           0.117699999999999999,
//                           1e-15 );

//   unsigned pp_threshold_index =
//     data_container.getPairProductionCrossSectionThresholdEnergyIndex();

<<<<<<< HEAD
//   TEST_EQUALITY_CONST( pp_threshold_index, 492 );
//   TEST_EQUALITY_CONST(data_container.getPhotonEnergyGrid()[pp_threshold_index],
=======
//   FRENSIE_CHECK_EQUAL( pp_threshold_index, 492 );
//   FRENSIE_CHECK_EQUAL(data_container.getPhotonEnergyGrid()[pp_threshold_index],
>>>>>>> 1eeb2a37
//                       2*Utility::PhysicalConstants::electron_rest_mass_energy);

//   // Check the triplet production cross section
//   FRENSIE_CHECK_EQUAL(data_container.getTripletProductionCrossSection().size(),
//                       208 );
// FRENSIE_CHECK_FLOATING_EQUALITY(
//                       data_container.getTripletProductionCrossSection().front(),
//                       0.0,
//                       1e-15 );
// FRENSIE_CHECK_FLOATING_EQUALITY(
//                       data_container.getTripletProductionCrossSection().back(),
//                       0.0141499999999999994,
//                       1e-15 );

//   unsigned tp_threshold_index =
//     data_container.getTripletProductionCrossSectionThresholdEnergyIndex();

//   FRENSIE_CHECK_EQUAL( tp_threshold_index, 703 );
//   FRENSIE_CHECK_EQUAL(data_container.getPhotonEnergyGrid()[tp_threshold_index],
//                       4*Utility::PhysicalConstants::electron_rest_mass_energy);

//   // Check the photoelectric cross section
//   FRENSIE_CHECK_EQUAL( data_container.getPhotoelectricCrossSection().size(),
//                         911 );
// FRENSIE_CHECK_FLOATING_EQUALITY(data_container.getPhotoelectricCrossSection().front(),
//                           4.40346567781178965e+04,
//                           1e-15 );
// FRENSIE_CHECK_FLOATING_EQUALITY( data_container.getPhotoelectricCrossSection().back(),
//                           4.78641586632171115e-07,
//                           1e-15 );
//   FRENSIE_CHECK_EQUAL(
//               data_container.getPhotoelectricCrossSectionThresholdEnergyIndex(),
//               0 );

//   // Check the subshell photoelectric cross sections
//   FRENSIE_CHECK_EQUAL(
//                   data_container.getSubshellPhotoelectricCrossSection(1).size(),
//                   911 );
// FRENSIE_CHECK_FLOATING_EQUALITY(
//                 data_container.getSubshellPhotoelectricCrossSection(1).front(),
//                 4.20106634766030475e+04,
//                 1e-15 );
// FRENSIE_CHECK_FLOATING_EQUALITY(
//                   data_container.getSubshellPhotoelectricCrossSection(1).back(),
//                   4.54467548753621960e-07,
//                   1e-15 );
//   FRENSIE_CHECK_EQUAL(
//     data_container.getSubshellPhotoelectricCrossSectionThresholdEnergyIndex(1),
//     0 );
//   FRENSIE_CHECK_EQUAL(
//                   data_container.getSubshellPhotoelectricCrossSection(2).size(),
//                   911 );
// FRENSIE_CHECK_FLOATING_EQUALITY(
//                 data_container.getSubshellPhotoelectricCrossSection(2).front(),
//                 1.92946542999592748e+03,
//                 1e-15 );
// FRENSIE_CHECK_FLOATING_EQUALITY(
//                   data_container.getSubshellPhotoelectricCrossSection(2).back(),
//                   2.41672669261238441e-08,
//                   1e-15 );
//   FRENSIE_CHECK_EQUAL(
//     data_container.getSubshellPhotoelectricCrossSectionThresholdEnergyIndex(2),
//     0 );
//   FRENSIE_CHECK_EQUAL(
//                   data_container.getSubshellPhotoelectricCrossSection(3).size(),
//                   911 );
// FRENSIE_CHECK_FLOATING_EQUALITY(
//                 data_container.getSubshellPhotoelectricCrossSection(3).front(),
//                 3.16445995519961478e+01,
//                 1e-15 );
// FRENSIE_CHECK_FLOATING_EQUALITY(
//                   data_container.getSubshellPhotoelectricCrossSection(3).back(),
//                   2.04871323525023182e-12,
//                   1e-15 );
//   FRENSIE_CHECK_EQUAL(
//     data_container.getSubshellPhotoelectricCrossSectionThresholdEnergyIndex(3),
//     0 );
//   FRENSIE_CHECK_EQUAL(
//                   data_container.getSubshellPhotoelectricCrossSection(4).size(),
//                   911 );
// FRENSIE_CHECK_FLOATING_EQUALITY(
//                 data_container.getSubshellPhotoelectricCrossSection(4).front(),
//                 6.28832719669201197e+01,
//                 1e-15 );
// FRENSIE_CHECK_FLOATING_EQUALITY(
//                   data_container.getSubshellPhotoelectricCrossSection(4).back(),
//                   4.72223919011517413e-12,
//                   1e-15 );
//   FRENSIE_CHECK_EQUAL(
//     data_container.getSubshellPhotoelectricCrossSectionThresholdEnergyIndex(4),
//     0 );

//   // Check the Waller-Hartree total cross section
//   FRENSIE_CHECK_EQUAL(
//                       data_container.getWallerHartreeTotalCrossSection().size(),
//                       911 );
// FRENSIE_CHECK_FLOATING_EQUALITY(
//                     data_container.getWallerHartreeTotalCrossSection().front(),
//                     4.40594690580228344e+04,
//                     1e-15 );
// FRENSIE_CHECK_FLOATING_EQUALITY(
//                       data_container.getWallerHartreeTotalCrossSection().back(),
//                       0.313338538552983381,
//                       1e-15 );

//   // Check the impulse approx. total cross section
//   FRENSIE_CHECK_EQUAL(
//                       data_container.getImpulseApproxTotalCrossSection().size(),
//                       911 );
// FRENSIE_CHECK_FLOATING_EQUALITY(
//                     data_container.getImpulseApproxTotalCrossSection().front(),
//                     44059.4858435388887,
//                     1e-15 );
// FRENSIE_CHECK_FLOATING_EQUALITY(
//                       data_container.getImpulseApproxTotalCrossSection().back(),
//                       0.313351508326949857,
//                       1e-15 );

//   // Check the electron energy grid data
//   std::vector<double> energy_grid = data_container.getElectronEnergyGrid();
//   FRENSIE_CHECK_EQUAL( energy_grid.front(), 1.0e-5 );
//   FRENSIE_CHECK_EQUAL( energy_grid.back(), 1.0e+5 );
//   FRENSIE_CHECK_EQUAL( energy_grid.size(), 354 );

//   // Check the elastic data
//   FRENSIE_CHECK( !data_container.hasMomentPreservingData() );

//   unsigned threshold =
//     data_container.getCutoffElasticCrossSectionThresholdEnergyIndex();

//   FRENSIE_CHECK_EQUAL( threshold, 0 );

//   std::vector<double> cross_section =
//     data_container.getCutoffElasticCrossSection();

//   FRENSIE_CHECK_EQUAL( cross_section.front(), 3.06351e+9 );
// FRENSIE_CHECK_FLOATING_EQUALITY( cross_section.back(), 4.72309e-4, 1e-15 );
//   FRENSIE_CHECK_EQUAL( cross_section.size(), 354-threshold );

//   threshold =
//     data_container.getScreenedRutherfordElasticCrossSectionThresholdEnergyIndex();

//   FRENSIE_CHECK_EQUAL( threshold, 202 );

//   cross_section =
//     data_container.getScreenedRutherfordElasticCrossSection();

//   FRENSIE_CHECK_EQUAL( cross_section.front(), 1.93634596180636436e+01 );
//   FRENSIE_CHECK_EQUAL( cross_section.back(), 1.407220E+05-4.723090E-04 );
//   FRENSIE_CHECK_EQUAL( cross_section.size(), 354-threshold );

//   std::vector<double> angular_grid =
//     data_container.getElasticAngularEnergyGrid();

//   FRENSIE_CHECK_EQUAL( angular_grid.front(), 1.0e-5 );
//   FRENSIE_CHECK_EQUAL( angular_grid.back(), 1.0e+5 );
//   FRENSIE_CHECK_EQUAL( angular_grid.size(), 16 );

//   std::vector<double> elastic_angles =
//     data_container.getCutoffElasticAngles(1.0e-5);

//   FRENSIE_CHECK_EQUAL( elastic_angles.front(), -1.0 );
//   FRENSIE_CHECK_EQUAL( elastic_angles.back(), 0.999999 );
//   FRENSIE_CHECK_EQUAL( elastic_angles.size(), 2 );

//   elastic_angles =
//     data_container.getCutoffElasticAngles(1.0e+5);

//   FRENSIE_CHECK_EQUAL( elastic_angles.front(), -1.0 );
//   FRENSIE_CHECK_EQUAL( elastic_angles.back(), 0.999999 );
//   FRENSIE_CHECK_EQUAL( elastic_angles.size(), 96 );

//   std::vector<double> elastic_pdf =
//     data_container.getCutoffElasticPDF(1.0e-5);

//   FRENSIE_CHECK_EQUAL( elastic_pdf.front(), 0.5 );
//   FRENSIE_CHECK_EQUAL( elastic_pdf.back(), 0.5 );
//   FRENSIE_CHECK_EQUAL( elastic_pdf.size(), 2 );

//   elastic_pdf =
//     data_container.getCutoffElasticPDF(1.0e+5);

//   FRENSIE_CHECK_EQUAL( elastic_pdf.front(), 1.693970E-11 );
//   FRENSIE_CHECK_EQUAL( elastic_pdf.back(), 9.868670E+05 );
//   FRENSIE_CHECK_EQUAL( elastic_pdf.size(), 96 );

//   // Check the electroionization data
//   threshold =
//     data_container.getElectroionizationCrossSectionThresholdEnergyIndex( 1u );

//   FRENSIE_CHECK_EQUAL( threshold, 57 );
//   FRENSIE_CHECK_EQUAL( data_container.getElectronEnergyGrid()[threshold],
//                         2.9101e-4 );

//   cross_section =
//     data_container.getElectroionizationCrossSection( 1u );

//   FRENSIE_CHECK_EQUAL( cross_section.front(), 0 );
//   FRENSIE_CHECK_EQUAL( cross_section.back(), 1.338050E+04 );
//   FRENSIE_CHECK_EQUAL( cross_section.size(), 354-threshold );

//   std::vector<double> electroionization_energy_grid =
//     data_container.getElectroionizationEnergyGrid( 1u );

//   FRENSIE_CHECK_EQUAL( electroionization_energy_grid.front(), 2.910100E-04 );
//   FRENSIE_CHECK_EQUAL( electroionization_energy_grid.back(), 1.00000e+5 );
//   FRENSIE_CHECK_EQUAL( electroionization_energy_grid.size(), 7 );

//   std::vector<double> electroionization_recoil_energy =
//     data_container.getElectroionizationRecoilEnergy( 1u, 2.910100E-04 );

//   FRENSIE_CHECK_EQUAL( electroionization_recoil_energy.front(), 1.00000e-8 );
//   FRENSIE_CHECK_EQUAL( electroionization_recoil_energy.back(), 1.00000e-7 );
//   FRENSIE_CHECK_EQUAL( electroionization_recoil_energy.size(), 2 );

//   electroionization_recoil_energy =
//     data_container.getElectroionizationRecoilEnergy( 1u, 1.00000e+5 );

//   FRENSIE_CHECK_EQUAL( electroionization_recoil_energy.front(), 1.00000e-7 );
//   FRENSIE_CHECK_EQUAL( electroionization_recoil_energy.back(), 5.00000e+4 );
//   FRENSIE_CHECK_EQUAL( electroionization_recoil_energy.size(), 128 );

//   std::vector<double> electroionization_recoil_pdf =
//     data_container.getElectroionizationRecoilPDF( 1u, 2.910100E-04 );

//   FRENSIE_CHECK_EQUAL( electroionization_recoil_pdf.front(), 1.111110E+07 );
//   FRENSIE_CHECK_EQUAL( electroionization_recoil_pdf.back(), 1.111110E+07 );
//   FRENSIE_CHECK_EQUAL( electroionization_recoil_pdf.size(), 2 );

//   electroionization_recoil_pdf =
//     data_container.getElectroionizationRecoilPDF( 1u, 1.00000e+5 );

//   FRENSIE_CHECK_EQUAL( electroionization_recoil_pdf.front(), 7.358100E+03 );
//   FRENSIE_CHECK_EQUAL( electroionization_recoil_pdf.back(), 3.45597E-14 );
//   FRENSIE_CHECK_EQUAL( electroionization_recoil_pdf.size(), 128 );


//   threshold =
//     data_container.getElectroionizationCrossSectionThresholdEnergyIndex( 4u );

//   FRENSIE_CHECK_EQUAL( threshold, 0 );

//   cross_section =
//     data_container.getElectroionizationCrossSection( 4u );

//   FRENSIE_CHECK_EQUAL( cross_section.front(), 2.102930E+07 );
//   FRENSIE_CHECK_EQUAL( cross_section.back(), 2.017010E+05 );
//   FRENSIE_CHECK_EQUAL( cross_section.size(), 354-threshold );

//   electroionization_energy_grid =
//     data_container.getElectroionizationEnergyGrid( 4u );

//   FRENSIE_CHECK_EQUAL( electroionization_energy_grid.front(), 8.980000E-06 );
//   FRENSIE_CHECK_EQUAL( electroionization_energy_grid.back(), 1.00000e+5 );
//   FRENSIE_CHECK_EQUAL( electroionization_energy_grid.size(), 8 );

//   electroionization_recoil_energy =
//     data_container.getElectroionizationRecoilEnergy( 4u, 8.980000E-06 );

//   FRENSIE_CHECK_EQUAL( electroionization_recoil_energy.front(), 2.550000E-09 );
//   FRENSIE_CHECK_EQUAL( electroionization_recoil_energy.back(), 2.550000E-08 );
//   FRENSIE_CHECK_EQUAL( electroionization_recoil_energy.size(), 2 );

//   electroionization_recoil_energy =
//     data_container.getElectroionizationRecoilEnergy( 4u, 1.00000e+5 );

//   FRENSIE_CHECK_EQUAL( electroionization_recoil_energy.front(), 1.00000e-7 );
//   FRENSIE_CHECK_EQUAL( electroionization_recoil_energy.back(), 5.00000e+4 );
//   FRENSIE_CHECK_EQUAL( electroionization_recoil_energy.size(), 143 );

//   electroionization_recoil_pdf =
//     data_container.getElectroionizationRecoilPDF( 4u, 8.980000E-06 );

//   FRENSIE_CHECK_EQUAL( electroionization_recoil_pdf.front(), 4.357300E+07 );
//   FRENSIE_CHECK_EQUAL( electroionization_recoil_pdf.back(), 4.357300E+07 );
//   FRENSIE_CHECK_EQUAL( electroionization_recoil_pdf.size(), 2 );

//   electroionization_recoil_pdf =
//     data_container.getElectroionizationRecoilPDF( 4u, 1.00000e+5 );

//   FRENSIE_CHECK_EQUAL( electroionization_recoil_pdf.front(), 1.120930E+05 );
//   FRENSIE_CHECK_EQUAL( electroionization_recoil_pdf.back(), 1.515230E-15 );
//   FRENSIE_CHECK_EQUAL( electroionization_recoil_pdf.size(), 143 );

//   // Check the bremsstrahlung data
//   threshold =
//     data_container.getBremsstrahlungCrossSectionThresholdEnergyIndex();

//   FRENSIE_CHECK_EQUAL( threshold, 0 );

//   cross_section =
//     data_container.getBremsstrahlungCrossSection();

//   FRENSIE_CHECK_EQUAL( cross_section.front(), 6.031280E+02 );
//   FRENSIE_CHECK_EQUAL( cross_section.back(), 1.697150E+01 );
//   FRENSIE_CHECK_EQUAL( cross_section.size(), 354-threshold );

//   std::vector<double> bremsstrahlung_energy_grid =
//     data_container.getBremsstrahlungEnergyGrid();

//   FRENSIE_CHECK_EQUAL( bremsstrahlung_energy_grid.front(), 1.00000e-5 );
//   FRENSIE_CHECK_EQUAL( bremsstrahlung_energy_grid.back(), 1.00000e+5 );
//   FRENSIE_CHECK_EQUAL( bremsstrahlung_energy_grid.size(), 9 );

//   std::vector<double> bremsstrahlung_photon_energy =
//     data_container.getBremsstrahlungPhotonEnergy( 1.00000e-5 );

//   FRENSIE_CHECK_EQUAL( bremsstrahlung_photon_energy.front(), 1.00000e-7 );
//   FRENSIE_CHECK_EQUAL( bremsstrahlung_photon_energy.back(), 1.00000e-5 );
//   FRENSIE_CHECK_EQUAL( bremsstrahlung_photon_energy.size(), 17 );

//   bremsstrahlung_photon_energy =
//     data_container.getBremsstrahlungPhotonEnergy( 1.00000e+5 );

//   FRENSIE_CHECK_EQUAL( bremsstrahlung_photon_energy.front(), 1.00000e-7 );
//   FRENSIE_CHECK_EQUAL( bremsstrahlung_photon_energy.back(), 1.00000e+5 );
//   FRENSIE_CHECK_EQUAL( bremsstrahlung_photon_energy.size(), 105 );

//   std::vector<double> bremsstrahlung_photon_pdf =
//     data_container.getBremsstrahlungPhotonPDF( 1.00000e-5 );

//   FRENSIE_CHECK_EQUAL( bremsstrahlung_photon_pdf.front(), 2.134970E+06 );
//   FRENSIE_CHECK_EQUAL( bremsstrahlung_photon_pdf.back(), 2.136140E+04 );
//   FRENSIE_CHECK_EQUAL( bremsstrahlung_photon_pdf.size(), 17 );

//   bremsstrahlung_photon_pdf =
//     data_container.getBremsstrahlungPhotonPDF( 1.00000e+5 );

//   FRENSIE_CHECK_EQUAL( bremsstrahlung_photon_pdf.front(), 3.649330E+05 );
//   FRENSIE_CHECK_EQUAL( bremsstrahlung_photon_pdf.back(),  5.638520E-09 );
//   FRENSIE_CHECK_EQUAL( bremsstrahlung_photon_pdf.size(), 105 );

//   // Check the atomic excitation data
//   threshold =
//     data_container.getAtomicExcitationCrossSectionThresholdEnergyIndex();

//   FRENSIE_CHECK_EQUAL( threshold, 0 );

//   cross_section =
//     data_container.getAtomicExcitationCrossSection();

//   FRENSIE_CHECK_EQUAL( cross_section.front(), 3.168630E+06 );
//   FRENSIE_CHECK_EQUAL( cross_section.back(), 1.198920E+05 );
//   FRENSIE_CHECK_EQUAL( cross_section.size(), 354-threshold );

//   std::vector<double> atomic_excitation_energy_grid =
//     data_container.getAtomicExcitationEnergyGrid();

//   FRENSIE_CHECK_EQUAL( atomic_excitation_energy_grid.front(), 1.00000e-5 );
//   FRENSIE_CHECK_EQUAL( atomic_excitation_energy_grid.back(), 1.00000e+5 );
//   FRENSIE_CHECK_EQUAL( atomic_excitation_energy_grid.size(), 181 );

//   std::vector<double> atomic_excitation_energy_loss =
//     data_container.getAtomicExcitationEnergyLoss();

//   FRENSIE_CHECK_EQUAL( atomic_excitation_energy_loss.front(), 9.232690E-06 );
//   FRENSIE_CHECK_EQUAL( atomic_excitation_energy_loss.back(), 1.981540E-05 );
//   FRENSIE_CHECK_EQUAL( atomic_excitation_energy_loss.size(), 181 );

//   // Check the total electron cross section data
//   cross_section = data_container.getTotalElectronCrossSection();

//   FRENSIE_CHECK_EQUAL( cross_section.front(), 3.09812823312799978e+09 );
//   FRENSIE_CHECK_EQUAL( cross_section.back(), 6.525988715e+05 );
//   FRENSIE_CHECK_EQUAL( cross_section.size(), 354 );

//   data_container.saveToFile( "test_c_epr.xml", true );
// }

// //---------------------------------------------------------------------------//
// // Check that a data container can be repopulated with moment preserving data
// FRENSIE_UNIT_TEST( StandardElectronPhotonRelaxationDataGenerator,
//                   repopulateMomentPreservingData_c )
// {
//   Data::ElectronPhotonRelaxationVolatileDataContainer
//     data_container( "test_c_epr.xml" );

//   double cutoff_angle_cosine = 0.9;
//   double tabular_evaluation_tol = 1e-7;
//   unsigned number_of_discrete_angles = 2;
//   MonteCarlo::TwoDInterpolationType two_d_interp = MonteCarlo::LINLINLIN_INTERPOLATION;

//   DataGen::StandardElectronPhotonRelaxationDataGenerator::repopulateMomentPreservingData(
//     data_container,
//     cutoff_angle_cosine,
//     tabular_evaluation_tol,
//     number_of_discrete_angles,
//     two_d_interp );

//   // Check the table settings data
<<<<<<< HEAD
//   TEST_EQUALITY_CONST( data_container.getAtomicNumber(), 6 );
//   TEST_EQUALITY_CONST( data_container.getMinPhotonEnergy(), 0.001 );
//   TEST_EQUALITY_CONST( data_container.getMaxPhotonEnergy(), 20.0 );
//   TEST_EQUALITY_CONST( data_container.getMinElectronEnergy(), 1.0e-5 );
//   TEST_EQUALITY_CONST( data_container.getMaxElectronEnergy(), 1.0e+5 );
//   TEST_EQUALITY_CONST( data_container.getElectronTabularEvaluationTolerance(), 1e-7 );
//   TEST_EQUALITY_CONST( data_container.getElectronTwoDInterpPolicy(), "Lin-Lin-Lin" );
//   TEST_EQUALITY_CONST( data_container.getElectronTwoDGridPolicy(), "Unit-base Correlated" );
//   TEST_EQUALITY_CONST( data_container.getElectronCrossSectionInterpPolicy(), "Log-Log" );
//   TEST_EQUALITY_CONST( data_container.getCutoffElasticInterpPolicy(), "Lin-Lin" );
//   TEST_EQUALITY_CONST( data_container.getElectroionizationRecoilInterpPolicy(), "Lin-Lin" );
//   TEST_EQUALITY_CONST( data_container.getBremsstrahlungPhotonInterpPolicy(), "Lin-Lin" );
//   TEST_EQUALITY_CONST( data_container.getAtomicExcitationEnergyLossInterpPolicy(), "Lin-Lin" );
//   TEST_EQUALITY_CONST( data_container.getCutoffAngleCosine(), 0.9 );
//   TEST_EQUALITY_CONST( data_container.getNumberOfMomentPreservingAngles(), 2 );
//   TEST_EQUALITY_CONST(
=======
//   FRENSIE_CHECK_EQUAL( data_container.getAtomicNumber(), 6 );
//   FRENSIE_CHECK_EQUAL( data_container.getMinPhotonEnergy(), 0.001 );
//   FRENSIE_CHECK_EQUAL( data_container.getMaxPhotonEnergy(), 20.0 );
//   FRENSIE_CHECK_EQUAL( data_container.getMinElectronEnergy(), 1.0e-5 );
//   FRENSIE_CHECK_EQUAL( data_container.getMaxElectronEnergy(), 1.0e+5 );
//   FRENSIE_CHECK_EQUAL( data_container.getElectronTabularEvaluationTolerance(), 1e-7 );
//   FRENSIE_CHECK_EQUAL( data_container.getElectronTwoDInterpPolicy(), "Lin-Lin-Lin" );
//   FRENSIE_CHECK_EQUAL( data_container.getElectronTwoDGridPolicy(), "Unit-base Correlated" );
//   FRENSIE_CHECK_EQUAL( data_container.getElectronCrossSectionInterpPolicy(), "Log-Log" );
//   FRENSIE_CHECK_EQUAL( data_container.getCutoffElasticInterpPolicy(), "Lin-Lin" );
//   FRENSIE_CHECK_EQUAL( data_container.getElectroionizationRecoilInterpPolicy(), "Lin-Lin" );
//   FRENSIE_CHECK_EQUAL( data_container.getBremsstrahlungPhotonInterpPolicy(), "Lin-Lin" );
//   FRENSIE_CHECK_EQUAL( data_container.getAtomicExcitationEnergyLossInterpPolicy(), "Lin-Lin" );
//   FRENSIE_CHECK_EQUAL( data_container.getCutoffAngleCosine(), 0.9 );
//   FRENSIE_CHECK_EQUAL( data_container.getNumberOfMomentPreservingAngles(), 2 );
//   FRENSIE_CHECK_EQUAL(
>>>>>>> 1eeb2a37
//     data_container.getOccupationNumberEvaluationTolerance(), 1e-3 );
//   FRENSIE_CHECK_EQUAL(
//     data_container.getSubshellIncoherentEvaluationTolerance(), 1e-3 );
//   FRENSIE_CHECK_EQUAL( data_container.getGridConvergenceTolerance(), 0.001 );
//   FRENSIE_CHECK_EQUAL(
//     data_container.getGridAbsoluteDifferenceTolerance(), 1e-70 );
//   FRENSIE_CHECK_EQUAL( data_container.getGridDistanceTolerance(), 1e-16 );

//   // Check the relaxation data
//   FRENSIE_CHECK_EQUAL( data_container.getSubshells().size(), 4 );
//   FRENSIE_CHECK( data_container.getSubshells().count( 1 ) );
//   FRENSIE_CHECK( data_container.getSubshells().count( 2 ) );
//   FRENSIE_CHECK( data_container.getSubshells().count( 3 ) );
//   FRENSIE_CHECK( data_container.getSubshells().count( 4 ) );
//   FRENSIE_CHECK_EQUAL( data_container.getSubshellOccupancy( 1 ), 2 );
//   FRENSIE_CHECK_EQUAL( data_container.getSubshellOccupancy( 2 ), 2 );
//   FRENSIE_CHECK_EQUAL( data_container.getSubshellOccupancy( 3 ), 0.67 );
//   FRENSIE_CHECK_EQUAL( data_container.getSubshellOccupancy( 4 ), 1.33 );
//   FRENSIE_CHECK_EQUAL( data_container.getSubshellBindingEnergy( 1 ),
//                         2.9101e-4 );
//   FRENSIE_CHECK_EQUAL( data_container.getSubshellBindingEnergy( 2 ),
//                         1.7560e-5 );
//   FRENSIE_CHECK_EQUAL( data_container.getSubshellBindingEnergy( 3 ),
//                         8.9900e-6 );
//   FRENSIE_CHECK_EQUAL( data_container.getSubshellBindingEnergy( 4 ),
//                         8.9800e-6 );
//   FRENSIE_CHECK( data_container.hasRelaxationData() );
//   FRENSIE_CHECK( data_container.hasSubshellRelaxationData( 1 ) );
//   FRENSIE_CHECK( !data_container.hasSubshellRelaxationData( 2 ) );
//   FRENSIE_CHECK( !data_container.hasSubshellRelaxationData( 3 ) );
//   FRENSIE_CHECK( !data_container.hasSubshellRelaxationData( 4 ) );
//   FRENSIE_CHECK_EQUAL( data_container.getSubshellRelaxationTransitions( 1 ),
//                         8 );
//   FRENSIE_CHECK_EQUAL(
//                       data_container.getSubshellRelaxationVacancies(1).size(),
//                       8 );
//   FRENSIE_CHECK_EQUAL(
//                 data_container.getSubshellRelaxationVacancies(1).front().first,
//                 3 );
//   FRENSIE_CHECK_EQUAL(
//                 data_container.getSubshellRelaxationVacancies(1).front().second,
//                 0 );
//   FRENSIE_CHECK_EQUAL(
//                   data_container.getSubshellRelaxationVacancies(1).back().first,
//                   4 );
//   FRENSIE_CHECK_EQUAL(
//                 data_container.getSubshellRelaxationVacancies(1).back().second,
//                 4 );
//   FRENSIE_CHECK_EQUAL(
//                 data_container.getSubshellRelaxationParticleEnergies(1).size(),
//                 8 );
// FRENSIE_CHECK_FLOATING_EQUALITY(
//                 data_container.getSubshellRelaxationParticleEnergies(1).front(),
//                 2.8202e-4,
//                 1e-15 );
// FRENSIE_CHECK_FLOATING_EQUALITY(
//                 data_container.getSubshellRelaxationParticleEnergies(1).back(),
//                 2.7305e-4,
//                 1e-15 );
//   FRENSIE_CHECK_EQUAL(
//                     data_container.getSubshellRelaxationProbabilities(1).size(),
//                     8 );
// FRENSIE_CHECK_FLOATING_EQUALITY(
//                   data_container.getSubshellRelaxationProbabilities(1).front(),
//                   5.614877933725e-04,
//                   1e-15 );
// FRENSIE_CHECK_FLOATING_EQUALITY(
//                     data_container.getSubshellRelaxationProbabilities(1).back(),
//                     6.32007767421e-02,
//                     1e-15 );

//   // Check the photon energy grid
//   FRENSIE_CHECK_EQUAL( data_container.getPhotonEnergyGrid().size(), 911 );
//   FRENSIE_CHECK_EQUAL( data_container.getPhotonEnergyGrid().front(),
//                         0.001 );
//   FRENSIE_CHECK_EQUAL( data_container.getPhotonEnergyGrid().back(),
//                         20.0 );

//   // Check the average heating numbers
//   FRENSIE_CHECK_EQUAL( data_container.getAveragePhotonHeatingNumbers().size(),
//                         911 );
// FRENSIE_CHECK_FLOATING_EQUALITY(
//                         data_container.getAveragePhotonHeatingNumbers().front(),
//                         9.99436862257738331e-04,
//                         1e-15 );
// FRENSIE_CHECK_FLOATING_EQUALITY(
//                         data_container.getAveragePhotonHeatingNumbers().back(),
//                         1.64023854081998266e+01,
//                         1e-15 );

//   // Check the Waller-Hartree incoherent cross sections
//   FRENSIE_CHECK_EQUAL(
//                 data_container.getWallerHartreeIncoherentCrossSection().size(),
//                 911 );
// FRENSIE_CHECK_FLOATING_EQUALITY(
//                 data_container.getWallerHartreeIncoherentCrossSection().front(),
//                 2.52250000000042829e-01,
//                 1e-15 );
// FRENSIE_CHECK_FLOATING_EQUALITY(
//                 data_container.getWallerHartreeIncoherentCrossSection().back(),
//                 1.81486137923699387e-01,
//                 1e-15 );
//   FRENSIE_CHECK_EQUAL(
//     data_container.getWallerHartreeIncoherentCrossSectionThresholdEnergyIndex(),
//     0 );

//   // Check the impulse approx. incoherent cross section
//   FRENSIE_CHECK_EQUAL(
//                 data_container.getImpulseApproxIncoherentCrossSection().size(),
//                 911 );
// FRENSIE_CHECK_FLOATING_EQUALITY(
//                 data_container.getImpulseApproxIncoherentCrossSection().front(),
//                 0.26903551605222864,
//                 1e-15 );
// FRENSIE_CHECK_FLOATING_EQUALITY(
//                 data_container.getImpulseApproxIncoherentCrossSection().back(),
//                 0.181499107697665807,
//                 1e-15 );
//   FRENSIE_CHECK_EQUAL(
//     data_container.getImpulseApproxIncoherentCrossSectionThresholdEnergyIndex(),
//     0 );

//   // Check the subshell impulse approx. incoherent cross section
//   FRENSIE_CHECK_EQUAL(
//         data_container.getImpulseApproxSubshellIncoherentCrossSection(1).size(),
//         911 );
// FRENSIE_CHECK_FLOATING_EQUALITY(
//       data_container.getImpulseApproxSubshellIncoherentCrossSection(1).front(),
//       6.79814163839652694e-05,
//       1e-15 );
// FRENSIE_CHECK_FLOATING_EQUALITY(
//         data_container.getImpulseApproxSubshellIncoherentCrossSection(1).back(),
//         0.0604996839703196426,
//         1e-15 );
//   FRENSIE_CHECK_EQUAL( data_container.getImpulseApproxSubshellIncoherentCrossSectionThresholdEnergyIndex(1),
//                         0 );
//   FRENSIE_CHECK_EQUAL(
//         data_container.getImpulseApproxSubshellIncoherentCrossSection(2).size(),
//         911 );
// FRENSIE_CHECK_FLOATING_EQUALITY(
//       data_container.getImpulseApproxSubshellIncoherentCrossSection(2).front(),
//       0.0349802087664103992,
//       1e-15 );
// FRENSIE_CHECK_FLOATING_EQUALITY(
//         data_container.getImpulseApproxSubshellIncoherentCrossSection(2).back(),
//         0.0604997085731530937,
//         1e-15 );
//   FRENSIE_CHECK_EQUAL( data_container.getImpulseApproxSubshellIncoherentCrossSectionThresholdEnergyIndex(2),
//                         0 );
//   FRENSIE_CHECK_EQUAL(
//         data_container.getImpulseApproxSubshellIncoherentCrossSection(3).size(),
//         911 );
// FRENSIE_CHECK_FLOATING_EQUALITY(
//       data_container.getImpulseApproxSubshellIncoherentCrossSection(3).front(),
//       0.078308640790500067,
//       1e-15 );
// FRENSIE_CHECK_FLOATING_EQUALITY(
//         data_container.getImpulseApproxSubshellIncoherentCrossSection(3).back(),
//         0.0202674045766546816,
//         1e-15 );
//   FRENSIE_CHECK_EQUAL( data_container.getImpulseApproxSubshellIncoherentCrossSectionThresholdEnergyIndex(3),
//                         0 );
//   FRENSIE_CHECK_EQUAL(
//         data_container.getImpulseApproxSubshellIncoherentCrossSection(4).size(),
//         911 );
// FRENSIE_CHECK_FLOATING_EQUALITY(
//       data_container.getImpulseApproxSubshellIncoherentCrossSection(4).front(),
//       0.155678685078934176,
//       1e-15 );
// FRENSIE_CHECK_FLOATING_EQUALITY(
//         data_container.getImpulseApproxSubshellIncoherentCrossSection(4).back(),
//         0.0402323105775383855,
//         1e-15 );
//   FRENSIE_CHECK_EQUAL( data_container.getImpulseApproxSubshellIncoherentCrossSectionThresholdEnergyIndex(4),
//                         0 );

//   // Check the Waller-Hartree coherent cross section
//   FRENSIE_CHECK_EQUAL(
//                   data_container.getWallerHartreeCoherentCrossSection().size(),
//                   911 );
// FRENSIE_CHECK_FLOATING_EQUALITY(
//                   data_container.getWallerHartreeCoherentCrossSection().front(),
//                   2.45600299049398139e+01,
//                   1e-15 );
// FRENSIE_CHECK_FLOATING_EQUALITY(
//                   data_container.getWallerHartreeCoherentCrossSection().back(),
//                   1.92198769740615498e-06,
//                   1e-15 );
//   FRENSIE_CHECK_EQUAL(
//       data_container.getWallerHartreeCoherentCrossSectionThresholdEnergyIndex(),
//       0 );

//   // Check the pair production cross section
//   FRENSIE_CHECK_EQUAL( data_container.getPairProductionCrossSection().size(),
//                         419 );
// FRENSIE_CHECK_FLOATING_EQUALITY(
//                         data_container.getPairProductionCrossSection().front(),
//                         0.0,
//                         1e-15 );
// FRENSIE_CHECK_FLOATING_EQUALITY(data_container.getPairProductionCrossSection().back(),
//                           0.117699999999999999,
//                           1e-15 );

//   unsigned pp_threshold_index =
//     data_container.getPairProductionCrossSectionThresholdEnergyIndex();

<<<<<<< HEAD
//   TEST_EQUALITY_CONST( pp_threshold_index, 492 );
//   TEST_EQUALITY_CONST(data_container.getPhotonEnergyGrid()[pp_threshold_index],
=======
//   FRENSIE_CHECK_EQUAL( pp_threshold_index, 492 );
//   FRENSIE_CHECK_EQUAL(data_container.getPhotonEnergyGrid()[pp_threshold_index],
>>>>>>> 1eeb2a37
//                       2*Utility::PhysicalConstants::electron_rest_mass_energy);

//   // Check the triplet production cross section
//   FRENSIE_CHECK_EQUAL(data_container.getTripletProductionCrossSection().size(),
//                       208 );
// FRENSIE_CHECK_FLOATING_EQUALITY(
//                       data_container.getTripletProductionCrossSection().front(),
//                       0.0,
//                       1e-15 );
// FRENSIE_CHECK_FLOATING_EQUALITY(
//                       data_container.getTripletProductionCrossSection().back(),
//                       0.0141499999999999994,
//                       1e-15 );

//   unsigned tp_threshold_index =
//     data_container.getTripletProductionCrossSectionThresholdEnergyIndex();

//   FRENSIE_CHECK_EQUAL( tp_threshold_index, 703 );
//   FRENSIE_CHECK_EQUAL(data_container.getPhotonEnergyGrid()[tp_threshold_index],
//                       4*Utility::PhysicalConstants::electron_rest_mass_energy);

//   // Check the photoelectric cross section
//   FRENSIE_CHECK_EQUAL( data_container.getPhotoelectricCrossSection().size(),
//                         911 );
// FRENSIE_CHECK_FLOATING_EQUALITY(data_container.getPhotoelectricCrossSection().front(),
//                           4.40346567781178965e+04,
//                           1e-15 );
// FRENSIE_CHECK_FLOATING_EQUALITY( data_container.getPhotoelectricCrossSection().back(),
//                           4.78641586632171115e-07,
//                           1e-15 );
//   FRENSIE_CHECK_EQUAL(
//               data_container.getPhotoelectricCrossSectionThresholdEnergyIndex(),
//               0 );

//   // Check the subshell photoelectric cross sections
//   FRENSIE_CHECK_EQUAL(
//                   data_container.getSubshellPhotoelectricCrossSection(1).size(),
//                   911 );
// FRENSIE_CHECK_FLOATING_EQUALITY(
//                 data_container.getSubshellPhotoelectricCrossSection(1).front(),
//                 4.20106634766030475e+04,
//                 1e-15 );
// FRENSIE_CHECK_FLOATING_EQUALITY(
//                   data_container.getSubshellPhotoelectricCrossSection(1).back(),
//                   4.54467548753621960e-07,
//                   1e-15 );
//   FRENSIE_CHECK_EQUAL(
//     data_container.getSubshellPhotoelectricCrossSectionThresholdEnergyIndex(1),
//     0 );
//   FRENSIE_CHECK_EQUAL(
//                   data_container.getSubshellPhotoelectricCrossSection(2).size(),
//                   911 );
// FRENSIE_CHECK_FLOATING_EQUALITY(
//                 data_container.getSubshellPhotoelectricCrossSection(2).front(),
//                 1.92946542999592748e+03,
//                 1e-15 );
// FRENSIE_CHECK_FLOATING_EQUALITY(
//                   data_container.getSubshellPhotoelectricCrossSection(2).back(),
//                   2.41672669261238441e-08,
//                   1e-15 );
//   FRENSIE_CHECK_EQUAL(
//     data_container.getSubshellPhotoelectricCrossSectionThresholdEnergyIndex(2),
//     0 );
//   FRENSIE_CHECK_EQUAL(
//                   data_container.getSubshellPhotoelectricCrossSection(3).size(),
//                   911 );
// FRENSIE_CHECK_FLOATING_EQUALITY(
//                 data_container.getSubshellPhotoelectricCrossSection(3).front(),
//                 3.16445995519961478e+01,
//                 1e-15 );
// FRENSIE_CHECK_FLOATING_EQUALITY(
//                   data_container.getSubshellPhotoelectricCrossSection(3).back(),
//                   2.04871323525023182e-12,
//                   1e-15 );
//   FRENSIE_CHECK_EQUAL(
//     data_container.getSubshellPhotoelectricCrossSectionThresholdEnergyIndex(3),
//     0 );
//   FRENSIE_CHECK_EQUAL(
//                   data_container.getSubshellPhotoelectricCrossSection(4).size(),
//                   911 );
// FRENSIE_CHECK_FLOATING_EQUALITY(
//                 data_container.getSubshellPhotoelectricCrossSection(4).front(),
//                 6.28832719669201197e+01,
//                 1e-15 );
// FRENSIE_CHECK_FLOATING_EQUALITY(
//                   data_container.getSubshellPhotoelectricCrossSection(4).back(),
//                   4.72223919011517413e-12,
//                   1e-15 );
//   FRENSIE_CHECK_EQUAL(
//     data_container.getSubshellPhotoelectricCrossSectionThresholdEnergyIndex(4),
//     0 );

//   // Check the Waller-Hartree total cross section
//   FRENSIE_CHECK_EQUAL(
//                       data_container.getWallerHartreeTotalCrossSection().size(),
//                       911 );
// FRENSIE_CHECK_FLOATING_EQUALITY(
//                     data_container.getWallerHartreeTotalCrossSection().front(),
//                     4.40594690580228344e+04,
//                     1e-15 );
// FRENSIE_CHECK_FLOATING_EQUALITY(
//                       data_container.getWallerHartreeTotalCrossSection().back(),
//                       0.313338538552983381,
//                       1e-15 );

//   // Check the impulse approx. total cross section
//   FRENSIE_CHECK_EQUAL(
//                       data_container.getImpulseApproxTotalCrossSection().size(),
//                       911 );
// FRENSIE_CHECK_FLOATING_EQUALITY(
//                     data_container.getImpulseApproxTotalCrossSection().front(),
//                     44059.4858435388887,
//                     1e-15 );
// FRENSIE_CHECK_FLOATING_EQUALITY(
//                       data_container.getImpulseApproxTotalCrossSection().back(),
//                       0.313351508326949857,
//                       1e-15 );

//   // Check the electron energy grid data
//   std::vector<double> energy_grid = data_container.getElectronEnergyGrid();
//   FRENSIE_CHECK_EQUAL( energy_grid.front(), 1.0e-5 );
//   FRENSIE_CHECK_EQUAL( energy_grid.back(), 1.0e+5 );
//   FRENSIE_CHECK_EQUAL( energy_grid.size(), 354 );

//   // Check the elastic data
//   FRENSIE_CHECK( data_container.hasMomentPreservingData() );

//   std::vector<double> discrete_angles =
//     data_container.getMomentPreservingElasticDiscreteAngles( 1.0e-5 );

//   FRENSIE_CHECK_EQUAL( discrete_angles.front(), 9.15505102565478457e-01 );
//   FRENSIE_CHECK_EQUAL( discrete_angles.back(), 9.64494897399291506e-01 );
//   FRENSIE_CHECK_EQUAL( discrete_angles.size(), 2 );

//   discrete_angles =
//     data_container.getMomentPreservingElasticDiscreteAngles( 1.0e+5 );

//   FRENSIE_CHECK_EQUAL( discrete_angles.front(), 9.33209298959798761e-01 );
//   FRENSIE_CHECK_EQUAL( discrete_angles.back(), 9.99107421353941150e-01 );
//   FRENSIE_CHECK_EQUAL( discrete_angles.size(), 2 );

//   std::vector<double> discrete_weights =
//     data_container.getMomentPreservingElasticWeights( 1.0e-5 );

//   FRENSIE_CHECK_EQUAL( discrete_weights.front(), 4.23453445543248319e-01 );
//   FRENSIE_CHECK_EQUAL( discrete_weights.back(), 5.76546554456751736e-01 );
//   FRENSIE_CHECK_EQUAL( discrete_weights.size(), 2 );

//   discrete_weights =
//     data_container.getMomentPreservingElasticWeights( 1.0e+5 );

//   FRENSIE_CHECK_EQUAL( discrete_weights.front(), 5.11428734827680011e-04 );
//   FRENSIE_CHECK_EQUAL( discrete_weights.back(), 9.99488571265172321e-01 );
//   FRENSIE_CHECK_EQUAL( discrete_weights.size(), 2 );

//   unsigned threshold =
//     data_container.getCutoffElasticCrossSectionThresholdEnergyIndex();

//   FRENSIE_CHECK_EQUAL( threshold, 0 );

//   std::vector<double> cross_section =
//     data_container.getCutoffElasticCrossSection();

//   FRENSIE_CHECK_EQUAL( cross_section.front(), 3.06351e+9 );
// FRENSIE_CHECK_FLOATING_EQUALITY( cross_section.back(), 4.72309e-4, 1e-15 );
//   FRENSIE_CHECK_EQUAL( cross_section.size(), 354-threshold );

//   threshold =
//     data_container.getScreenedRutherfordElasticCrossSectionThresholdEnergyIndex();

//   FRENSIE_CHECK_EQUAL( threshold, 202 );

//   cross_section =
//     data_container.getScreenedRutherfordElasticCrossSection();

//   FRENSIE_CHECK_EQUAL( cross_section.front(), 1.93634596180636436e+01 );
//   FRENSIE_CHECK_EQUAL( cross_section.back(), 1.407220E+05-4.723090E-04 );
//   FRENSIE_CHECK_EQUAL( cross_section.size(), 354-threshold );

//   std::vector<double> angular_grid =
//     data_container.getElasticAngularEnergyGrid();

//   FRENSIE_CHECK_EQUAL( angular_grid.front(), 1.0e-5 );
//   FRENSIE_CHECK_EQUAL( angular_grid.back(), 1.0e+5 );
//   FRENSIE_CHECK_EQUAL( angular_grid.size(), 16 );

//   std::vector<double> elastic_angles =
//     data_container.getCutoffElasticAngles(1.0e-5);

//   FRENSIE_CHECK_EQUAL( elastic_angles.front(), -1.0 );
//   FRENSIE_CHECK_EQUAL( elastic_angles.back(), 0.999999 );
//   FRENSIE_CHECK_EQUAL( elastic_angles.size(), 2 );

//   elastic_angles =
//     data_container.getCutoffElasticAngles(1.0e+5);

//   FRENSIE_CHECK_EQUAL( elastic_angles.front(), -1.0 );
//   FRENSIE_CHECK_EQUAL( elastic_angles.back(), 0.999999 );
//   FRENSIE_CHECK_EQUAL( elastic_angles.size(), 96 );

//   std::vector<double> elastic_pdf =
//     data_container.getCutoffElasticPDF(1.0e-5);

//   FRENSIE_CHECK_EQUAL( elastic_pdf.front(), 0.5 );
//   FRENSIE_CHECK_EQUAL( elastic_pdf.back(), 0.5 );
//   FRENSIE_CHECK_EQUAL( elastic_pdf.size(), 2 );

//   elastic_pdf =
//     data_container.getCutoffElasticPDF(1.0e+5);

//   FRENSIE_CHECK_EQUAL( elastic_pdf.front(), 1.693970E-11 );
//   FRENSIE_CHECK_EQUAL( elastic_pdf.back(), 9.868670E+05 );
//   FRENSIE_CHECK_EQUAL( elastic_pdf.size(), 96 );

//   // Check the electroionization data
//   threshold =
//     data_container.getElectroionizationCrossSectionThresholdEnergyIndex( 1u );

//   FRENSIE_CHECK_EQUAL( threshold, 57 );
//   FRENSIE_CHECK_EQUAL( data_container.getElectronEnergyGrid()[threshold],
//                         2.9101e-4 );

//   cross_section =
//     data_container.getElectroionizationCrossSection( 1u );

//   FRENSIE_CHECK_EQUAL( cross_section.front(), 0.0 );
//   FRENSIE_CHECK_EQUAL( cross_section.back(), 1.338050E+04 );
//   FRENSIE_CHECK_EQUAL( cross_section.size(), 354-threshold );

//   std::vector<double> electroionization_energy_grid =
//     data_container.getElectroionizationEnergyGrid( 1u );

//   FRENSIE_CHECK_EQUAL( electroionization_energy_grid.front(), 2.910100E-04 );
//   FRENSIE_CHECK_EQUAL( electroionization_energy_grid.back(), 1.00000e+5 );
//   FRENSIE_CHECK_EQUAL( electroionization_energy_grid.size(), 7 );

//   std::vector<double> electroionization_recoil_energy =
//     data_container.getElectroionizationRecoilEnergy( 1u, 2.910100E-04 );

//   FRENSIE_CHECK_EQUAL( electroionization_recoil_energy.front(), 1.00000e-8 );
//   FRENSIE_CHECK_EQUAL( electroionization_recoil_energy.back(), 1.00000e-7 );
//   FRENSIE_CHECK_EQUAL( electroionization_recoil_energy.size(), 2 );

//   electroionization_recoil_energy =
//     data_container.getElectroionizationRecoilEnergy( 1u, 1.00000e+5 );

//   FRENSIE_CHECK_EQUAL( electroionization_recoil_energy.front(), 1.00000e-7 );
//   FRENSIE_CHECK_EQUAL( electroionization_recoil_energy.back(), 5.00000e+4 );
//   FRENSIE_CHECK_EQUAL( electroionization_recoil_energy.size(), 128 );

//   std::vector<double> electroionization_recoil_pdf =
//     data_container.getElectroionizationRecoilPDF( 1u, 2.910100E-04 );

//   FRENSIE_CHECK_EQUAL( electroionization_recoil_pdf.front(), 1.111110E+07 );
//   FRENSIE_CHECK_EQUAL( electroionization_recoil_pdf.back(), 1.111110E+07 );
//   FRENSIE_CHECK_EQUAL( electroionization_recoil_pdf.size(), 2 );

//   electroionization_recoil_pdf =
//     data_container.getElectroionizationRecoilPDF( 1u, 1.00000e+5 );

//   FRENSIE_CHECK_EQUAL( electroionization_recoil_pdf.front(), 7.358100E+03 );
//   FRENSIE_CHECK_EQUAL( electroionization_recoil_pdf.back(), 3.45597E-14 );
//   FRENSIE_CHECK_EQUAL( electroionization_recoil_pdf.size(), 128 );


//   threshold =
//     data_container.getElectroionizationCrossSectionThresholdEnergyIndex( 4u );

//   FRENSIE_CHECK_EQUAL( threshold, 0 );

//   cross_section =
//     data_container.getElectroionizationCrossSection( 4u );

//   FRENSIE_CHECK_EQUAL( cross_section.front(), 2.102930E+07 );
//   FRENSIE_CHECK_EQUAL( cross_section.back(), 2.017010E+05 );
//   FRENSIE_CHECK_EQUAL( cross_section.size(), 354-threshold );

//   electroionization_energy_grid =
//     data_container.getElectroionizationEnergyGrid( 4u );

//   FRENSIE_CHECK_EQUAL( electroionization_energy_grid.front(), 8.980000E-06 );
//   FRENSIE_CHECK_EQUAL( electroionization_energy_grid.back(), 1.00000e+5 );
//   FRENSIE_CHECK_EQUAL( electroionization_energy_grid.size(), 8 );

//   electroionization_recoil_energy =
//     data_container.getElectroionizationRecoilEnergy( 4u, 8.980000E-06 );

//   FRENSIE_CHECK_EQUAL( electroionization_recoil_energy.front(), 2.550000E-09 );
//   FRENSIE_CHECK_EQUAL( electroionization_recoil_energy.back(), 2.550000E-08 );
//   FRENSIE_CHECK_EQUAL( electroionization_recoil_energy.size(), 2 );

//   electroionization_recoil_energy =
//     data_container.getElectroionizationRecoilEnergy( 4u, 1.00000e+5 );

//   FRENSIE_CHECK_EQUAL( electroionization_recoil_energy.front(), 1.00000e-7 );
//   FRENSIE_CHECK_EQUAL( electroionization_recoil_energy.back(), 5.00000e+4 );
//   FRENSIE_CHECK_EQUAL( electroionization_recoil_energy.size(), 143 );

//   electroionization_recoil_pdf =
//     data_container.getElectroionizationRecoilPDF( 4u, 8.980000E-06 );

//   FRENSIE_CHECK_EQUAL( electroionization_recoil_pdf.front(), 4.357300E+07 );
//   FRENSIE_CHECK_EQUAL( electroionization_recoil_pdf.back(), 4.357300E+07 );
//   FRENSIE_CHECK_EQUAL( electroionization_recoil_pdf.size(), 2 );

//   electroionization_recoil_pdf =
//     data_container.getElectroionizationRecoilPDF( 4u, 1.00000e+5 );

//   FRENSIE_CHECK_EQUAL( electroionization_recoil_pdf.front(), 1.120930E+05 );
//   FRENSIE_CHECK_EQUAL( electroionization_recoil_pdf.back(), 1.515230E-15 );
//   FRENSIE_CHECK_EQUAL( electroionization_recoil_pdf.size(), 143 );

//   // Check the bremsstrahlung data
//   threshold =
//     data_container.getBremsstrahlungCrossSectionThresholdEnergyIndex();

//   FRENSIE_CHECK_EQUAL( threshold, 0 );

//   cross_section =
//     data_container.getBremsstrahlungCrossSection();

//   FRENSIE_CHECK_EQUAL( cross_section.front(), 6.031280E+02 );
//   FRENSIE_CHECK_EQUAL( cross_section.back(), 1.697150E+01 );
//   FRENSIE_CHECK_EQUAL( cross_section.size(), 354-threshold );

//   std::vector<double> bremsstrahlung_energy_grid =
//     data_container.getBremsstrahlungEnergyGrid();

//   FRENSIE_CHECK_EQUAL( bremsstrahlung_energy_grid.front(), 1.00000e-5 );
//   FRENSIE_CHECK_EQUAL( bremsstrahlung_energy_grid.back(), 1.00000e+5 );
//   FRENSIE_CHECK_EQUAL( bremsstrahlung_energy_grid.size(), 9 );

//   std::vector<double> bremsstrahlung_photon_energy =
//     data_container.getBremsstrahlungPhotonEnergy( 1.00000e-5 );

//   FRENSIE_CHECK_EQUAL( bremsstrahlung_photon_energy.front(), 1.00000e-7 );
//   FRENSIE_CHECK_EQUAL( bremsstrahlung_photon_energy.back(), 1.00000e-5 );
//   FRENSIE_CHECK_EQUAL( bremsstrahlung_photon_energy.size(), 17 );

//   bremsstrahlung_photon_energy =
//     data_container.getBremsstrahlungPhotonEnergy( 1.00000e+5 );

//   FRENSIE_CHECK_EQUAL( bremsstrahlung_photon_energy.front(), 1.00000e-7 );
//   FRENSIE_CHECK_EQUAL( bremsstrahlung_photon_energy.back(), 1.00000e+5 );
//   FRENSIE_CHECK_EQUAL( bremsstrahlung_photon_energy.size(), 105 );

//   std::vector<double> bremsstrahlung_photon_pdf =
//     data_container.getBremsstrahlungPhotonPDF( 1.00000e-5 );

//   FRENSIE_CHECK_EQUAL( bremsstrahlung_photon_pdf.front(), 2.134970E+06 );
//   FRENSIE_CHECK_EQUAL( bremsstrahlung_photon_pdf.back(), 2.136140E+04 );
//   FRENSIE_CHECK_EQUAL( bremsstrahlung_photon_pdf.size(), 17 );

//   bremsstrahlung_photon_pdf =
//     data_container.getBremsstrahlungPhotonPDF( 1.00000e+5 );

//   FRENSIE_CHECK_EQUAL( bremsstrahlung_photon_pdf.front(), 3.649330E+05 );
//   FRENSIE_CHECK_EQUAL( bremsstrahlung_photon_pdf.back(),  5.638520E-09 );
//   FRENSIE_CHECK_EQUAL( bremsstrahlung_photon_pdf.size(), 105 );

//   // Check the atomic excitation data
//   threshold =
//     data_container.getAtomicExcitationCrossSectionThresholdEnergyIndex();

//   FRENSIE_CHECK_EQUAL( threshold, 0 );

//   cross_section =
//     data_container.getAtomicExcitationCrossSection();

//   FRENSIE_CHECK_EQUAL( cross_section.front(), 3.168630E+06 );
//   FRENSIE_CHECK_EQUAL( cross_section.back(), 1.198920E+05 );
//   FRENSIE_CHECK_EQUAL( cross_section.size(), 354-threshold );

//   std::vector<double> atomic_excitation_energy_grid =
//     data_container.getAtomicExcitationEnergyGrid();

//   FRENSIE_CHECK_EQUAL( atomic_excitation_energy_grid.front(), 1.00000e-5 );
//   FRENSIE_CHECK_EQUAL( atomic_excitation_energy_grid.back(), 1.00000e+5 );
//   FRENSIE_CHECK_EQUAL( atomic_excitation_energy_grid.size(), 181 );

//   std::vector<double> atomic_excitation_energy_loss =
//     data_container.getAtomicExcitationEnergyLoss();

//   FRENSIE_CHECK_EQUAL( atomic_excitation_energy_loss.front(), 9.232690E-06 );
//   FRENSIE_CHECK_EQUAL( atomic_excitation_energy_loss.back(), 1.981540E-05 );
//   FRENSIE_CHECK_EQUAL( atomic_excitation_energy_loss.size(), 181 );

//   // Check the total electron cross section data
//   cross_section = data_container.getTotalElectronCrossSection();

//   FRENSIE_CHECK_EQUAL( cross_section.front(), 3.09812823312799978e+09 );
//   FRENSIE_CHECK_EQUAL( cross_section.back(), 6.525988715e+05 );
//   FRENSIE_CHECK_EQUAL( cross_section.size(), 354 );

//   data_container.saveToFile( "test_c_epr.xml", true );
// }

//---------------------------------------------------------------------------//
// Custom setup
//---------------------------------------------------------------------------//
FRENSIE_CUSTOM_UNIT_TEST_SETUP_BEGIN();

std::string test_h_ace_file_name, test_h_ace_table_name;
std::string test_c_ace_file_name, test_c_ace_table_name;
std::string test_h_endl_file_name, test_c_endl_file_name;

FRENSIE_CUSTOM_UNIT_TEST_COMMAND_LINE_OPTIONS()
{
  ADD_STANDARD_OPTION_AND_ASSIGN_VALUE( "test_h_ace_file",
                                        test_h_ace_file_name, "",
                                        "Test ACE file name" );
  ADD_STANDARD_OPTION_AND_ASSIGN_VALUE( "test_h_ace_table",
                                        test_h_ace_table_name, "",
                                        "Test ACE table name" );
  ADD_STANDARD_OPTION_AND_ASSIGN_VALUE( "test_h_endl_file",
                                        test_h_endl_file_name, "",
                                        "Test ENDL file name" );

  ADD_STANDARD_OPTION_AND_ASSIGN_VALUE( "test_c_ace_file",
                                        test_c_ace_file_name, "",
                                        "Test ACE file name" );
  ADD_STANDARD_OPTION_AND_ASSIGN_VALUE( "test_c_ace_table",
                                        test_c_ace_table_name, "",
                                        "Test ACE table name" );
  ADD_STANDARD_OPTION_AND_ASSIGN_VALUE( "test_c_endl_file",
                                        test_c_endl_file_name, "",
                                        "Test ENDL file name" );
}

FRENSIE_CUSTOM_UNIT_TEST_INIT()
{
  {
    // Create the file handler and data extractor for hydrogen
    std::shared_ptr<Data::ACEFileHandler> ace_file_handler(
                               new Data::ACEFileHandler( test_h_ace_file_name,
                                                         test_h_ace_table_name,
                                                         1u ) );

    h_xss_data_extractor.reset(
                                new Data::XSSEPRDataExtractor(
                                      ace_file_handler->getTableNXSArray(),
                                      ace_file_handler->getTableJXSArray(),
                                      ace_file_handler->getTableXSSArray() ) );
  }

  {
    // Create the file handler and data extractor for carbon
    std::shared_ptr<Data::ACEFileHandler> ace_file_handler(
                               new Data::ACEFileHandler( test_c_ace_file_name,
                                                         test_c_ace_table_name,
                                                         1u ) );

    c_xss_data_extractor.reset(
                                new Data::XSSEPRDataExtractor(
                                      ace_file_handler->getTableNXSArray(),
                                      ace_file_handler->getTableJXSArray(),
                                      ace_file_handler->getTableXSSArray() ) );
  }

  {
    // Create the endl data container for hydrogen
    h_endl_data_container.reset(
        new Data::ENDLDataContainer( test_h_endl_file_name ) );
  }

  {
    // Create the endl data container for carbon
    c_endl_data_container.reset(
        new Data::ENDLDataContainer( test_c_endl_file_name ) );
  }
}

FRENSIE_CUSTOM_UNIT_TEST_SETUP_END();

//---------------------------------------------------------------------------//
// end tstStandardElectronPhotonRelaxationDataGenerator.cpp
//---------------------------------------------------------------------------//<|MERGE_RESOLUTION|>--- conflicted
+++ resolved
@@ -68,13 +68,8 @@
   FRENSIE_CHECK_EQUAL( generator.getTabularEvaluationTolerance(), 1e-7 );
   FRENSIE_CHECK_EQUAL( generator.getElectronTwoDInterpPolicy(),
                        MonteCarlo::LOGLOGLOG_INTERPOLATION );
-<<<<<<< HEAD
-  TEST_EQUALITY_CONST( generator.getElectronTwoDGridPolicy(),
+  FRENSIE_CHECK_EQUAL( generator.getElectronTwoDGridPolicy(),
                        MonteCarlo::UNIT_BASE_CORRELATED_GRID );
-=======
-  FRENSIE_CHECK_EQUAL( generator.getElectronTwoDGridPolicy(),
-                       MonteCarlo::UNIT_BASE_CORRELATED_SAMPLING );
->>>>>>> 1eeb2a37
 }
 
 //---------------------------------------------------------------------------//
@@ -114,13 +109,8 @@
   FRENSIE_CHECK_EQUAL( generator.getTabularEvaluationTolerance(), 1e-7 );
   FRENSIE_CHECK_EQUAL( generator.getElectronTwoDInterpPolicy(),
                        MonteCarlo::LOGLOGLOG_INTERPOLATION );
-<<<<<<< HEAD
-  TEST_EQUALITY_CONST( generator.getElectronTwoDGridPolicy(),
+  FRENSIE_CHECK_EQUAL( generator.getElectronTwoDGridPolicy(),
                        MonteCarlo::UNIT_BASE_CORRELATED_GRID );
-=======
-  FRENSIE_CHECK_EQUAL( generator.getElectronTwoDGridPolicy(),
-                       MonteCarlo::UNIT_BASE_CORRELATED_SAMPLING );
->>>>>>> 1eeb2a37
 }
 
 //---------------------------------------------------------------------------//
@@ -325,56 +315,31 @@
 
 //---------------------------------------------------------------------------//
 // Check that the electron TwoDGridPolicy can be set
-<<<<<<< HEAD
-TEUCHOS_UNIT_TEST( StandardElectronPhotonRelaxationDataGenerator,
-=======
 FRENSIE_UNIT_TEST( StandardElectronPhotonRelaxationDataGenerator,
->>>>>>> 1eeb2a37
                    setElectronTwoDGridPolicy )
 {
   DataGen::StandardElectronPhotonRelaxationDataGenerator generator(
                                                        h_xss_data_extractor,
                                                        h_endl_data_container );
 
-<<<<<<< HEAD
-  TEST_EQUALITY_CONST( generator.getElectronTwoDGridPolicy(),
+  FRENSIE_CHECK_EQUAL( generator.getElectronTwoDGridPolicy(),
                        MonteCarlo::UNIT_BASE_CORRELATED_GRID );
 
   generator.setElectronTwoDGridPolicy( MonteCarlo::CORRELATED_GRID );
-  TEST_EQUALITY_CONST( generator.getElectronTwoDGridPolicy(),
+  FRENSIE_CHECK_EQUAL( generator.getElectronTwoDGridPolicy(),
                        MonteCarlo::CORRELATED_GRID );
 
   generator.setElectronTwoDGridPolicy( MonteCarlo::DIRECT_GRID );
-  TEST_EQUALITY_CONST( generator.getElectronTwoDGridPolicy(),
+  FRENSIE_CHECK_EQUAL( generator.getElectronTwoDGridPolicy(),
                        MonteCarlo::DIRECT_GRID );
 
   generator.setElectronTwoDGridPolicy( MonteCarlo::UNIT_BASE_GRID );
-  TEST_EQUALITY_CONST( generator.getElectronTwoDGridPolicy(),
+  FRENSIE_CHECK_EQUAL( generator.getElectronTwoDGridPolicy(),
                        MonteCarlo::UNIT_BASE_GRID );
 
   generator.setElectronTwoDGridPolicy( MonteCarlo::UNIT_BASE_CORRELATED_GRID );
-  TEST_EQUALITY_CONST( generator.getElectronTwoDGridPolicy(),
+  FRENSIE_CHECK_EQUAL( generator.getElectronTwoDGridPolicy(),
                        MonteCarlo::UNIT_BASE_CORRELATED_GRID );
-=======
-  FRENSIE_CHECK_EQUAL( generator.getElectronTwoDGridPolicy(),
-                       MonteCarlo::UNIT_BASE_CORRELATED_SAMPLING );
-
-  generator.setElectronTwoDGridPolicy( MonteCarlo::CORRELATED_SAMPLING );
-  FRENSIE_CHECK_EQUAL( generator.getElectronTwoDGridPolicy(),
-                       MonteCarlo::CORRELATED_SAMPLING );
-
-  generator.setElectronTwoDGridPolicy( MonteCarlo::DIRECT_SAMPLING );
-  FRENSIE_CHECK_EQUAL( generator.getElectronTwoDGridPolicy(),
-                       MonteCarlo::DIRECT_SAMPLING );
-
-  generator.setElectronTwoDGridPolicy( MonteCarlo::UNIT_BASE_SAMPLING );
-  FRENSIE_CHECK_EQUAL( generator.getElectronTwoDGridPolicy(),
-                       MonteCarlo::UNIT_BASE_SAMPLING );
-
-  generator.setElectronTwoDGridPolicy( MonteCarlo::UNIT_BASE_CORRELATED_SAMPLING );
-  FRENSIE_CHECK_EQUAL( generator.getElectronTwoDGridPolicy(),
-                       MonteCarlo::UNIT_BASE_CORRELATED_SAMPLING );
->>>>>>> 1eeb2a37
 }
 
 //---------------------------------------------------------------------------//
@@ -403,11 +368,7 @@
     raw_data_generator->setNumberOfMomentPreservingAngles( 1 );
     raw_data_generator->setTabularEvaluationTolerance( 1e-7 );
     raw_data_generator->setElectronTwoDInterpPolicy( MonteCarlo::LINLINLIN_INTERPOLATION );
-<<<<<<< HEAD
     raw_data_generator->setElectronTwoDGridPolicy( MonteCarlo::UNIT_BASE_CORRELATED_GRID );
-=======
-    raw_data_generator->setElectronTwoDGridPolicy( MonteCarlo::UNIT_BASE_CORRELATED_SAMPLING );
->>>>>>> 1eeb2a37
     raw_data_generator->setDefaultPhotonGridConvergenceTolerance( 1e-3 );
     raw_data_generator->setDefaultPhotonGridAbsoluteDifferenceTolerance( 1e-80 );
     raw_data_generator->setDefaultPhotonGridDistanceTolerance( 1e-20 );
@@ -435,16 +396,6 @@
     data_container.getSubshellIncoherentEvaluationTolerance(), 1e-3 );
   FRENSIE_CHECK_EQUAL(
     data_container.getPhotonThresholdEnergyNudgeFactor(), 1.0001 );
-<<<<<<< HEAD
-  TEST_ASSERT( data_container.isElectronTotalElasticIntegratedCrossSectionModeOn() );
-  TEST_EQUALITY_CONST( data_container.getCutoffAngleCosine(), 0.9 );
-  TEST_EQUALITY_CONST( data_container.getNumberOfMomentPreservingAngles(), 1 );
-  TEST_EQUALITY_CONST( data_container.getElectronTabularEvaluationTolerance(), 1e-7 );
-  TEST_EQUALITY_CONST( data_container.getElectronTwoDInterpPolicy(), "Lin-Lin-Lin" );
-  TEST_EQUALITY_CONST( data_container.getElectronTwoDGridPolicy(), "Unit-base Correlated" );
-  TEST_EQUALITY_CONST( data_container.getGridConvergenceTolerance(), 0.001 );
-  TEST_EQUALITY_CONST(
-=======
   FRENSIE_CHECK( data_container.isElectronTotalElasticIntegratedCrossSectionModeOn() );
   FRENSIE_CHECK_EQUAL( data_container.getCutoffAngleCosine(), 0.9 );
   FRENSIE_CHECK_EQUAL( data_container.getNumberOfMomentPreservingAngles(), 1 );
@@ -453,7 +404,6 @@
   FRENSIE_CHECK_EQUAL( data_container.getElectronTwoDGridPolicy(), "Unit-base Correlated" );
   FRENSIE_CHECK_EQUAL( data_container.getGridConvergenceTolerance(), 0.001 );
   FRENSIE_CHECK_EQUAL(
->>>>>>> 1eeb2a37
     data_container.getGridAbsoluteDifferenceTolerance(), 1e-80 );
   FRENSIE_CHECK_EQUAL( data_container.getGridDistanceTolerance(), 1e-20 );
 
@@ -651,13 +601,8 @@
   unsigned pp_threshold_index =
     data_container.getPairProductionCrossSectionThresholdEnergyIndex();
 
-<<<<<<< HEAD
-  TEST_EQUALITY_CONST( pp_threshold_index, 429 );
-  TEST_EQUALITY_CONST(data_container.getPhotonEnergyGrid()[pp_threshold_index],
-=======
   FRENSIE_CHECK_EQUAL( pp_threshold_index, 429 );
   FRENSIE_CHECK_EQUAL(data_container.getPhotonEnergyGrid()[pp_threshold_index],
->>>>>>> 1eeb2a37
                       2*Utility::PhysicalConstants::electron_rest_mass_energy);
 
   // Check the triplet production cross section
@@ -672,13 +617,8 @@
   unsigned tp_threshold_index =
     data_container.getTripletProductionCrossSectionThresholdEnergyIndex();
 
-<<<<<<< HEAD
-  TEST_EQUALITY_CONST( tp_threshold_index, 655 );
-  TEST_EQUALITY_CONST(data_container.getPhotonEnergyGrid()[tp_threshold_index],
-=======
   FRENSIE_CHECK_EQUAL( tp_threshold_index, 655 );
   FRENSIE_CHECK_EQUAL(data_container.getPhotonEnergyGrid()[tp_threshold_index],
->>>>>>> 1eeb2a37
                       4*Utility::PhysicalConstants::electron_rest_mass_energy);
 
   // Check the photoelectric cross section
@@ -711,11 +651,7 @@
                      data_container.getWallerHartreeTotalCrossSection().size(),
                      854 );
 
-<<<<<<< HEAD
-  TEST_FLOATING_EQUALITY(
-=======
-  FRENSIE_CHECK_FLOATING_EQUALITY(
->>>>>>> 1eeb2a37
+  FRENSIE_CHECK_FLOATING_EQUALITY(
                     data_container.getWallerHartreeTotalCrossSection().front(),
                     1.20745489798488403e+01,
                     1e-15 );
@@ -1005,11 +941,7 @@
     raw_data_generator->setNumberOfMomentPreservingAngles( 1 );
     raw_data_generator->setTabularEvaluationTolerance( 1e-7 );
     raw_data_generator->setElectronTwoDInterpPolicy( MonteCarlo::LINLINLOG_INTERPOLATION );
-<<<<<<< HEAD
     raw_data_generator->setElectronTwoDGridPolicy( MonteCarlo::UNIT_BASE_CORRELATED_GRID );
-=======
-    raw_data_generator->setElectronTwoDGridPolicy( MonteCarlo::UNIT_BASE_CORRELATED_SAMPLING );
->>>>>>> 1eeb2a37
     raw_data_generator->setDefaultPhotonGridConvergenceTolerance( 1e-3 );
     raw_data_generator->setDefaultPhotonGridAbsoluteDifferenceTolerance( 1e-80 );
     raw_data_generator->setDefaultPhotonGridDistanceTolerance( 1e-20 );
@@ -1038,16 +970,6 @@
     data_container.getSubshellIncoherentEvaluationTolerance(), 1e-3 );
   FRENSIE_CHECK_EQUAL(
     data_container.getPhotonThresholdEnergyNudgeFactor(), 1.0001 );
-<<<<<<< HEAD
-  TEST_ASSERT( !data_container.isElectronTotalElasticIntegratedCrossSectionModeOn() );
-  TEST_EQUALITY_CONST( data_container.getCutoffAngleCosine(), 0.9 );
-  TEST_EQUALITY_CONST( data_container.getNumberOfMomentPreservingAngles(), 1 );
-  TEST_EQUALITY_CONST( data_container.getElectronTabularEvaluationTolerance(), 1e-7 );
-  TEST_EQUALITY_CONST( data_container.getElectronTwoDInterpPolicy(), "Lin-Lin-Log" );
-  TEST_EQUALITY_CONST( data_container.getElectronTwoDGridPolicy(), "Unit-base Correlated" );
-  TEST_EQUALITY_CONST( data_container.getGridConvergenceTolerance(), 0.001 );
-  TEST_EQUALITY_CONST(
-=======
   FRENSIE_CHECK( !data_container.isElectronTotalElasticIntegratedCrossSectionModeOn() );
   FRENSIE_CHECK_EQUAL( data_container.getCutoffAngleCosine(), 0.9 );
   FRENSIE_CHECK_EQUAL( data_container.getNumberOfMomentPreservingAngles(), 1 );
@@ -1056,7 +978,6 @@
   FRENSIE_CHECK_EQUAL( data_container.getElectronTwoDGridPolicy(), "Unit-base Correlated" );
   FRENSIE_CHECK_EQUAL( data_container.getGridConvergenceTolerance(), 0.001 );
   FRENSIE_CHECK_EQUAL(
->>>>>>> 1eeb2a37
     data_container.getGridAbsoluteDifferenceTolerance(), 1e-80 );
   FRENSIE_CHECK_EQUAL( data_container.getGridDistanceTolerance(), 1e-20 );
 
@@ -1254,13 +1175,8 @@
   unsigned pp_threshold_index =
     data_container.getPairProductionCrossSectionThresholdEnergyIndex();
 
-<<<<<<< HEAD
-  TEST_EQUALITY_CONST( pp_threshold_index, 429 );
-  TEST_EQUALITY_CONST(data_container.getPhotonEnergyGrid()[pp_threshold_index],
-=======
   FRENSIE_CHECK_EQUAL( pp_threshold_index, 429 );
   FRENSIE_CHECK_EQUAL(data_container.getPhotonEnergyGrid()[pp_threshold_index],
->>>>>>> 1eeb2a37
                       2*Utility::PhysicalConstants::electron_rest_mass_energy);
 
   // Check the triplet production cross section
@@ -1275,13 +1191,8 @@
   unsigned tp_threshold_index =
     data_container.getTripletProductionCrossSectionThresholdEnergyIndex();
 
-<<<<<<< HEAD
-  TEST_EQUALITY_CONST( tp_threshold_index, 655 );
-  TEST_EQUALITY_CONST(data_container.getPhotonEnergyGrid()[tp_threshold_index],
-=======
   FRENSIE_CHECK_EQUAL( tp_threshold_index, 655 );
   FRENSIE_CHECK_EQUAL(data_container.getPhotonEnergyGrid()[tp_threshold_index],
->>>>>>> 1eeb2a37
                       4*Utility::PhysicalConstants::electron_rest_mass_energy);
 
   // Check the photoelectric cross section
@@ -1314,11 +1225,7 @@
                      data_container.getWallerHartreeTotalCrossSection().size(),
                      854 );
 
-<<<<<<< HEAD
-  TEST_FLOATING_EQUALITY(
-=======
-  FRENSIE_CHECK_FLOATING_EQUALITY(
->>>>>>> 1eeb2a37
+  FRENSIE_CHECK_FLOATING_EQUALITY(
                     data_container.getWallerHartreeTotalCrossSection().front(),
                     1.20745489798488403e+01,
                     1e-15 );
@@ -1633,16 +1540,6 @@
     data_container.getSubshellIncoherentEvaluationTolerance(), 1e-3 );
   FRENSIE_CHECK_EQUAL(
     data_container.getPhotonThresholdEnergyNudgeFactor(), 1.0001 );
-<<<<<<< HEAD
-  TEST_ASSERT( !data_container.isElectronTotalElasticIntegratedCrossSectionModeOn() );
-  TEST_EQUALITY_CONST( data_container.getCutoffAngleCosine(), 0.9 );
-  TEST_EQUALITY_CONST( data_container.getNumberOfMomentPreservingAngles(), 2 );
-  TEST_EQUALITY_CONST( data_container.getElectronTabularEvaluationTolerance(), 1e-7 );
-  TEST_EQUALITY_CONST( data_container.getElectronTwoDInterpPolicy(), "Lin-Lin-Log" );
-  TEST_EQUALITY_CONST( data_container.getElectronTwoDGridPolicy(), "Unit-base Correlated" );
-  TEST_EQUALITY_CONST( data_container.getGridConvergenceTolerance(), 0.001 );
-  TEST_EQUALITY_CONST(
-=======
   FRENSIE_CHECK( !data_container.isElectronTotalElasticIntegratedCrossSectionModeOn() );
   FRENSIE_CHECK_EQUAL( data_container.getCutoffAngleCosine(), 0.9 );
   FRENSIE_CHECK_EQUAL( data_container.getNumberOfMomentPreservingAngles(), 2 );
@@ -1651,7 +1548,6 @@
   FRENSIE_CHECK_EQUAL( data_container.getElectronTwoDGridPolicy(), "Unit-base Correlated" );
   FRENSIE_CHECK_EQUAL( data_container.getGridConvergenceTolerance(), 0.001 );
   FRENSIE_CHECK_EQUAL(
->>>>>>> 1eeb2a37
     data_container.getGridAbsoluteDifferenceTolerance(), 1e-80 );
   FRENSIE_CHECK_EQUAL( data_container.getGridDistanceTolerance(), 1e-20 );
 
@@ -1849,13 +1745,8 @@
   unsigned pp_threshold_index =
     data_container.getPairProductionCrossSectionThresholdEnergyIndex();
 
-<<<<<<< HEAD
-  TEST_EQUALITY_CONST( pp_threshold_index, 429 );
-  TEST_EQUALITY_CONST(data_container.getPhotonEnergyGrid()[pp_threshold_index],
-=======
   FRENSIE_CHECK_EQUAL( pp_threshold_index, 429 );
   FRENSIE_CHECK_EQUAL(data_container.getPhotonEnergyGrid()[pp_threshold_index],
->>>>>>> 1eeb2a37
                       2*Utility::PhysicalConstants::electron_rest_mass_energy);
 
   // Check the triplet production cross section
@@ -1870,13 +1761,8 @@
   unsigned tp_threshold_index =
     data_container.getTripletProductionCrossSectionThresholdEnergyIndex();
 
-<<<<<<< HEAD
-  TEST_EQUALITY_CONST( tp_threshold_index, 655 );
-  TEST_EQUALITY_CONST(data_container.getPhotonEnergyGrid()[tp_threshold_index],
-=======
   FRENSIE_CHECK_EQUAL( tp_threshold_index, 655 );
   FRENSIE_CHECK_EQUAL(data_container.getPhotonEnergyGrid()[tp_threshold_index],
->>>>>>> 1eeb2a37
                       4*Utility::PhysicalConstants::electron_rest_mass_energy);
 
   // Check the photoelectric cross section
@@ -1909,11 +1795,7 @@
                      data_container.getWallerHartreeTotalCrossSection().size(),
                      854 );
 
-<<<<<<< HEAD
-  TEST_FLOATING_EQUALITY(
-=======
-  FRENSIE_CHECK_FLOATING_EQUALITY(
->>>>>>> 1eeb2a37
+  FRENSIE_CHECK_FLOATING_EQUALITY(
                     data_container.getWallerHartreeTotalCrossSection().front(),
                     1.20745489798488403e+01,
                     1e-15 );
@@ -2233,16 +2115,6 @@
     data_container.getSubshellIncoherentEvaluationTolerance(), 1e-3 );
   FRENSIE_CHECK_EQUAL(
     data_container.getPhotonThresholdEnergyNudgeFactor(), 1.0001 );
-<<<<<<< HEAD
-  TEST_ASSERT( !data_container.isElectronTotalElasticIntegratedCrossSectionModeOn() );
-  TEST_EQUALITY_CONST( data_container.getCutoffAngleCosine(), 0.9 );
-  TEST_EQUALITY_CONST( data_container.getNumberOfMomentPreservingAngles(), 2 );
-  TEST_EQUALITY_CONST( data_container.getElectronTabularEvaluationTolerance(), 1e-7 );
-  TEST_EQUALITY_CONST( data_container.getElectronTwoDInterpPolicy(), "Log-Log-Log" );
-  TEST_EQUALITY_CONST( data_container.getElectronTwoDGridPolicy(), "Unit-base Correlated" );
-  TEST_EQUALITY_CONST( data_container.getGridConvergenceTolerance(), 0.001 );
-  TEST_EQUALITY_CONST(
-=======
   FRENSIE_CHECK( !data_container.isElectronTotalElasticIntegratedCrossSectionModeOn() );
   FRENSIE_CHECK_EQUAL( data_container.getCutoffAngleCosine(), 0.9 );
   FRENSIE_CHECK_EQUAL( data_container.getNumberOfMomentPreservingAngles(), 2 );
@@ -2251,7 +2123,6 @@
   FRENSIE_CHECK_EQUAL( data_container.getElectronTwoDGridPolicy(), "Unit-base Correlated" );
   FRENSIE_CHECK_EQUAL( data_container.getGridConvergenceTolerance(), 0.001 );
   FRENSIE_CHECK_EQUAL(
->>>>>>> 1eeb2a37
     data_container.getGridAbsoluteDifferenceTolerance(), 1e-80 );
   FRENSIE_CHECK_EQUAL( data_container.getGridDistanceTolerance(), 1e-20 );
 
@@ -2445,13 +2316,8 @@
   unsigned pp_threshold_index =
     data_container.getPairProductionCrossSectionThresholdEnergyIndex();
 
-<<<<<<< HEAD
-  TEST_EQUALITY_CONST( pp_threshold_index, 429 );
-  TEST_EQUALITY_CONST(data_container.getPhotonEnergyGrid()[pp_threshold_index],
-=======
   FRENSIE_CHECK_EQUAL( pp_threshold_index, 429 );
   FRENSIE_CHECK_EQUAL(data_container.getPhotonEnergyGrid()[pp_threshold_index],
->>>>>>> 1eeb2a37
                       2*Utility::PhysicalConstants::electron_rest_mass_energy);
 
   // Check the triplet production cross section
@@ -2466,13 +2332,8 @@
   unsigned tp_threshold_index =
     data_container.getTripletProductionCrossSectionThresholdEnergyIndex();
 
-<<<<<<< HEAD
-  TEST_EQUALITY_CONST( tp_threshold_index, 655 );
-  TEST_EQUALITY_CONST(data_container.getPhotonEnergyGrid()[tp_threshold_index],
-=======
   FRENSIE_CHECK_EQUAL( tp_threshold_index, 655 );
   FRENSIE_CHECK_EQUAL(data_container.getPhotonEnergyGrid()[tp_threshold_index],
->>>>>>> 1eeb2a37
                       4*Utility::PhysicalConstants::electron_rest_mass_energy);
 
   // Check the photoelectric cross section
@@ -2505,11 +2366,7 @@
                      data_container.getWallerHartreeTotalCrossSection().size(),
                      854 );
 
-<<<<<<< HEAD
-  TEST_FLOATING_EQUALITY(
-=======
-  FRENSIE_CHECK_FLOATING_EQUALITY(
->>>>>>> 1eeb2a37
+  FRENSIE_CHECK_FLOATING_EQUALITY(
                     data_container.getWallerHartreeTotalCrossSection().front(),
                     1.20745489798488403e+01,
                     1e-15 );
@@ -2553,15 +2410,9 @@
   discrete_angles =
     data_container.getMomentPreservingElasticDiscreteAngles( 20.0 );
 
-<<<<<<< HEAD
-  TEST_EQUALITY_CONST( discrete_angles.front(), 9.32887508956615763e-01 );
-  TEST_EQUALITY_CONST( discrete_angles.back(), 9.98006166020330099e-01 );
-  TEST_EQUALITY_CONST( discrete_angles.size(), 2 );
-=======
   FRENSIE_CHECK_EQUAL( discrete_angles.front(), 9.32887510289664434e-01 );
   FRENSIE_CHECK_EQUAL( discrete_angles.back(), 9.98006165786147204e-01 );
   FRENSIE_CHECK_EQUAL( discrete_angles.size(), 2 );
->>>>>>> 1eeb2a37
 
   std::vector<double> discrete_weights =
     data_container.getMomentPreservingElasticWeights( 1.0e-5 );
@@ -2572,15 +2423,9 @@
 
   discrete_weights = data_container.getMomentPreservingElasticWeights( 20.0 );
 
-<<<<<<< HEAD
-  TEST_EQUALITY_CONST( discrete_weights.front(), 2.39458228531276443e-03 );
-  TEST_EQUALITY_CONST( discrete_weights.back(), 9.97605417714687248e-01 );
-  TEST_EQUALITY_CONST( discrete_weights.size(), 2 );
-=======
   FRENSIE_CHECK_EQUAL( discrete_weights.front(), 2.39458310561493307e-03 );
   FRENSIE_CHECK_EQUAL( discrete_weights.back(), 9.97605416894385089e-01 );
   FRENSIE_CHECK_EQUAL( discrete_weights.size(), 2 );
->>>>>>> 1eeb2a37
 
   unsigned threshold = data_container.getCutoffElasticCrossSectionThresholdEnergyIndex();
 
@@ -2836,21 +2681,6 @@
 //     data_container.getSubshellIncoherentEvaluationTolerance(), 1e-3 );
 //   FRENSIE_CHECK_EQUAL(
 //     data_container.getPhotonThresholdEnergyNudgeFactor(), 1.0001 );
-<<<<<<< HEAD
-//   TEST_ASSERT( !data_container.isElectronTotalElasticIntegratedCrossSectionModeOn() );
-//   TEST_EQUALITY_CONST( data_container.getCutoffAngleCosine(), 1.0 );
-//   TEST_EQUALITY_CONST( data_container.getNumberOfMomentPreservingAngles(), 0 );
-//   TEST_EQUALITY_CONST( data_container.getElectronTabularEvaluationTolerance(), 1e-7 );
-//   TEST_EQUALITY_CONST( data_container.getElectronTwoDInterpPolicy(), "Log-Log-Log" );
-//   TEST_EQUALITY_CONST( data_container.getElectronTwoDGridPolicy(), "Unit-base Correlated" );
-//   TEST_EQUALITY_CONST( data_container.getElectronCrossSectionInterpPolicy(), "Log-Log" );
-//   TEST_EQUALITY_CONST( data_container.getCutoffElasticInterpPolicy(), "Lin-Lin" );
-//   TEST_EQUALITY_CONST( data_container.getElectroionizationRecoilInterpPolicy(), "Lin-Lin" );
-//   TEST_EQUALITY_CONST( data_container.getBremsstrahlungPhotonInterpPolicy(), "Lin-Lin" );
-//   TEST_EQUALITY_CONST( data_container.getAtomicExcitationEnergyLossInterpPolicy(), "Lin-Lin" );
-//   TEST_EQUALITY_CONST( data_container.getGridConvergenceTolerance(), 0.001 );
-//   TEST_EQUALITY_CONST(
-=======
 //   FRENSIE_CHECK( !data_container.isElectronTotalElasticIntegratedCrossSectionModeOn() );
 //   FRENSIE_CHECK_EQUAL( data_container.getCutoffAngleCosine(), 1.0 );
 //   FRENSIE_CHECK_EQUAL( data_container.getNumberOfMomentPreservingAngles(), 0 );
@@ -2864,7 +2694,6 @@
 //   FRENSIE_CHECK_EQUAL( data_container.getAtomicExcitationEnergyLossInterpPolicy(), "Lin-Lin" );
 //   FRENSIE_CHECK_EQUAL( data_container.getGridConvergenceTolerance(), 0.001 );
 //   FRENSIE_CHECK_EQUAL(
->>>>>>> 1eeb2a37
 //     data_container.getGridAbsoluteDifferenceTolerance(), 1e-70 );
 //   FRENSIE_CHECK_EQUAL( data_container.getGridDistanceTolerance(), 1e-16 );
 
@@ -3240,13 +3069,8 @@
 //   unsigned pp_threshold_index =
 //     data_container.getPairProductionCrossSectionThresholdEnergyIndex();
 
-<<<<<<< HEAD
-//   TEST_EQUALITY_CONST( pp_threshold_index, 492 );
-//   TEST_EQUALITY_CONST(data_container.getPhotonEnergyGrid()[pp_threshold_index],
-=======
 //   FRENSIE_CHECK_EQUAL( pp_threshold_index, 492 );
 //   FRENSIE_CHECK_EQUAL(data_container.getPhotonEnergyGrid()[pp_threshold_index],
->>>>>>> 1eeb2a37
 //                       2*Utility::PhysicalConstants::electron_rest_mass_energy);
 
 //   // Check the triplet production cross section
@@ -3637,24 +3461,6 @@
 //     two_d_interp );
 
 //   // Check the table settings data
-<<<<<<< HEAD
-//   TEST_EQUALITY_CONST( data_container.getAtomicNumber(), 6 );
-//   TEST_EQUALITY_CONST( data_container.getMinPhotonEnergy(), 0.001 );
-//   TEST_EQUALITY_CONST( data_container.getMaxPhotonEnergy(), 20.0 );
-//   TEST_EQUALITY_CONST( data_container.getMinElectronEnergy(), 1.0e-5 );
-//   TEST_EQUALITY_CONST( data_container.getMaxElectronEnergy(), 1.0e+5 );
-//   TEST_EQUALITY_CONST( data_container.getElectronTabularEvaluationTolerance(), 1e-7 );
-//   TEST_EQUALITY_CONST( data_container.getElectronTwoDInterpPolicy(), "Lin-Lin-Lin" );
-//   TEST_EQUALITY_CONST( data_container.getElectronTwoDGridPolicy(), "Unit-base Correlated" );
-//   TEST_EQUALITY_CONST( data_container.getElectronCrossSectionInterpPolicy(), "Log-Log" );
-//   TEST_EQUALITY_CONST( data_container.getCutoffElasticInterpPolicy(), "Lin-Lin" );
-//   TEST_EQUALITY_CONST( data_container.getElectroionizationRecoilInterpPolicy(), "Lin-Lin" );
-//   TEST_EQUALITY_CONST( data_container.getBremsstrahlungPhotonInterpPolicy(), "Lin-Lin" );
-//   TEST_EQUALITY_CONST( data_container.getAtomicExcitationEnergyLossInterpPolicy(), "Lin-Lin" );
-//   TEST_EQUALITY_CONST( data_container.getCutoffAngleCosine(), 0.9 );
-//   TEST_EQUALITY_CONST( data_container.getNumberOfMomentPreservingAngles(), 2 );
-//   TEST_EQUALITY_CONST(
-=======
 //   FRENSIE_CHECK_EQUAL( data_container.getAtomicNumber(), 6 );
 //   FRENSIE_CHECK_EQUAL( data_container.getMinPhotonEnergy(), 0.001 );
 //   FRENSIE_CHECK_EQUAL( data_container.getMaxPhotonEnergy(), 20.0 );
@@ -3671,7 +3477,6 @@
 //   FRENSIE_CHECK_EQUAL( data_container.getCutoffAngleCosine(), 0.9 );
 //   FRENSIE_CHECK_EQUAL( data_container.getNumberOfMomentPreservingAngles(), 2 );
 //   FRENSIE_CHECK_EQUAL(
->>>>>>> 1eeb2a37
 //     data_container.getOccupationNumberEvaluationTolerance(), 1e-3 );
 //   FRENSIE_CHECK_EQUAL(
 //     data_container.getSubshellIncoherentEvaluationTolerance(), 1e-3 );
@@ -3878,13 +3683,8 @@
 //   unsigned pp_threshold_index =
 //     data_container.getPairProductionCrossSectionThresholdEnergyIndex();
 
-<<<<<<< HEAD
-//   TEST_EQUALITY_CONST( pp_threshold_index, 492 );
-//   TEST_EQUALITY_CONST(data_container.getPhotonEnergyGrid()[pp_threshold_index],
-=======
 //   FRENSIE_CHECK_EQUAL( pp_threshold_index, 492 );
 //   FRENSIE_CHECK_EQUAL(data_container.getPhotonEnergyGrid()[pp_threshold_index],
->>>>>>> 1eeb2a37
 //                       2*Utility::PhysicalConstants::electron_rest_mass_energy);
 
 //   // Check the triplet production cross section
