--- conflicted
+++ resolved
@@ -430,10 +430,10 @@
 FRENSIE_UNIT_TEST( DagMCNavigator, advance_with_callback )
 {
   Geometry::Navigator::Length distance_traveled = 0.0*cgs::centimeter;
-  
+
   std::shared_ptr<Geometry::Navigator> navigator =
     model->createNavigator( [&distance_traveled](const Geometry::Navigator::Length distance){ distance_traveled += distance; } );
-  
+
   // Initialize the ray
   navigator->setState( -40.0*cgs::centimeter,
                        -40.0*cgs::centimeter,
@@ -627,7 +627,7 @@
 FRENSIE_UNIT_TEST( DagMCNavigator, clone )
 {
   size_t number_of_advances = 0;
-  
+
   std::shared_ptr<Geometry::Navigator> navigator =
     model->createNavigator( [&number_of_advances](const Geometry::Navigator::Length){ ++number_of_advances; } );
 
@@ -717,28 +717,10 @@
 
 //   oarchive.reset();
 
-<<<<<<< HEAD
-  if( cache_test_archive && archive_name.find(".h5a") >= archive_name.size() )
-  {
-    std::unique_ptr<std::ofstream> ofstream;
-
-    if( archive_name.find( ".bin" ) < archive_name.size() )
-    {
-      ofstream.reset( new std::ofstream( archive_name, std::ofstream::binary ) );
-    }
-    else
-    {
-      ofstream.reset( new std::ofstream( archive_name ) );
-    }
-
-    (*ofstream) << archive_ostream.str();
-  }
-}
-=======
 //   if( cache_test_archive && archive_name.find(".h5a") >= archive_name.size() )
 //   {
 //     std::unique_ptr<std::ofstream> ofstream;
-    
+
 //     if( archive_name.find( ".bin" ) < archive_name.size() )
 //     {
 //       ofstream.reset( new std::ofstream( archive_name, std::ofstream::binary ) );
@@ -751,7 +733,6 @@
 //     (*ofstream) << archive_ostream.str();
 //   }
 // }
->>>>>>> db62c443
 
 //---------------------------------------------------------------------------//
 // Custom setup
