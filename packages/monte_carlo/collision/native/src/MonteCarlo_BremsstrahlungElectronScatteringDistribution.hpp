--- conflicted
+++ resolved
@@ -60,7 +60,6 @@
   virtual ~BremsstrahlungElectronScatteringDistribution()
   { /* ... */ }
 
-<<<<<<< HEAD
   //! Return the min incoming energy
   double getMinEnergy() const;
 
@@ -70,9 +69,19 @@
   //! Return the max incoming electron energy for a given photon energy
   double getMaxIncomingEnergyAtOutgoingEnergy( const double energy ) const;
 
+  //! Evaluate the distribution
+  double evaluate( const double incoming_energy,
+                   const double scattering_angle ) const
+  { /* ... */ }
+
   //! Evaluate the PDF value for a given incoming and photon energy
   double evaluatePDF( const double incoming_energy, 
                       const double photon_energy ) const;
+
+  //! Evaluate the CDF
+  double evaluateCDF( const double incoming_energy,
+                      const double scattering_angle ) const
+  { /* ... */ }
 
   //! Sample an outgoing energy and direction from the distribution
   void sample( const double incoming_energy,
@@ -84,35 +93,6 @@
                               double& photon_energy,
                               double& photon_angle_cosine,
                               unsigned& trials ) const;
-=======
-  //! Evaluate the distribution
-  double evaluate( const double incoming_energy,
-                   const double scattering_angle ) const
-  { /* ... */ }
-
-  //! Evaluate the PDF
-  double evaluatePDF( const double incoming_energy,
-                      const double scattering_angle ) const
-  { /* ... */ }
-
-  //! Evaluate the CDF
-  double evaluateCDF( const double incoming_energy,
-                      const double scattering_angle ) const
-  { /* ... */ }
-
-  //! Sample an outgoing energy and direction from the distribution
-  void sample( const double incoming_energy,
-               double& outgoing_energy,
-               double& scattering_angle_cosine ) const
-  { /* ... */ }
-
-  //! Sample an outgoing energy and direction and record the number of trials
-  void sampleAndRecordTrials( const double incoming_energy,
-                              double& outgoing_energy,
-                              double& scattering_angle_cosine,
-                              unsigned& trials ) const
-  { /* ... */ }
->>>>>>> 6fc334e6
 
   //! Randomly scatter the electron
   void scatterElectron( ElectronState& electron,
