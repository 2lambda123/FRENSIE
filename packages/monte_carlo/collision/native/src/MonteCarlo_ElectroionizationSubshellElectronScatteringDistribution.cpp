//---------------------------------------------------------------------------//
//!
//! \file   MonteCarlo_ElectroionizationSubshellElectronScatteringDistribution.cpp
//! \author Luke Kersting
//! \brief  The electron subshell electroionization scattering distribution definition
//!
//---------------------------------------------------------------------------//

// FRENSIE Includes
#include "MonteCarlo_ElectroionizationSubshellElectronScatteringDistribution.hpp"
#include "MonteCarlo_ElectronState.hpp"
#include "Utility_DirectionHelpers.hpp"
#include "Utility_KinematicHelpers.hpp"

namespace MonteCarlo{

// Constructor
/*! \details Electroionization results in a secondary (knock-on) electron.
 * The primary scattered electron and secondary knock-on electron are
 * indistinguishable and by convention the one with lower energy is considered
 * the knock-on electron. To reduce space, the tabulated data only gives pdf
 * values up to the max allowable knock-on energy (+- roundoff), which is
 * given as: 1/2(incoming energy - binding energy). 
 */
ElectroionizationSubshellElectronScatteringDistribution::ElectroionizationSubshellElectronScatteringDistribution(
    const std::shared_ptr<TwoDDist>&
      electroionization_subshell_scattering_distribution,
    const double binding_energy,
    const bool correlated_sampling_mode_on,
    const bool unit_based_interpolation_mode_on )
  : d_electroionization_shell_distribution(
      electroionization_subshell_scattering_distribution ),
    d_binding_energy( binding_energy )
{
  // Make sure the arraies are valid
  testPrecondition( d_electroionization_shell_distribution.use_count() > 0 );
  testPrecondition( binding_energy > 0.0 );

  this->setSamplingRoutine( correlated_sampling_mode_on,
                            unit_based_interpolation_mode_on );
  this->setEvaluationRoutines( unit_based_interpolation_mode_on );
}

// Set the sampling routine
/*! \details There are often multiple ways to sample from two-dimensional
 * distributions (e.g. stochastic and correlated sampling). This function sets
 * the sample function pointer to the desired sampling routine.
 */
void ElectroionizationSubshellElectronScatteringDistribution::setSamplingRoutine(
                                    const bool correlated_sampling_mode_on,
                                    const bool unit_based_interpolation_mode_on )
{
  auto func = [this]( const double& energy )
  {
    return std::min( energy - d_binding_energy,
                     d_electroionization_shell_distribution->sampleSecondaryConditionalExact( energy ) );
  };

  if( unit_based_interpolation_mode_on )
  {
    if( correlated_sampling_mode_on )
    {
      // Set the correlated unit based sample routine
      d_sample_function = [this]( const double& energy )
      {
        return d_electroionization_shell_distribution->correlatedSampleSecondaryConditionalInBoundaries(
                  energy,
                  getMinSecondaryEnergyAtIncomingEnergy( energy ),
                  getMaxSecondaryEnergyAtIncomingEnergy( energy ) );
      };
    }
    else
    {
      // Set the stochastic unit based sample routine
      d_sample_function = [this]( const double& energy )
      {
        return d_electroionization_shell_distribution->sampleSecondaryConditional( energy );
      };
    }
  }
  else
  {
    // Set the correlated exact sample routine
    d_sample_function = [this]( const double& energy )
    {
      return std::min( energy - d_binding_energy,
                       d_electroionization_shell_distribution->sampleSecondaryConditionalExact( energy ) );
    };
  }
}

// Set the evaluation routines
/*! \details This function sets the evalute, evaluatePDF and evaluateCDF
 *  function pointers to either an exact or unit based routine. The exact and
 *  unit based routines are consistent with the correlatedSampleExact and
 *  correlatedSampleUnitBased respectively.
 */
void ElectroionizationSubshellElectronScatteringDistribution::setEvaluationRoutines(
                                    const bool unit_based_interpolation_mode_on )
{
  if( unit_based_interpolation_mode_on )
  {
    // Set the correlated unit based evaluation routines
    d_evaluate_function = [this]( const double& incoming_energy, const double& outgoing_energy )
    {
      return d_electroionization_shell_distribution->correlatedEvaluateInBoundaries(
                incoming_energy,
                outgoing_energy,
                getMinSecondaryEnergyAtIncomingEnergy( incoming_energy ),
                getMaxSecondaryEnergyAtIncomingEnergy( incoming_energy ) );
    };

    d_evaluate_pdf_function = [this]( const double& incoming_energy, const double& outgoing_energy )
    {
      return d_electroionization_shell_distribution->correlatedEvaluateSecondaryConditionalPDFInBoundaries(
                incoming_energy,
                outgoing_energy,
                getMinSecondaryEnergyAtIncomingEnergy( incoming_energy ),
                getMaxSecondaryEnergyAtIncomingEnergy( incoming_energy ) );
    };

    d_evaluate_cdf_function = [this]( const double& incoming_energy, const double& outgoing_energy )
    {
      return d_electroionization_shell_distribution->correlatedEvaluateSecondaryConditionalCDFInBoundaries(
                incoming_energy,
                outgoing_energy,
                getMinSecondaryEnergyAtIncomingEnergy( incoming_energy ),
                getMaxSecondaryEnergyAtIncomingEnergy( incoming_energy ) );
    };
  }
  else
  {
    // Set the correlated unit based evaluation routines
    d_evaluate_function = [this]( const double& incoming_energy, const double& outgoing_energy )
    {
      return d_electroionization_shell_distribution->evaluateExact(
                incoming_energy,
                outgoing_energy );
    };

    d_evaluate_pdf_function = [this]( const double& incoming_energy, const double& outgoing_energy )
    {
      return d_electroionization_shell_distribution->evaluateSecondaryConditionalPDFExact(
                incoming_energy,
                outgoing_energy );
    };

    d_evaluate_cdf_function = [this]( const double& incoming_energy, const double& outgoing_energy )
    {
      return d_electroionization_shell_distribution->evaluateSecondaryConditionalCDFExact(
                incoming_energy,
                outgoing_energy );
    };
  }
}

// Return the binding energy
double ElectroionizationSubshellElectronScatteringDistribution::getBindingEnergy() const
{
  return d_binding_energy;
}

// Return the min secondary (knock-on) electron energy for a given incoming electron energy
double ElectroionizationSubshellElectronScatteringDistribution::getMinSecondaryEnergyAtIncomingEnergy(
        const double energy ) const
{
  if ( energy > d_binding_energy )
  {
    double min_energy =
      d_electroionization_shell_distribution->getLowerBoundOfConditionalIndepVar( energy );

    double max_energy = 0.5*( energy - d_binding_energy );

    // If the min energy is greater than the max, return the max energy
    return std::min( min_energy, max_energy );
  }
  else
    return 0.0;
}

// Return the max secondary (knock-on) electron energy for a given incoming electron energy
double ElectroionizationSubshellElectronScatteringDistribution::getMaxSecondaryEnergyAtIncomingEnergy(
        const double energy ) const
{
  if ( energy > d_binding_energy )
    return 0.5*( energy - d_binding_energy );
  else
    return 0.0;
}

// Evaluate the distribution for a given incoming and outgoing energy
/*! \details The outgoing energy can either be for the primary or secondary
 * (knock-on) electron. The PDF should be sampled with a correlated sampling
 * routine that samples the upper and lower distributions with a knock on energy
 * that has an equivalent ratio to the max knock on energy.
 */
double ElectroionizationSubshellElectronScatteringDistribution::evaluate(
                     const double incoming_energy,
                     const double outgoing_energy_1 ) const
{
  // Make sure the energies are valid
  testPrecondition( incoming_energy > 0.0 );
  testPrecondition( outgoing_energy_1 > 0.0 );
  testPrecondition( incoming_energy > outgoing_energy_1 );

  // calcualte the energy of the second outgoing electron
  double outgoing_energy_2 = incoming_energy - outgoing_energy_1 - d_binding_energy;

  if ( outgoing_energy_2 <= 0.0 )
    return 0.0;

  // Assume the lower of the two outgoing energies is the knock-on electron
  double knock_on_energy = std::min( outgoing_energy_1, outgoing_energy_2 );

  // evaluate the distribution
  return d_evaluate_function( incoming_energy, knock_on_energy );
}

// Evaluate the PDF value for a given incoming and outgoing energy
/*! \details The outgoing energy can either be for the primary or secondary
 * (knock-on) electron. The PDF should be sampled with a correlated sampling
 * routine that samples the upper and lower distributions with a knock on energy
 * that has an equivalent ratio to the max knock on energy.
 */
double ElectroionizationSubshellElectronScatteringDistribution::evaluatePDF(
                     const double incoming_energy,
                     const double outgoing_energy_1 ) const
{
  // Make sure the energies are valid
  testPrecondition( incoming_energy > 0.0 );
  testPrecondition( outgoing_energy_1 > 0.0 );
  testPrecondition( incoming_energy > outgoing_energy_1 );

  // calcualte the energy of the second outgoing electron
  double outgoing_energy_2 = incoming_energy - outgoing_energy_1 - d_binding_energy;

  // Assume the lower of the two outgoing energies is the knock-on electron
  double knock_on_energy = std::min( outgoing_energy_1, outgoing_energy_2 );

  // Make sure the knock on energy is above the min outgoing energy
  if ( knock_on_energy < this->getMinSecondaryEnergyAtIncomingEnergy( incoming_energy ) )
    return 0.0;

  // evaluate the CDF
  return d_evaluate_pdf_function( incoming_energy, knock_on_energy );
}

// Evaluate the CDF value for a given incoming and outgoing energy
/*! \details The outgoing energy can either be for the primary or secondary
 * (knock-on) electron. The PDF should be sampled with a correlated sampling
 * routine that samples the upper and lower distributions with a knock on energy
 * that has an equivalent ratio to the max knock on energy.
 */
double ElectroionizationSubshellElectronScatteringDistribution::evaluateCDF(
                     const double incoming_energy,
                     const double outgoing_energy_1 ) const
{
  // Make sure the energies are valid
  testPrecondition( incoming_energy > 0.0 );
  testPrecondition( outgoing_energy_1 > 0.0 );
  testPrecondition( incoming_energy > outgoing_energy_1 );

  // calcualte the energy of the second outgoing electron
  double outgoing_energy_2 = incoming_energy - outgoing_energy_1 - d_binding_energy;

  if ( outgoing_energy_2 <= 0.0 )
    return 0.0;

  // Assume the lower of the two outgoing energies is the knock-on electron
  double knock_on_energy = std::min( outgoing_energy_1, outgoing_energy_2 );

  // evaluate the CDF
  return d_evaluate_cdf_function( incoming_energy, knock_on_energy );
}

// Sample an knock on energy and direction from the distribution
/*! \details It is possible to sample a knock_on_energy that is greater than the
 * available energy. When this is the case, the knock_on_energy is assumed to be
 * the max available energy (E_{in} - E_b) and the outgoing energy is assumed to
 * be infinitely small.
 */
void ElectroionizationSubshellElectronScatteringDistribution::sample(
               const double incoming_energy,
               double& knock_on_energy,
               double& knock_on_angle_cosine ) const
{
  testPrecondition( incoming_energy > d_binding_energy );

  // Sample knock-on electron energy
  knock_on_energy = std::min( d_sample_function( incoming_energy ),
                              incoming_energy - d_binding_energy );


  // Calculate the outgoing angle cosine for the knock on electron
  knock_on_angle_cosine = outgoingAngle( incoming_energy,
                                         knock_on_energy );

  testPostcondition( knock_on_energy > 0.0 );
  testPostcondition( incoming_energy - d_binding_energy >= knock_on_energy );
}

// Sample an knock on energy and direction from the distribution
void ElectroionizationSubshellElectronScatteringDistribution::samplePrimaryAndSecondary(
               const double incoming_energy,
               double& outgoing_energy,
               double& knock_on_energy,
               double& scattering_angle_cosine,
               double& knock_on_angle_cosine ) const
{
  // Sample energy and angle cosine for the knock on electron
  this->sample( incoming_energy, knock_on_energy, knock_on_angle_cosine );

  /* NOTE: When calculating the outgoing energy the binding energy should be
   * subtracted from the incoming energy first to ensure a non-negative result.
   * Otherwise, for the max knock on energy ( ie: (E_in - E_b)/2 ), roundoff
   * error can sometimes cause a negative outgoing energy to be calculated.
   */
  outgoing_energy = (incoming_energy - d_binding_energy) - knock_on_energy;

  // Calculate the outgoing angle cosine for the primary electron
  scattering_angle_cosine = outgoingAngle( incoming_energy,
                                           outgoing_energy );

  testPostcondition( incoming_energy - d_binding_energy >= knock_on_energy );
  testPostcondition( knock_on_energy > 0.0 );
  testPostcondition( outgoing_energy >= 0.0 );
  testPostcondition( knock_on_angle_cosine <= 1.0 );
  testPostcondition( knock_on_angle_cosine >= 0.0 );
  testPostcondition( scattering_angle_cosine <= 1.0 );
  testPostcondition( scattering_angle_cosine >= 0.0 );
}

// Sample an knock on energy and direction and record the number of trials
void ElectroionizationSubshellElectronScatteringDistribution::sampleAndRecordTrials(
                              const double incoming_energy,
                              double& knock_on_energy,
                              double& knock_on_angle_cosine,
                              unsigned& trials ) const
{
  trials++;

  this->sample( incoming_energy, knock_on_energy, knock_on_angle_cosine );
}

// Randomly scatter the electron
void ElectroionizationSubshellElectronScatteringDistribution::scatterElectron(
                                ElectronState& electron,
                                ParticleBank& bank,
                                Data::SubshellType& shell_of_interaction ) const
{
  // Make sure the position and direction are valid
  testPrecondition( !Teuchos::ScalarTraits<double>::isnaninf( electron.getXPosition() ) );
  testPrecondition( !Teuchos::ScalarTraits<double>::isnaninf( electron.getYPosition() ) );
  testPrecondition( !Teuchos::ScalarTraits<double>::isnaninf( electron.getZPosition() ) );

  // Make sure the direction is a unit vector
  testPrecondition( Utility::validDirection( electron.getDirection() ) );

  // The energy of the outgoing and knock-on electron
  double outgoing_energy, knock_on_energy;

  // The angle cosine of the outgoing and knock-on electron
  double scattering_angle_cosine, knock_on_angle_cosine;

  // Sample the distribution
<<<<<<< HEAD
  samplePrimaryAndSecondary( electron.getEnergy(),
                             outgoing_energy,
                             knock_on_energy,
                             scattering_angle_cosine,
                             knock_on_angle_cosine );
=======
  this->samplePrimaryAndSecondary( electron.getEnergy(),
                                   outgoing_energy,
                                   knock_on_energy,
                                   scattering_angle_cosine,
                                   knock_on_angle_cosine );
>>>>>>> 1a710494

  // Create new elecrton
  Teuchos::RCP<ParticleState> knock_on_electron(
                           new ElectronState( electron, true, true ) );

  // Set knock-on electron energy
  knock_on_electron->setEnergy( knock_on_energy );


  // Set the direction of the knock-on electron
  knock_on_electron->rotateDirection( knock_on_angle_cosine,
                                      this->sampleAzimuthalAngle() );

  // Bank the knock-on electron
  bank.push( knock_on_electron );

  // Increment the electron generation number
  electron.incrementGenerationNumber();

  // Check if the electron energy goes to zero
  if( outgoing_energy == 0.0 )
    electron.setAsGone();
  else
  {
    // Set the outgoing electron energy
    electron.setEnergy( outgoing_energy );

    // Set the new direction of the primary electron
    electron.rotateDirection( scattering_angle_cosine,
                              this->sampleAzimuthalAngle() );
  }

}

// Calculate the outgoing angle cosine
double ElectroionizationSubshellElectronScatteringDistribution::outgoingAngle(
                                            const double incoming_energy,
                                            const double outgoing_energy ) const
{
  testPrecondition( incoming_energy - d_binding_energy >= outgoing_energy )

  // The normalized incoming electron energy
//  double normalized_incoming_energy =
//          (incoming_energy + d_binding_energy)/Utility::PhysicalConstants::electron_rest_mass_energy;
  double normalized_incoming_energy =
          incoming_energy/Utility::PhysicalConstants::electron_rest_mass_energy;

  // The ratio of incoming to outgoing energy
//  double energy_ratio = (outgoing_energy + d_binding_energy)/incoming_energy;
  double energy_ratio = outgoing_energy/incoming_energy;

  // Randomly select the plane of scattering
  double angle_cosine =
         sqrt( energy_ratio*( normalized_incoming_energy + 2.0 )/
             ( energy_ratio*normalized_incoming_energy + 2.0 ) );

  testPostcondition( angle_cosine >= 0.0 );
  testPostcondition( angle_cosine <= 1.0 );

  return angle_cosine;
}

} // end MonteCarlo namespace

//---------------------------------------------------------------------------//
// end MonteCarlo_ElectroionizationElectronScatteringDistribution.cpp
//---------------------------------------------------------------------------//<|MERGE_RESOLUTION|>--- conflicted
+++ resolved
@@ -363,19 +363,11 @@
   double scattering_angle_cosine, knock_on_angle_cosine;
 
   // Sample the distribution
-<<<<<<< HEAD
-  samplePrimaryAndSecondary( electron.getEnergy(),
-                             outgoing_energy,
-                             knock_on_energy,
-                             scattering_angle_cosine,
-                             knock_on_angle_cosine );
-=======
   this->samplePrimaryAndSecondary( electron.getEnergy(),
                                    outgoing_energy,
                                    knock_on_energy,
                                    scattering_angle_cosine,
                                    knock_on_angle_cosine );
->>>>>>> 1a710494
 
   // Create new elecrton
   Teuchos::RCP<ParticleState> knock_on_electron(
