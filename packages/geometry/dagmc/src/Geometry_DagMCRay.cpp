//---------------------------------------------------------------------------//
//!
//! \file   Geometry_DagMCRay.cpp
//! \author Alex Robinson
//! \brief  The DagMC ray definition
//!
//---------------------------------------------------------------------------//

// FRENSIE Includes
#include "Geometry_DagMCRay.hpp"
#include "Utility_3DCartesianVectorHelpers.hpp"
#include "Utility_ContractException.hpp"

namespace Geometry{

// Constructor
DagMCRay::DagMCRay()
  : d_basic_ray(),
    d_cell_handle( 0 ),
    d_history(),
    d_intersection_distance( -1.0 ),
    d_intersection_surface_handle( 0 )
{ /* ... */ }

// Constructor
DagMCRay::DagMCRay( const Ray& ray, moab::EntityHandle cell_handle )
  : d_basic_ray( new Ray( ray.getPosition(), ray.getDirection() ) ),
    d_cell_handle( cell_handle ),
    d_history(),
    d_intersection_distance( -1.0 ),
    d_intersection_surface_handle( 0 )
{
  // Make sure the position and direction are valid
  testPrecondition( Utility::isNotNanOrInf( d_basic_ray->getPosition() ) );
  // Make sure the direction is valid
  testPrecondition( Utility::validDirection( d_basic_ray->getDirection() ) );
  // Make sure the cell handle is valid
  testPrecondition( cell_handle != 0 );
}

// Constructor
DagMCRay::DagMCRay( const double position[3],
                    const double direction[3],
                    moab::EntityHandle cell_handle )
  : d_basic_ray( new Ray( position, direction ) ),
    d_cell_handle( cell_handle ),
    d_history(),
    d_intersection_distance( -1.0 ),
    d_intersection_surface_handle( 0 )
{
  // Make sure the position and direction are valid
  testPrecondition( Utility::isNotNanOrInf( d_basic_ray->getPosition() ) );
  // Make sure the direction is valid
<<<<<<< HEAD
  testPrecondition( Utility::isUnitVector( direction ) );
  // Make sure the cell handle is valid
  testPrecondition( cell_handle != 0 );
}

// Constructor
DagMCRay::DagMCRay( const double x_position,
                    const double y_position,
                    const double z_position,
                    const double x_direction,
                    const double y_direction,
                    const double z_direction,
                    const moab::EntityHandle cell_handle )
  : d_basic_ray( new Ray( x_position, y_position, z_position,
                          x_direction, y_direction, z_direction ) ),
    d_cell_handle( cell_handle ),
    d_history(),
    d_intersection_distance( -1.0 ),
    d_intersection_surface_handle( 0 )
{
  // Make sure the direction is valid
  testPrecondition( Utility::isUnitVector( x_direction, y_direction, z_direction ) );
=======
  testPrecondition( Utility::validDirection( d_basic_ray->getDirection() ) );
>>>>>>> f89aeb69
  // Make sure the cell handle is valid
  testPrecondition( cell_handle != 0 );
}

// Copy constructor
DagMCRay::DagMCRay( const DagMCRay& ray )
  : d_basic_ray(),
    d_cell_handle( 0 ),
    d_history(),
    d_intersection_distance( -1.0 ),
    d_intersection_surface_handle( 0 )
{
  if( ray.isReady() )
  {
    d_basic_ray.reset( new Ray( ray.getPosition(),
                                ray.getDirection() ) );

    d_cell_handle = ray.d_cell_handle;

    d_history = ray.d_history;

    if( ray.knowsIntersectionSurface() )
    {
      d_intersection_distance = ray.d_intersection_distance;

      d_intersection_surface_handle = ray.d_intersection_surface_handle;
    }
  }
}

// Check if the ray is ready (basic ray, current cell handle set)
bool DagMCRay::isReady() const
{
  return (d_basic_ray.get() != NULL) && (d_cell_handle != 0);
}

// Set the ray (minimum data required)
/*! \details The history will be cleared.
 */
void DagMCRay::set( const Ray& ray, const moab::EntityHandle cell_handle )
{
  // Make sure the cell is valid
  testPrecondition( cell_handle != 0 );

  this->set( ray.getPosition(), ray.getDirection(), cell_handle );
}

// Set the ray (minimum data required)
/*! \details All other data will be cleared.
 */
void DagMCRay::set( const double position[3],
                    const double direction[3],
                    const moab::EntityHandle cell_handle )
{
  // Make sure the position and direction are valid
  testPrecondition( Utility::isNotNanOrInf( position ) );
  // Make sure the direction is valid
  testPrecondition( Utility::isUnitVector( direction ) );
  // Make sure the cell is valid
  testPrecondition( cell_handle != 0 );

  this->set( position[0], position[1], position[2],
             direction[0], direction[1], direction[2],
             cell_handle );
}

// Set the ray (minimum data required)
/*! \details All other data will be cleared.
 */
void DagMCRay::set( const double x_position,
                    const double y_position,
                    const double z_position,
                    const double x_direction,
                    const double y_direction,
                    const double z_direction,
                    const moab::EntityHandle cell_handle )
{
  // Make sure the direction is valid
  testPrecondition( Utility::isUnitVector( x_direction, y_direction, z_direction ) );
  // Make sure the cell is valid
  testPrecondition( cell_handle != 0 );

  // Set the basic ray
  d_basic_ray.reset( new Ray( x_position, y_position, z_position,
                              x_direction, y_direction, z_direction ) );

  // Set the cell handle
  d_cell_handle = cell_handle;

  // Reset the extra data
  this->resetIntersectionSurfaceData();
  d_history.reset();
}

// Change the direction
/*! \details This method will reset the history.
 */
void DagMCRay::changeDirection( const double direction[3] )
{
  // Make sure the ray is ready
  testPrecondition( this->isReady() );

  this->changeDirection( direction[0], direction[1], direction[2] );
}

// Change the direction
/*! \details This method will reset the history.
 */
void DagMCRay::changeDirection( const double x_direction,
                                const double y_direction,
                                const double z_direction )
{
  // Make sure the ray is ready
  testPrecondition( this->isReady() );

  d_basic_ray->changeDirection( x_direction, y_direction, z_direction );

  // Reset the extra data
  this->resetIntersectionSurfaceData();
  d_history.reset_to_last_intersection();
}

// Get the position
const double* DagMCRay::getPosition() const
{
  // Make sure the ray is ready
  testPrecondition( this->isReady() );

  return d_basic_ray->getPosition();
}

// Get the direction
const double* DagMCRay::getDirection() const
{
  // Make sure the ray is ready
  testPrecondition( this->isReady() );

  return d_basic_ray->getDirection();
}

// Get the current cell handle
moab::EntityHandle DagMCRay::getCurrentCell() const
{
  // Make sure the ray is ready
  testPrecondition( this->isReady() );

  return d_cell_handle;
}

// Check if the ray knows the surface it will hit
bool DagMCRay::knowsIntersectionSurface() const
{
  return d_intersection_surface_handle != 0;
}

// Get the distance to the next surface
double DagMCRay::getDistanceToIntersectionSurface() const
{
  // Make sure the intersection surface has been set
  testPrecondition( this->knowsIntersectionSurface() );

  return d_intersection_distance;
}

// Get the intersection surface handle
moab::EntityHandle DagMCRay::getIntersectionSurface() const
{
  // Make sure the intersection surface has been set
  testPrecondition( this->knowsIntersectionSurface() );

  return d_intersection_surface_handle;
}

// Set the intersection surface handle
void DagMCRay::setIntersectionSurfaceData(
                                       const moab::EntityHandle surface_handle,
                                       const double distance )
{
  // Make sure the surface handle is valid
  testPrecondition( surface_handle != 0 );
  // Make sure the distance is valid
  testPrecondition( distance >= 0.0 );

  d_intersection_surface_handle = surface_handle;

  d_intersection_distance = distance;
}

// Rest the intersection surface data
void DagMCRay::resetIntersectionSurfaceData()
{
  d_intersection_surface_handle = 0;

  d_intersection_distance = -1.0;
}

// Get the ray history
const moab::DagMC::RayHistory& DagMCRay::getHistory() const
{
  return d_history;
}

// Get the ray history
moab::DagMC::RayHistory& DagMCRay::getHistory()
{
  return d_history;
}

// Advance the ray to the intersection surface
/*! \details This method will reset the intersection data.
 */
void DagMCRay::advanceToIntersectionSurface(
                                    const moab::EntityHandle next_cell_handle )
{
  // Make sure the next cell is valid
  testPrecondition( next_cell_handle != 0 );

  // Advance the basic ray to the surface
  d_basic_ray->advanceHead( d_intersection_distance );

  // Set the new cell
  d_cell_handle = next_cell_handle;

  // Reset the intersection data
  this->resetIntersectionSurfaceData();
}

// Advance the ray a substep
/*! \details This method should only be used to move the ray a distance
 * that is less than the intersection distance.
 */
void DagMCRay::advanceSubstep( const double substep_distance )
{
  // Make sure the substep is less than the intersection distance
  testPrecondition( substep_distance < d_intersection_distance );

  // Advance the basic ray the substep distance
  d_basic_ray->advanceHead( substep_distance );

  // Update the intersection distance
  d_intersection_distance -= substep_distance;
}

} // end Geometry namespace

//---------------------------------------------------------------------------//
// end Geometry_DagMCRay.hpp
//---------------------------------------------------------------------------//<|MERGE_RESOLUTION|>--- conflicted
+++ resolved
@@ -51,7 +51,6 @@
   // Make sure the position and direction are valid
   testPrecondition( Utility::isNotNanOrInf( d_basic_ray->getPosition() ) );
   // Make sure the direction is valid
-<<<<<<< HEAD
   testPrecondition( Utility::isUnitVector( direction ) );
   // Make sure the cell handle is valid
   testPrecondition( cell_handle != 0 );
@@ -74,9 +73,6 @@
 {
   // Make sure the direction is valid
   testPrecondition( Utility::isUnitVector( x_direction, y_direction, z_direction ) );
-=======
-  testPrecondition( Utility::validDirection( d_basic_ray->getDirection() ) );
->>>>>>> f89aeb69
   // Make sure the cell handle is valid
   testPrecondition( cell_handle != 0 );
 }
