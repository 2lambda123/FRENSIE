--- conflicted
+++ resolved
@@ -339,12 +339,8 @@
 	  {	
             EstimatorParticleStateWrapper particle_state_wrapper( particle );
 
-<<<<<<< HEAD
-            double tet_contribution =
-              tet_track_length*contribution_mult;
-=======
             double tet_contribution = tet_track_length*contribution_mult;
->>>>>>> 1c4592e4
+
             
 	    // Add partial history contribution
 	    this->addPartialHistoryContribution( tet,
@@ -372,12 +368,7 @@
         {
           EstimatorParticleStateWrapper particle_state_wrapper( particle );
 
-<<<<<<< HEAD
-          double tet_contribution = track_length*
-              ContributionMultiplierPolicy::multiplier( particle );
-=======
           double tet_contribution = track_length*contribution_mult;
->>>>>>> 1c4592e4
           
 	  this->addPartialHistoryContribution( tet, 
                                                particle_state_wrapper, 
