--- conflicted
+++ resolved
@@ -67,16 +67,6 @@
   // The normalized incoming electron energy
   double normalized_incoming_energy = 
           incoming_energy/Utility::PhysicalConstants::electron_rest_mass_energy;
-<<<<<<< HEAD
-
-  // The energy ratio of the original electron
-  double outgoing_energy_ratio = electron.getEnergy()/incoming_energy;
-
-  // Calculate the outgoing angle cosine for the original electron
-  double outgoing_angle_cosine = outgoingAngle( normalized_incoming_energy,
-                                                outgoing_energy_ratio );
-=======
->>>>>>> cfe21254
 
   // The energy ratio of the original electron
   double outgoing_energy_ratio = electron.getEnergy()/incoming_energy;
@@ -85,21 +75,9 @@
   double outgoing_angle_cosine = outgoingAngle( normalized_incoming_energy,
                                                 outgoing_energy_ratio );
 
-<<<<<<< HEAD
-  // The energy ratio of the knock-on electron
-  double knock_on_energy_ratio = knock_on_energy/incoming_energy;
-
-  // Calculate the outgoing angle cosine for the knock on electron
-  double knock_on_angle_cosine = outgoingAngle( normalized_incoming_energy,
-                                                knock_on_energy_ratio );
-
-  // Sample the knock-on electron outgoing direction
-  double knock_on_electron_direction[3];
-=======
   // Set the new direction
   electron.rotateDirection( outgoing_angle_cosine, 
 			                this->sampleAzimuthalAngle() );
->>>>>>> cfe21254
 
   // The energy ratio of the knock-on electron
   double knock_on_energy_ratio = knock_on_energy/incoming_energy;
