//---------------------------------------------------------------------------//
//!
//! \file   tstStandardAdjointElectronPhotonRelaxationDataGenerator.cpp
//! \author Luke Kersting
//! \brief  Standard adjoint electron-photon-relaxation data generator unit tests
//!
//---------------------------------------------------------------------------//

// Std Lib Includes
#include <iostream>

// Boost Includes
#include <boost/function.hpp>
#include <boost/bind.hpp>
#include <boost/unordered_map.hpp>

// Trilinos Includes
#include <Teuchos_UnitTestHarness.hpp>
#include <Teuchos_VerboseObject.hpp>
#include <Teuchos_RCP.hpp>
#include <Teuchos_Array.hpp>

// FRENSIE Includes
#include "DataGen_StandardAdjointElectronPhotonRelaxationDataGenerator.hpp"
#include "Data_AdjointElectronPhotonRelaxationVolatileDataContainer.hpp"
#include "Data_ElectronPhotonRelaxationDataContainer.hpp"
#include "Utility_UnitTestHarnessExtensions.hpp"

//---------------------------------------------------------------------------//
// Testing Structs.
//---------------------------------------------------------------------------//
class TestStandardAdjointElectronPhotonRelaxationDataGenerator : public DataGen::StandardAdjointElectronPhotonRelaxationDataGenerator
{
public:

  TestStandardAdjointElectronPhotonRelaxationDataGenerator(
      const std::shared_ptr<const Data::ElectronPhotonRelaxationDataContainer>&
      forward_epr_data,
      const double min_photon_energy,
      const double max_photon_energy,
      const double min_electron_energy,
      const double max_electron_energy,
      std::ostream* os_log = &std::cout,
      std::ostream* os_warn = &std::cerr )
    : DataGen::StandardAdjointElectronPhotonRelaxationDataGenerator(
        forward_epr_data,
        min_photon_energy,
        max_photon_energy,
        min_electron_energy,
        max_electron_energy,
        os_log,
        os_warn )
  { /* ... */ }

  TestStandardAdjointElectronPhotonRelaxationDataGenerator(
      const std::shared_ptr<const Data::ElectronPhotonRelaxationDataContainer>& forward_epr_data,
      std::ostream* os_log = &std::cout )
    : DataGen::StandardAdjointElectronPhotonRelaxationDataGenerator(
        forward_epr_data,
        os_log )
  { /* ... */ }

  ~TestStandardAdjointElectronPhotonRelaxationDataGenerator()
  { /* ... */ }

  // Allow public access to the CoupledElasticElectronScatteringDistribution protected member functions
  using DataGen::StandardAdjointElectronPhotonRelaxationDataGenerator::setTableData;
  using DataGen::StandardAdjointElectronPhotonRelaxationDataGenerator::setAdjointRelaxationData;
  using DataGen::StandardAdjointElectronPhotonRelaxationDataGenerator::setComptonProfileData;
  using DataGen::StandardAdjointElectronPhotonRelaxationDataGenerator::setOccupationNumberData;
  using DataGen::StandardAdjointElectronPhotonRelaxationDataGenerator::setWallerHartreeScatteringFunctionData;
  using DataGen::StandardAdjointElectronPhotonRelaxationDataGenerator::setWallerHartreeAtomicFormFactorData;
  using DataGen::StandardAdjointElectronPhotonRelaxationDataGenerator::setAdjointPhotonData;
  using DataGen::StandardAdjointElectronPhotonRelaxationDataGenerator::setAdjointElectronData;
};

//---------------------------------------------------------------------------//
// Testing Variables
//---------------------------------------------------------------------------//
std::shared_ptr<TestStandardAdjointElectronPhotonRelaxationDataGenerator>
  generator_h;

Data::AdjointElectronPhotonRelaxationVolatileDataContainer
  h_data_container;

std::shared_ptr<const Data::ElectronPhotonRelaxationDataContainer>
  h_epr_data_container;

//---------------------------------------------------------------------------//
// Tests
//---------------------------------------------------------------------------//
// Check that a data generator can be constructed
TEUCHOS_UNIT_TEST( StandardAdjointElectronPhotonRelaxationDataGenerator,
                   basic_constructor )
{
  DataGen::StandardAdjointElectronPhotonRelaxationDataGenerator
    generator( h_epr_data_container );

  TEST_EQUALITY_CONST( generator.getAtomicNumber(), 1 );
  TEST_EQUALITY_CONST( generator.getMinPhotonEnergy(), 1e-3 );
  TEST_EQUALITY_CONST( generator.getMaxPhotonEnergy(), 20.0 );
  TEST_EQUALITY_CONST( generator.getMinElectronEnergy(), 1e-5 );
  TEST_EQUALITY_CONST( generator.getMaxElectronEnergy(), 1e5 );
  TEST_EQUALITY_CONST( generator.getDefaultGridConvergenceTolerance(), 1e-3 );
  TEST_EQUALITY_CONST( generator.getDefaultGridAbsoluteDifferenceTolerance(),
                       1e-12 );
  TEST_EQUALITY_CONST( generator.getDefaultGridDistanceTolerance(), 1e-14 );
  TEST_EQUALITY_CONST( generator.getAdjointPairProductionEnergyDistNormConstEvaluationTolerance(),
                       1e-3 );
  TEST_EQUALITY_CONST( generator.getAdjointPairProductionEnergyDistNormConstNudgeValue(),
                       1e-6 );
  TEST_EQUALITY_CONST( generator.getAdjointTripletProductionEnergyDistNormConstEvaluationTolerance(),
                       1e-3 );
  TEST_EQUALITY_CONST( generator.getAdjointTripletProductionEnergyDistNormConstNudgeValue(),
                       1e-6 );
  TEST_EQUALITY_CONST( generator.getAdjointIncoherentMaxEnergyNudgeValue(),
                       0.2 );
  TEST_EQUALITY_CONST( generator.getAdjointIncoherentEnergyToMaxEnergyNudgeValue(),
                       1e-6 );
  TEST_EQUALITY_CONST( generator.getAdjointIncoherentCrossSectionEvaluationTolerance(),
                       1e-3 );
  TEST_EQUALITY_CONST( generator.getAdjointIncoherentGridConvergenceTolerance(),
                       1e-3 );
  TEST_EQUALITY_CONST( generator.getAdjointIncoherentGridAbsoluteDifferenceTolerance(),
                       1e-20 );
  TEST_EQUALITY_CONST( generator.getAdjointIncoherentGridDistanceTolerance(),
                       1e-14 );

  // Test the electron table data
  TEST_EQUALITY_CONST( generator.getCutoffAngleCosine(), 0.9 );
  TEST_EQUALITY_CONST( generator.getNumberOfMomentPreservingAngles(), 1 );
  TEST_EQUALITY_CONST( generator.getAdjointElectronGridConvergenceTolerance(),
                       0.001 );
  TEST_EQUALITY_CONST( generator.getAdjointElectronAbsoluteDifferenceTolerance(),
                       1e-16 );
  TEST_EQUALITY_CONST( generator.getAdjointElectronDistanceTolerance(), 1e-8 );
  TEST_EQUALITY_CONST( generator.getTabularEvaluationTolerance(),
                       1e-8 );
  TEST_ASSERT( generator.isElectronCorrelatedSamplingModeOn() );
  TEST_ASSERT( generator.isElectronUnitBasedInterpolationModeOn() );
  TEST_EQUALITY_CONST( generator.getAdjointBremsstrahlungMaxEnergyNudgeValue(),
                       0.2 );
  TEST_EQUALITY_CONST( generator.getAdjointBremsstrahlungEnergyToOutgoingEnergyNudgeValue(),
                       1e-7 );
  TEST_EQUALITY_CONST( generator.getAdjointBremsstrahlungEvaluationTolerance(),
                       1e-6 );
  TEST_EQUALITY_CONST( generator.getAdjointBremsstrahlungGridConvergenceTolerance(),
                       0.001 );
  TEST_EQUALITY_CONST( generator.getAdjointBremsstrahlungAbsoluteDifferenceTolerance(),
                       1e-16 );
  TEST_EQUALITY_CONST( generator.getAdjointBremsstrahlungDistanceTolerance(),
                       1e-8 );
  TEST_EQUALITY_CONST( generator.getAdjointElectroionizationEvaluationTolerance(),
                       1e-6 );
  TEST_EQUALITY_CONST( generator.getAdjointElectroionizationGridConvergenceTolerance(),
                       0.001 );
  TEST_EQUALITY_CONST( generator.getAdjointElectroionizationAbsoluteDifferenceTolerance(),
                       1e-16 );
  TEST_EQUALITY_CONST( generator.getAdjointElectroionizationDistanceTolerance(),
                       1e-8 );
}

//---------------------------------------------------------------------------//
// Check that a data generator can be constructed
TEUCHOS_UNIT_TEST( StandardAdjointElectronPhotonRelaxationDataGenerator,
                   constructor )
{
  DataGen::StandardAdjointElectronPhotonRelaxationDataGenerator
    generator( h_epr_data_container, 1e-3, 20.0, 1e-5, 1e5 );

  TEST_EQUALITY_CONST( generator.getAtomicNumber(), 1 );
  TEST_EQUALITY_CONST( generator.getMinPhotonEnergy(), 1e-3 );
  TEST_EQUALITY_CONST( generator.getMaxPhotonEnergy(), 20.0 );
  TEST_EQUALITY_CONST( generator.getMinElectronEnergy(), 1e-5 );
  TEST_EQUALITY_CONST( generator.getMaxElectronEnergy(), 1e5 );
  TEST_EQUALITY_CONST( generator.getDefaultGridConvergenceTolerance(), 1e-3 );
  TEST_EQUALITY_CONST( generator.getDefaultGridAbsoluteDifferenceTolerance(),
                       1e-12 );
  TEST_EQUALITY_CONST( generator.getDefaultGridDistanceTolerance(), 1e-14 );
  TEST_EQUALITY_CONST( generator.getAdjointPairProductionEnergyDistNormConstEvaluationTolerance(),
                       1e-3 );
  TEST_EQUALITY_CONST( generator.getAdjointPairProductionEnergyDistNormConstNudgeValue(),
                       1e-6 );
  TEST_EQUALITY_CONST( generator.getAdjointTripletProductionEnergyDistNormConstEvaluationTolerance(),
                       1e-3 );
  TEST_EQUALITY_CONST( generator.getAdjointTripletProductionEnergyDistNormConstNudgeValue(),
                       1e-6 );
  TEST_EQUALITY_CONST( generator.getAdjointIncoherentMaxEnergyNudgeValue(),
                       0.2 );
  TEST_EQUALITY_CONST( generator.getAdjointIncoherentEnergyToMaxEnergyNudgeValue(),
                       1e-6 );
  TEST_EQUALITY_CONST( generator.getAdjointIncoherentCrossSectionEvaluationTolerance(),
                       1e-3 );
  TEST_EQUALITY_CONST( generator.getAdjointIncoherentGridConvergenceTolerance(),
                       1e-3 );
  TEST_EQUALITY_CONST( generator.getAdjointIncoherentGridAbsoluteDifferenceTolerance(),
                       1e-20 );
  TEST_EQUALITY_CONST( generator.getAdjointIncoherentGridDistanceTolerance(),
                       1e-14 );

  // Check the electron table data
  TEST_EQUALITY_CONST( generator.getCutoffAngleCosine(), 0.9 );
  TEST_EQUALITY_CONST( generator.getNumberOfMomentPreservingAngles(), 1 );
  TEST_EQUALITY_CONST( generator.getAdjointElectronGridConvergenceTolerance(),
                       0.001 );
  TEST_EQUALITY_CONST( generator.getAdjointElectronAbsoluteDifferenceTolerance(),
                       1e-16 );
  TEST_EQUALITY_CONST( generator.getAdjointElectronDistanceTolerance(), 1e-8 );
  TEST_EQUALITY_CONST( generator.getTabularEvaluationTolerance(),
                       1e-8 );
  TEST_ASSERT( generator.isElectronCorrelatedSamplingModeOn() );
  TEST_ASSERT( generator.isElectronUnitBasedInterpolationModeOn() );
  TEST_EQUALITY_CONST( generator.getAdjointBremsstrahlungMaxEnergyNudgeValue(),
                       0.2 );
  TEST_EQUALITY_CONST( generator.getAdjointBremsstrahlungEnergyToOutgoingEnergyNudgeValue(),
                       1e-7 );
  TEST_EQUALITY_CONST( generator.getAdjointBremsstrahlungEvaluationTolerance(),
                       1e-6 );
  TEST_EQUALITY_CONST( generator.getAdjointBremsstrahlungGridConvergenceTolerance(),
                       0.001 );
  TEST_EQUALITY_CONST( generator.getAdjointBremsstrahlungAbsoluteDifferenceTolerance(),
                       1e-16 );
  TEST_EQUALITY_CONST( generator.getAdjointBremsstrahlungDistanceTolerance(),
                       1e-8 );
  TEST_EQUALITY_CONST( generator.getAdjointElectroionizationEvaluationTolerance(),
                       1e-6 );
  TEST_EQUALITY_CONST( generator.getAdjointElectroionizationGridConvergenceTolerance(),
                       0.001 );
  TEST_EQUALITY_CONST( generator.getAdjointElectroionizationAbsoluteDifferenceTolerance(),
                       1e-16 );
  TEST_EQUALITY_CONST( generator.getAdjointElectroionizationDistanceTolerance(),
                       1e-8 );
}

//---------------------------------------------------------------------------//
// Check that the default grid convergence tolerance can be set
TEUCHOS_UNIT_TEST( StandardAdjointElectronPhotonRelaxationDataGenerator,
                   setDefaultGridConvergenceTolerance )
{
  DataGen::StandardAdjointElectronPhotonRelaxationDataGenerator
    generator( h_epr_data_container );

  generator.setDefaultGridConvergenceTolerance( 1e-5 );

  TEST_EQUALITY_CONST( generator.getDefaultGridConvergenceTolerance(), 1e-5 );
}

//---------------------------------------------------------------------------//
// Check that the default grid absolute difference tolerance can be set
TEUCHOS_UNIT_TEST( StandardAdjointElectronPhotonRelaxationDataGenerator,
                   setDefaultGridAbsoluteDifferenceTolerance )
{
  DataGen::StandardAdjointElectronPhotonRelaxationDataGenerator
    generator( h_epr_data_container );

  generator.setDefaultGridAbsoluteDifferenceTolerance( 1e-40 );

  TEST_EQUALITY_CONST( generator.getDefaultGridAbsoluteDifferenceTolerance(),
                       1e-40 );
}

//---------------------------------------------------------------------------//
// Check that the default grid distance tolerance can be set
TEUCHOS_UNIT_TEST( StandardAdjointElectronPhotonRelaxationDataGenerator,
                   setDefaultGridDistanceTolerance )
{
  DataGen::StandardAdjointElectronPhotonRelaxationDataGenerator
    generator( h_epr_data_container );

  generator.setDefaultGridDistanceTolerance( 1e-30 );

  TEST_EQUALITY_CONST( generator.getDefaultGridDistanceTolerance(), 1e-30 );
}

//---------------------------------------------------------------------------//
// Check that the adjoint pair production energy dist. norm constant evaluation
// tolerance can be set
TEUCHOS_UNIT_TEST( StandardAdjointElectronPhotonRelaxationDataGenerator,
                   setAdjointPairProductionEnergyDistNormConstEvaluationTolerance )
{
  DataGen::StandardAdjointElectronPhotonRelaxationDataGenerator
    generator( h_epr_data_container );

  generator.setAdjointPairProductionEnergyDistNormConstEvaluationTolerance( 1e-5 );

  TEST_EQUALITY_CONST( generator.getAdjointPairProductionEnergyDistNormConstEvaluationTolerance(),
                       1e-5 );
}

//---------------------------------------------------------------------------//
// Check that the adjoint pair production energy dist. norm constant nudge
// value can be set
TEUCHOS_UNIT_TEST( StandardAdjointElectronPhotonRelaxationDataGenerator,
                   setAdjointPairProductionEnergyDistNormConstNudgeValue )
{
  DataGen::StandardAdjointElectronPhotonRelaxationDataGenerator
    generator( h_epr_data_container );

  generator.setAdjointPairProductionEnergyDistNormConstNudgeValue( 1e-4 );

  TEST_EQUALITY_CONST( generator.getAdjointPairProductionEnergyDistNormConstNudgeValue(),
                       1e-4 );
}

//---------------------------------------------------------------------------//
// Check that the adjoint triplet production energy dist. norm constant
// evaluation tolerance can be set
TEUCHOS_UNIT_TEST( StandardAdjointElectronPhotonRelaxationDataGenerator,
                   setAdjointTripletProductionEnergyDistNormConstEvaluationTolerance )
{
  DataGen::StandardAdjointElectronPhotonRelaxationDataGenerator
    generator( h_epr_data_container );

  generator.setAdjointTripletProductionEnergyDistNormConstEvaluationTolerance( 1e-4 );

  TEST_EQUALITY_CONST( generator.getAdjointTripletProductionEnergyDistNormConstEvaluationTolerance(),
                       1e-4 );
}

//---------------------------------------------------------------------------//
// Check that the adjoint triplet production energy dist. nomr const
// nudge value can be set
TEUCHOS_UNIT_TEST( StandardAdjointElectronPhotonRelaxationDataGenerator,
                   setAdjointTripletProductionEnergyDistNormConstNudgeValue )
{
  DataGen::StandardAdjointElectronPhotonRelaxationDataGenerator
    generator( h_epr_data_container );

  generator.setAdjointTripletProductionEnergyDistNormConstNudgeValue( 1e-2 );

  TEST_EQUALITY_CONST( generator.getAdjointTripletProductionEnergyDistNormConstNudgeValue(),
                       1e-2 );
}

//---------------------------------------------------------------------------//
// Check that the adjoint incoherent max energy nudge value can be set
TEUCHOS_UNIT_TEST( StandardAdjointElectronPhotonRelaxationDataGenerator,
                   setAdjointIncoherentMaxEnergyNudgeValue )
{
  DataGen::StandardAdjointElectronPhotonRelaxationDataGenerator
    generator( h_epr_data_container );

  generator.setAdjointIncoherentMaxEnergyNudgeValue( 0.5 );

  TEST_EQUALITY_CONST( generator.getAdjointIncoherentMaxEnergyNudgeValue(),
                       0.5 );
}

//---------------------------------------------------------------------------//
// Check that the adjoint incoherent energy to max energy nudge value can
// be set
TEUCHOS_UNIT_TEST( StandardAdjointElectronPhotonRelaxationDataGenerator,
                   setAdjointIncoherentEnergyToMaxEnergyNudgeValue )
{
  DataGen::StandardAdjointElectronPhotonRelaxationDataGenerator
    generator( h_epr_data_container );

  generator.setAdjointIncoherentEnergyToMaxEnergyNudgeValue( 1e-3 );

  TEST_EQUALITY_CONST( generator.getAdjointIncoherentEnergyToMaxEnergyNudgeValue(),
                       1e-3 );
}

//---------------------------------------------------------------------------//
// Check that the adjoint incoherent cross section evaluation tolerance can
// be set
TEUCHOS_UNIT_TEST( StandardAdjointElectronPhotonRelaxationDataGenerator,
                   setAdjointIncoherentCrossSectionEvaluationTolerance )
{
  DataGen::StandardAdjointElectronPhotonRelaxationDataGenerator
    generator( h_epr_data_container );

  generator.setAdjointIncoherentCrossSectionEvaluationTolerance( 1e-4 );

  TEST_EQUALITY_CONST( generator.getAdjointIncoherentCrossSectionEvaluationTolerance(),
                       1e-4 );
}

//---------------------------------------------------------------------------//
// Check that the adjoint incoherent grid convergence tolerance can be set
TEUCHOS_UNIT_TEST( StandardAdjointElectronPhotonRelaxationDataGenerator,
                   setAdjointIncoherentGridConvergenceTolerance )
{
  DataGen::StandardAdjointElectronPhotonRelaxationDataGenerator
    generator( h_epr_data_container );

  generator.setAdjointIncoherentGridConvergenceTolerance( 1e-5 );

  TEST_EQUALITY_CONST( generator.getAdjointIncoherentGridConvergenceTolerance(),
                       1e-5 );
}

//---------------------------------------------------------------------------//
// Check that the adjoint incoherent grid absolute difference tolerance can
// be set
TEUCHOS_UNIT_TEST( StandardAdjointElectronPhotonRelaxationDataGenerator,
                   setAdjointIncoherentGridAbsoluteDifferenceTolerance )
{
  DataGen::StandardAdjointElectronPhotonRelaxationDataGenerator
    generator( h_epr_data_container );

  generator.setAdjointIncoherentGridAbsoluteDifferenceTolerance( 1e-50 );

  TEST_EQUALITY_CONST( generator.getAdjointIncoherentGridAbsoluteDifferenceTolerance(),
                       1e-50 );
}

//---------------------------------------------------------------------------//
// Check that the adjoint incoherent grid distance tolerance can be set
TEUCHOS_UNIT_TEST( StandardAdjointElectronPhotonRelaxationDataGenerator,
                   setAdjointIncoherentGridDistanceTolerance )
{
  DataGen::StandardAdjointElectronPhotonRelaxationDataGenerator
    generator( h_epr_data_container );

  generator.setAdjointIncoherentGridDistanceTolerance( 1e-40 );

  TEST_EQUALITY_CONST( generator.getAdjointIncoherentGridDistanceTolerance(),
                       1e-40 );
}

//---------------------------------------------------------------------------//
// Check that the adjoint bremsstrahlung evaluation tolerance can be set
TEUCHOS_UNIT_TEST( StandardAdjointElectronPhotonRelaxationDataGenerator,
                   setAdjointBremsstrahlungEvaluationTolerance )
{
  DataGen::StandardAdjointElectronPhotonRelaxationDataGenerator
    generator( h_epr_data_container );

  generator.setAdjointBremsstrahlungEvaluationTolerance( 1e-4 );

  TEST_EQUALITY_CONST( generator.getAdjointBremsstrahlungEvaluationTolerance(),
                       1e-4 );
}

//---------------------------------------------------------------------------//
// Check that the table data can be set
TEUCHOS_UNIT_TEST( StandardAdjointElectronPhotonRelaxationDataGenerator,
                   setTableData_h )
{
  generator_h.reset(
    new TestStandardAdjointElectronPhotonRelaxationDataGenerator(
      h_epr_data_container, 0.001, 20.0, 1.0e-5, 20.0 ) );
    
  generator_h->setDefaultGridConvergenceTolerance( 1e-3 );
  generator_h->setDefaultGridAbsoluteDifferenceTolerance( 1e-42 );
  generator_h->setDefaultGridDistanceTolerance( 1e-15 );

  generator_h->setAdjointPairProductionEnergyDistNormConstEvaluationTolerance( 1e-3 );
  generator_h->setAdjointPairProductionEnergyDistNormConstNudgeValue( 1e-6 );
  generator_h->setAdjointTripletProductionEnergyDistNormConstEvaluationTolerance( 1e-3 );
  generator_h->setAdjointTripletProductionEnergyDistNormConstNudgeValue( 1e-6 );
  generator_h->setAdjointIncoherentMaxEnergyNudgeValue( 0.2 );
  generator_h->setAdjointIncoherentEnergyToMaxEnergyNudgeValue( 1e-6 );
  generator_h->setAdjointIncoherentCrossSectionEvaluationTolerance( 1e-3 );
  generator_h->setAdjointIncoherentGridConvergenceTolerance( 0.5 );
  generator_h->setAdjointIncoherentGridAbsoluteDifferenceTolerance( 1e-42 );
  generator_h->setAdjointIncoherentGridDistanceTolerance( 1e-15 );

  generator_h->setAdjointElectronGridConvergenceTolerance( 0.5 );
  generator_h->setAdjointElectronAbsoluteDifferenceTolerance( 1e-16 );
  generator_h->setAdjointElectronDistanceTolerance( 1e-9 );

  generator_h->setTabularEvaluationTolerance( 1e-4 );
  generator_h->setElectronCorrelatedSamplingModeOn();
  generator_h->setElectronUnitBasedInterpolationModeOn();
  generator_h->setElectronTwoDInterpPolicy( MonteCarlo::LOGLOGLOG_INTERPOLATION );
  generator_h->setAdjointBremsstrahlungMaxEnergyNudgeValue( 0.2 );
  generator_h->setAdjointBremsstrahlungEnergyToOutgoingEnergyNudgeValue( 1e-7 );
  generator_h->setAdjointBremsstrahlungEvaluationTolerance( 1e-3 );
  generator_h->setAdjointBremsstrahlungGridConvergenceTolerance( 0.5 );
  generator_h->setAdjointBremsstrahlungAbsoluteDifferenceTolerance( 1e-12 );
  generator_h->setAdjointBremsstrahlungDistanceTolerance( 1e-14 );

  generator_h->setAdjointElectroionizationEvaluationTolerance( 1e-3 );
  generator_h->setAdjointElectroionizationGridConvergenceTolerance( 0.5 );
  generator_h->setAdjointElectroionizationAbsoluteDifferenceTolerance( 1e-12 );
  generator_h->setAdjointElectroionizationDistanceTolerance( 1e-14 );

  generator_h->setTableData( h_data_container );

  // Check the basic table settings data
  TEST_EQUALITY_CONST( h_data_container.getAtomicNumber(), 1 );
  TEST_EQUALITY_CONST( h_data_container.getMinPhotonEnergy(), 0.001 );
  TEST_EQUALITY_CONST( h_data_container.getMaxPhotonEnergy(), 20.0 );
  TEST_EQUALITY_CONST( h_data_container.getMinElectronEnergy(), 1.0e-5 );
  TEST_EQUALITY_CONST( h_data_container.getMaxElectronEnergy(), 20.0 );
  TEST_EQUALITY_CONST( h_data_container.getCutoffAngleCosine(), 0.9 );
  TEST_EQUALITY_CONST( h_data_container.getNumberOfAdjointMomentPreservingAngles(), 1 );

  TEST_EQUALITY_CONST( h_data_container.getGridConvergenceTolerance(), 0.001 );
  TEST_EQUALITY_CONST( h_data_container.getGridAbsoluteDifferenceTolerance(), 1e-42 );
  TEST_EQUALITY_CONST( h_data_container.getGridDistanceTolerance(), 1e-15 );

  // Check the photon table settings data
  TEST_EQUALITY_CONST( h_data_container.getAdjointPairProductionEnergyDistNormConstantEvaluationTolerance(),
                       1e-3 );
  TEST_EQUALITY_CONST( h_data_container.getAdjointPairProductionEnergyDistNormConstantNudgeValue(),
                       1e-6 );
  TEST_EQUALITY_CONST( h_data_container.getAdjointTripletProductionEnergyDistNormConstantEvaluationTolerance(),
                       1e-3 );
  TEST_EQUALITY_CONST( h_data_container.getAdjointTripletProductionEnergyDistNormConstantNudgeValue(),
                       1e-6 );
  TEST_EQUALITY_CONST( h_data_container.getAdjointIncoherentMaxEnergyNudgeValue(),
                       0.2 );
  TEST_EQUALITY_CONST( h_data_container.getAdjointIncoherentEnergyToMaxEnergyNudgeValue(),
                       1e-6 );
  TEST_EQUALITY_CONST( h_data_container.getAdjointIncoherentEvaluationTolerance(),
                       1e-3 );
  TEST_EQUALITY_CONST( h_data_container.getAdjointIncoherentGridConvergenceTolerance(),
                       0.5 );
  TEST_EQUALITY_CONST( h_data_container.getAdjointIncoherentGridAbsoluteDifferenceTolerance(),
                       1e-42 );
  TEST_EQUALITY_CONST( h_data_container.getAdjointIncoherentGridDistanceTolerance(),
                       1e-15 );

  // Check the electron table data
  TEST_EQUALITY_CONST( h_data_container.getCutoffAngleCosine(), 0.9 );
  TEST_EQUALITY_CONST( h_data_container.getNumberOfAdjointMomentPreservingAngles(),
                       1 );
  TEST_EQUALITY_CONST( h_data_container.getAdjointElectronGridConvergenceTolerance(),
                       0.5 );
  TEST_EQUALITY_CONST( h_data_container.getAdjointElectronAbsoluteDifferenceTolerance(),
                       1e-16 );
  TEST_EQUALITY_CONST( h_data_container.getAdjointElectronDistanceTolerance(), 1e-9 );
  TEST_EQUALITY_CONST( h_data_container.getElectronTabularEvaluationTolerance(),
                       1e-4 );
  TEST_ASSERT( h_data_container.isElectronCorrelatedSamplingModeOn() );
  TEST_ASSERT( h_data_container.isElectronUnitBasedInterpolationModeOn() );
  TEST_EQUALITY_CONST( h_data_container.getAdjointBremsstrahlungMaxEnergyNudgeValue(),
                       0.2 );
  TEST_EQUALITY_CONST( h_data_container.getAdjointBremsstrahlungEnergyToOutgoingEnergyNudgeValue(),
                       1e-7 );
  TEST_EQUALITY_CONST( h_data_container.getAdjointBremsstrahlungEvaluationTolerance(),
                       1e-3 );
  TEST_EQUALITY_CONST( h_data_container.getAdjointBremsstrahlungGridConvergenceTolerance(),
                       0.5 );
  TEST_EQUALITY_CONST( h_data_container.getAdjointBremsstrahlungAbsoluteDifferenceTolerance(),
                       1e-12 );
  TEST_EQUALITY_CONST( h_data_container.getAdjointBremsstrahlungDistanceTolerance(),
                       1e-14 );
  TEST_EQUALITY_CONST( h_data_container.getAdjointElectroionizationEvaluationTolerance(),
                       1e-3 );
  TEST_EQUALITY_CONST( h_data_container.getAdjointElectroionizationGridConvergenceTolerance(),
                       0.5 );
  TEST_EQUALITY_CONST( h_data_container.getAdjointElectroionizationAbsoluteDifferenceTolerance(),
                       1e-12 );
  TEST_EQUALITY_CONST( h_data_container.getAdjointElectroionizationDistanceTolerance(),
                       1e-14 );
}

//---------------------------------------------------------------------------//
// Check that the adjoint relaxation data can be set
TEUCHOS_UNIT_TEST( StandardAdjointElectronPhotonRelaxationDataGenerator,
                   setAdjointRelaxationData_h )
{

  generator_h->setAdjointRelaxationData( h_data_container );

  // Check the relaxation data
  TEST_EQUALITY_CONST( h_data_container.getSubshells().size(), 1 );
  TEST_ASSERT( h_data_container.getSubshells().count( 1 ) );
  TEST_EQUALITY_CONST( h_data_container.getSubshellOccupancy( 1 ), 1 );
  TEST_EQUALITY_CONST( h_data_container.getSubshellBindingEnergy( 1 ),
                       1.361000000000E-05 );
  TEST_ASSERT( !h_data_container.hasAdjointRelaxationData() );
}

//---------------------------------------------------------------------------//
// Check that the Compton profiles can be set
TEUCHOS_UNIT_TEST( StandardAdjointElectronPhotonRelaxationDataGenerator,
                   setComptonProfileData_h )
{
  generator_h->setComptonProfileData( h_data_container );

  // Check the Compton profiles
  TEST_EQUALITY_CONST( h_data_container.getComptonProfileMomentumGrid(1).size(),
                       871 );
  TEST_EQUALITY_CONST( h_data_container.getComptonProfileMomentumGrid(1).front(),
                       -1.0 );
  TEST_EQUALITY_CONST( h_data_container.getComptonProfileMomentumGrid(1).back(),
                       1.0 );
  TEST_EQUALITY_CONST( h_data_container.getComptonProfile(1).size(), 871 );
  TEST_FLOATING_EQUALITY( h_data_container.getComptonProfile(1).front(),
                          2.24060414412282093e-09,
                          1e-15 );
  TEST_FLOATING_EQUALITY( h_data_container.getComptonProfile(1).back(),
                          2.24060414412282093e-09,
                          1e-15 );
}

//---------------------------------------------------------------------------//
// Check that the occupation numbers can be set
TEUCHOS_UNIT_TEST( StandardAdjointElectronPhotonRelaxationDataGenerator,
                   setOccupationNumberData_h )
{
  generator_h->setOccupationNumberData( h_data_container );

  // Check the occupation numbers
  TEST_EQUALITY_CONST(h_data_container.getOccupationNumberMomentumGrid(1).size(),
                      410 );
  TEST_EQUALITY_CONST(
                     h_data_container.getOccupationNumberMomentumGrid(1).front(),
                     -1.00000000000000000e+00 );
  TEST_EQUALITY_CONST(h_data_container.getOccupationNumberMomentumGrid(1).back(),
                      1.00000000000000000e+00 );
  TEST_EQUALITY_CONST( h_data_container.getOccupationNumber(1).size(), 410 );
  TEST_EQUALITY_CONST( h_data_container.getOccupationNumber(1).front(),
                       0.00000000000000000e+00 );
  TEST_EQUALITY_CONST( h_data_container.getOccupationNumber(1).back(),
                       1.00000000000000000e+00 );
}

//---------------------------------------------------------------------------//
// Check that the Waller-Hartree scattering function can be set
TEUCHOS_UNIT_TEST( StandardAdjointElectronPhotonRelaxationDataGenerator,
                   setWallerHartreeScatteringFunctionData_h )
{
  generator_h->setWallerHartreeScatteringFunctionData( h_data_container );

  // Check the Waller-Hartree scattering function
  TEST_EQUALITY_CONST(
        h_data_container.getWallerHartreeScatteringFunctionMomentumGrid().size(),
        365 );
  TEST_EQUALITY_CONST(
       h_data_container.getWallerHartreeScatteringFunctionMomentumGrid().front(),
       0.0 );
  TEST_FLOATING_EQUALITY(
        h_data_container.getWallerHartreeScatteringFunctionMomentumGrid().back(),
        1.0e+17,
        1e-15 );
  TEST_EQUALITY_CONST(
                    h_data_container.getWallerHartreeScatteringFunction().size(),
                    365 );
  TEST_EQUALITY_CONST(
                   h_data_container.getWallerHartreeScatteringFunction().front(),
                   0.0 );
  TEST_EQUALITY_CONST(
                    h_data_container.getWallerHartreeScatteringFunction().back(),
                    1.0 );
}

//---------------------------------------------------------------------------//
// Check that the Waller-Hartree atomic form factor can be set
TEUCHOS_UNIT_TEST( StandardAdjointElectronPhotonRelaxationDataGenerator,
                   setWallerHartreeAtomicFormFactorData_h )
{
  generator_h->setWallerHartreeAtomicFormFactorData( h_data_container );

  // Check the Waller-Hartree atomic form factor
  TEST_EQUALITY_CONST(
          h_data_container.getWallerHartreeAtomicFormFactorMomentumGrid().size(),
          1582 );
  TEST_EQUALITY_CONST(
         h_data_container.getWallerHartreeAtomicFormFactorMomentumGrid().front(),
         0.0 );
  TEST_FLOATING_EQUALITY(
          h_data_container.getWallerHartreeAtomicFormFactorMomentumGrid().back(),
          1.0e+17,
          1e-15 );
  TEST_EQUALITY_CONST(h_data_container.getWallerHartreeAtomicFormFactor().size(),
                      1582 );
  TEST_FLOATING_EQUALITY(
                     h_data_container.getWallerHartreeAtomicFormFactor().front(),
                     1.0e+00,
                     1e-15 );
  TEST_FLOATING_EQUALITY(
                      h_data_container.getWallerHartreeAtomicFormFactor().back(),
                      8.18290000000000004e-39,
                      1e-15 );

  // Check the Waller-Hartree squared form factor
  TEST_EQUALITY_CONST( h_data_container.getWallerHartreeSquaredAtomicFormFactorSquaredMomentumGrid().size(),
                       3231 );
  TEST_FLOATING_EQUALITY( h_data_container.getWallerHartreeSquaredAtomicFormFactorSquaredMomentumGrid().front(),
                          0.0,
                          1e-15 );
  TEST_FLOATING_EQUALITY( h_data_container.getWallerHartreeSquaredAtomicFormFactorSquaredMomentumGrid().back(),
                          1.0e+34,
                          1e-15 );
  TEST_EQUALITY_CONST( h_data_container.getWallerHartreeSquaredAtomicFormFactor().size(),
                       3231 );
  TEST_FLOATING_EQUALITY( h_data_container.getWallerHartreeSquaredAtomicFormFactor().front(),
                          1.0,
                          1e-15 );
  TEST_FLOATING_EQUALITY( h_data_container.getWallerHartreeSquaredAtomicFormFactor().back(),
                          6.695985241e-77,
                          1e-15 );
}

//---------------------------------------------------------------------------//
// Check that the adjoint photon data can be set
TEUCHOS_UNIT_TEST( StandardAdjointElectronPhotonRelaxationDataGenerator,
                   setAdjointPhotonData_h )
{
  generator_h->setAdjointPhotonData( h_data_container );

  // Check that adjoint photon energy grid
  TEST_EQUALITY_CONST( h_data_container.getAdjointPhotonEnergyGrid().size(),
                       856 );
  TEST_FLOATING_EQUALITY( h_data_container.getAdjointPhotonEnergyGrid().front(),
                          1e-3,
                          1e-15 );
  TEST_FLOATING_EQUALITY( h_data_container.getAdjointPhotonEnergyGrid().back(),
                          20.0,
                          1e-3 );

  // Check the adjoint Waller-Hartree incoherent cross section data
  TEST_EQUALITY_CONST( h_data_container.getAdjointWallerHartreeIncoherentMaxEnergyGrid().size(),
                       856 );
  TEST_EQUALITY_CONST( h_data_container.getAdjointWallerHartreeIncoherentMaxEnergyGrid().front().size(),
                       4 );
  TEST_FLOATING_EQUALITY( h_data_container.getAdjointWallerHartreeIncoherentMaxEnergyGrid().front().front(),
                          1e-3,
                          1e-15 );
  TEST_FLOATING_EQUALITY( h_data_container.getAdjointWallerHartreeIncoherentMaxEnergyGrid().front().back(),
                          20.2,
                          1e-15 );
  TEST_EQUALITY_CONST( h_data_container.getAdjointWallerHartreeIncoherentMaxEnergyGrid().back().size(),
                       3 );
  TEST_FLOATING_EQUALITY( h_data_container.getAdjointWallerHartreeIncoherentMaxEnergyGrid().back().front(),
                          20.0,
                          1e-15 );
  TEST_FLOATING_EQUALITY( h_data_container.getAdjointWallerHartreeIncoherentMaxEnergyGrid().back().back(),
                          20.2,
                          1e-15 );
  
  TEST_EQUALITY_CONST( h_data_container.getAdjointWallerHartreeIncoherentCrossSection().size(),
                       856 );
  TEST_EQUALITY_CONST( h_data_container.getAdjointWallerHartreeIncoherentCrossSection().front().size(),
                       4 );
  TEST_EQUALITY_CONST( h_data_container.getAdjointWallerHartreeIncoherentCrossSection().front().front(),
                       0.0 );
  TEST_FLOATING_EQUALITY( h_data_container.getAdjointWallerHartreeIncoherentCrossSection().front().back(),
                          0.0852609950388300425,
                          1e-15 );
  TEST_EQUALITY_CONST( h_data_container.getAdjointWallerHartreeIncoherentCrossSection().back().size(),
                       3 );
  TEST_EQUALITY_CONST( h_data_container.getAdjointWallerHartreeIncoherentCrossSection().back().front(),
                       0.0 );
  TEST_FLOATING_EQUALITY( h_data_container.getAdjointWallerHartreeIncoherentCrossSection().back().back(),
                          0.000126201219662383057,
                          1e-15 );

  // Check the adjoint impulse approx. incoherent cross section data
  TEST_EQUALITY_CONST( h_data_container.getAdjointImpulseApproxIncoherentMaxEnergyGrid().size(),
                       856 );
  TEST_EQUALITY_CONST( h_data_container.getAdjointImpulseApproxIncoherentMaxEnergyGrid().front().size(),
                       3 );
  TEST_FLOATING_EQUALITY( h_data_container.getAdjointImpulseApproxIncoherentMaxEnergyGrid().front().front(),
                          1e-3 + 1.361e-5,
                          1e-15 );
  TEST_FLOATING_EQUALITY( h_data_container.getAdjointImpulseApproxIncoherentMaxEnergyGrid().front().back(),
                          20.2 + 1.361e-5,
                          1e-15 );
  TEST_EQUALITY_CONST( h_data_container.getAdjointImpulseApproxIncoherentMaxEnergyGrid().back().size(),
                       3 );
  TEST_FLOATING_EQUALITY( h_data_container.getAdjointImpulseApproxIncoherentMaxEnergyGrid().back().front(),
                          20.0 + 1.361e-5,
                          1e-15 );
  TEST_FLOATING_EQUALITY( h_data_container.getAdjointImpulseApproxIncoherentMaxEnergyGrid().back().back(),
                          20.2 + 1.361e-5,
                          1e-15 );

  TEST_EQUALITY_CONST( h_data_container.getAdjointImpulseApproxIncoherentCrossSection().size(),
                       856 );
  TEST_EQUALITY_CONST( h_data_container.getAdjointImpulseApproxIncoherentCrossSection().front().size(),
                       3 );
  TEST_EQUALITY_CONST( h_data_container.getAdjointImpulseApproxIncoherentCrossSection().front().front(),
                       0.0 );
  TEST_FLOATING_EQUALITY( h_data_container.getAdjointImpulseApproxIncoherentCrossSection().front().back(),
                          0.0244751711521749085,
                          1e-15 );
  TEST_EQUALITY_CONST( h_data_container.getAdjointImpulseApproxIncoherentCrossSection().back().size(),
                       3 );
  TEST_EQUALITY_CONST( h_data_container.getAdjointImpulseApproxIncoherentCrossSection().back().front(),
                       0.0 );
  TEST_FLOATING_EQUALITY( h_data_container.getAdjointImpulseApproxIncoherentCrossSection().back().back(),
                          0.000125726031828691479,
                          1e-15 );

  // Check the adjoint subshell impulse approx. incoherent cross section data
  TEST_EQUALITY_CONST( h_data_container.getAdjointImpulseApproxSubshellIncoherentMaxEnergyGrid(1).size(),
                       856 );
  TEST_EQUALITY_CONST( h_data_container.getAdjointImpulseApproxSubshellIncoherentMaxEnergyGrid(1).front().size(),
                       3 );
  TEST_FLOATING_EQUALITY( h_data_container.getAdjointImpulseApproxSubshellIncoherentMaxEnergyGrid(1).front().front(),
                          1e-3 + 1.361e-5,
                          1e-15 );
  TEST_FLOATING_EQUALITY( h_data_container.getAdjointImpulseApproxSubshellIncoherentMaxEnergyGrid(1).front().back(),
                          20.2 + 1.361e-5,
                          1e-15 );
  TEST_EQUALITY_CONST( h_data_container.getAdjointImpulseApproxSubshellIncoherentMaxEnergyGrid(1).back().size(),
                       3 );
  TEST_FLOATING_EQUALITY( h_data_container.getAdjointImpulseApproxSubshellIncoherentMaxEnergyGrid(1).back().front(),
                          20.0 + 1.361e-5,
                          1e-15 );
  TEST_FLOATING_EQUALITY( h_data_container.getAdjointImpulseApproxSubshellIncoherentMaxEnergyGrid(1).back().back(),
                          20.2 + 1.361e-5,
                          1e-15 );

  TEST_EQUALITY_CONST( h_data_container.getAdjointImpulseApproxSubshellIncoherentCrossSection(1).size(),
                       856 );
  TEST_EQUALITY_CONST( h_data_container.getAdjointImpulseApproxSubshellIncoherentCrossSection(1).front().size(),
                       3 );
  TEST_EQUALITY_CONST( h_data_container.getAdjointImpulseApproxSubshellIncoherentCrossSection(1).front().front(),
                       0.0 );
  TEST_FLOATING_EQUALITY( h_data_container.getAdjointImpulseApproxSubshellIncoherentCrossSection(1).front().back(),
                          0.0244751711521749085,
                          1e-15 );
  TEST_EQUALITY_CONST( h_data_container.getAdjointImpulseApproxSubshellIncoherentCrossSection(1).back().size(),
                       3 );
  TEST_EQUALITY_CONST( h_data_container.getAdjointImpulseApproxSubshellIncoherentCrossSection(1).back().front(),
                       0.0 );
  TEST_FLOATING_EQUALITY( h_data_container.getAdjointImpulseApproxSubshellIncoherentCrossSection(1).back().back(),
                          0.000125726031828691479,
                          1e-15 );

  // Check the adjoint Waller-Hartree coherent cross section
  TEST_EQUALITY_CONST( h_data_container.getAdjointWallerHartreeCoherentCrossSection().size(),
                       856 );
  TEST_FLOATING_EQUALITY( h_data_container.getAdjointWallerHartreeCoherentCrossSection().front(),
                          5.81790484064093394e-01,
                          1e-15 );
  TEST_FLOATING_EQUALITY( h_data_container.getAdjointWallerHartreeCoherentCrossSection().back(),
                          1.15654029975768264e-08,
                          1e-15 );

  // Check the adjoint Waller-Hartree total cross section
  TEST_EQUALITY_CONST( h_data_container.getAdjointWallerHartreeTotalMaxEnergyGrid().size(),
                       856 );
  TEST_EQUALITY_CONST( h_data_container.getAdjointWallerHartreeTotalMaxEnergyGrid().front().size(),
                       4 );
  TEST_FLOATING_EQUALITY( h_data_container.getAdjointWallerHartreeTotalMaxEnergyGrid().front().front(),
                          1e-3,
                          1e-15 );
  TEST_FLOATING_EQUALITY( h_data_container.getAdjointWallerHartreeTotalMaxEnergyGrid().front().back(),
                          20.2,
                          1e-15 );
  TEST_EQUALITY_CONST( h_data_container.getAdjointWallerHartreeTotalMaxEnergyGrid().back().size(),
                       3 );
  TEST_FLOATING_EQUALITY( h_data_container.getAdjointWallerHartreeTotalMaxEnergyGrid().back().front(),
                          20.0,
                          1e-15 );
  TEST_FLOATING_EQUALITY( h_data_container.getAdjointWallerHartreeTotalMaxEnergyGrid().back().back(),
                          20.2,
                          1e-15 );

  TEST_EQUALITY_CONST( h_data_container.getAdjointWallerHartreeTotalCrossSection().size(),
                       856 );
  TEST_EQUALITY_CONST( h_data_container.getAdjointWallerHartreeTotalCrossSection().front().size(),
                       4 );
  TEST_FLOATING_EQUALITY( h_data_container.getAdjointWallerHartreeTotalCrossSection().front().front(),
                          0.581790484064093394,
                          1e-15 );
  TEST_FLOATING_EQUALITY( h_data_container.getAdjointWallerHartreeTotalCrossSection().front().back(),
                          0.6670514791029234,
                          1e-15 );
  TEST_EQUALITY_CONST( h_data_container.getAdjointWallerHartreeTotalCrossSection().back().size(),
                       3 );
  TEST_FLOATING_EQUALITY( h_data_container.getAdjointWallerHartreeTotalCrossSection().back().front(),
                          1.15654029975768264e-08,
                          1e-15 );
  TEST_FLOATING_EQUALITY( h_data_container.getAdjointWallerHartreeTotalCrossSection().back().back(),
                          0.00012621278506538063,
                          1e-15 );

  // Check the adjoint impulse approx. total cross section
  TEST_EQUALITY_CONST( h_data_container.getAdjointImpulseApproxTotalCrossSection().size(),
                       856 );
  TEST_EQUALITY_CONST( h_data_container.getAdjointImpulseApproxTotalMaxEnergyGrid().front().size(),
                       3 );
  TEST_FLOATING_EQUALITY( h_data_container.getAdjointImpulseApproxTotalMaxEnergyGrid().front().front(),
                          1e-3 + 1.361e-5,
                          1e-15 );
  TEST_FLOATING_EQUALITY( h_data_container.getAdjointImpulseApproxTotalMaxEnergyGrid().front().back(),
                          20.2 + 1.361e-5,
                          1e-15 );
  TEST_EQUALITY_CONST( h_data_container.getAdjointImpulseApproxTotalMaxEnergyGrid().back().size(),
                       3 );
  TEST_FLOATING_EQUALITY( h_data_container.getAdjointImpulseApproxTotalMaxEnergyGrid().back().front(),
                          20.0 + 1.361e-5,
                          1e-15 );
  TEST_FLOATING_EQUALITY( h_data_container.getAdjointImpulseApproxTotalMaxEnergyGrid().back().back(),
                          20.2 + 1.361e-5,
                          1e-15 );

  TEST_EQUALITY_CONST( h_data_container.getAdjointImpulseApproxTotalCrossSection().size(),
                       856 );
  TEST_EQUALITY_CONST( h_data_container.getAdjointImpulseApproxTotalCrossSection().front().size(),
                       3 );
  TEST_FLOATING_EQUALITY( h_data_container.getAdjointImpulseApproxTotalCrossSection().front().front(),
                          0.581790484064093394,
                          1e-15 );
  TEST_FLOATING_EQUALITY( h_data_container.getAdjointImpulseApproxTotalCrossSection().front().back(),
                          0.6062656552162683,
                          1e-15 );
  TEST_EQUALITY_CONST( h_data_container.getAdjointImpulseApproxTotalCrossSection().back().size(),
                       3 );
  TEST_FLOATING_EQUALITY( h_data_container.getAdjointImpulseApproxTotalCrossSection().back().front(),
                          1.15654029975768264e-08,
                          1e-15 );
  TEST_FLOATING_EQUALITY( h_data_container.getAdjointImpulseApproxTotalCrossSection().back().back(),
                          0.00012573759723168905,
                          1e-15 );

  // Check the forward Waller-Hartee total cross section
  TEST_EQUALITY_CONST( h_data_container.getWallerHartreeTotalCrossSection().size(),
                       856 );
  TEST_FLOATING_EQUALITY( h_data_container.getWallerHartreeTotalCrossSection().front(),
                          1.20745489798488403e+01,
                          1e-15 );
  TEST_FLOATING_EQUALITY( h_data_container.getWallerHartreeTotalCrossSection().back(),
                          0.0358863942741229694,
                          1e-15 );

  // Check the forward impulse approx total cross section
  TEST_EQUALITY_CONST( h_data_container.getImpulseApproxTotalCrossSection().size(),
                       856 );
  TEST_FLOATING_EQUALITY( h_data_container.getImpulseApproxTotalCrossSection().front(),
                          12.0133313565812934,
                          1e-15 );
  TEST_FLOATING_EQUALITY( h_data_container.getImpulseApproxTotalCrossSection().back(),
                          0.0359008637199275463,
                          1e-15 );

  // Check the adjoint pair production energy distribution
  TEST_EQUALITY_CONST( h_data_container.getAdjointPairProductionEnergyDistributionGrid().size(),
                       425 );
  TEST_EQUALITY_CONST( h_data_container.getAdjointPairProductionEnergyDistributionGrid().front(),
                       2*Utility::PhysicalConstants::electron_rest_mass_energy );
  TEST_EQUALITY_CONST( h_data_container.getAdjointPairProductionEnergyDistributionGrid().back(),
                       20.0 );

  TEST_EQUALITY_CONST( h_data_container.getAdjointPairProductionEnergyDistribution().size(),
                       425 );
  TEST_EQUALITY_CONST( h_data_container.getAdjointPairProductionEnergyDistribution().front(),
                       0.0 );
  TEST_FLOATING_EQUALITY( h_data_container.getAdjointPairProductionEnergyDistribution().back(),
                          0.00329199999999999979,
                          1e-15 );

  // Check the adjoint pair production energy distribution norm constant data
  TEST_EQUALITY_CONST( h_data_container.getAdjointPairProductionEnergyDistributionNormConstantGrid().size(),
                       532 );
  TEST_EQUALITY_CONST( h_data_container.getAdjointPairProductionEnergyDistributionNormConstantGrid().front(),
                       2*Utility::PhysicalConstants::electron_rest_mass_energy );
  TEST_EQUALITY_CONST( h_data_container.getAdjointPairProductionEnergyDistributionNormConstantGrid().back(),
                       20.0 );

  TEST_EQUALITY_CONST( h_data_container.getAdjointPairProductionEnergyDistributionNormConstant().size(),
                       532 );
  TEST_EQUALITY_CONST( h_data_container.getAdjointPairProductionEnergyDistributionNormConstant().front(),
                       0.0 );
  TEST_FLOATING_EQUALITY( h_data_container.getAdjointPairProductionEnergyDistributionNormConstant().back(),
                          0.0380684241862887934,
                          1e-15 );

  // Check the adjoint triplet production energy distribution
  TEST_EQUALITY_CONST( h_data_container.getAdjointTripletProductionEnergyDistributionGrid().size(),
                       199 );
  TEST_EQUALITY_CONST( h_data_container.getAdjointTripletProductionEnergyDistributionGrid().front(),
                       4*Utility::PhysicalConstants::electron_rest_mass_energy );
  TEST_EQUALITY_CONST( h_data_container.getAdjointTripletProductionEnergyDistributionGrid().back(),
                       20.0 );

  TEST_EQUALITY_CONST( h_data_container.getAdjointTripletProductionEnergyDistribution().size(),
                       199 );
  TEST_EQUALITY_CONST( h_data_container.getAdjointTripletProductionEnergyDistribution().front(),
                       0.0 );
  TEST_FLOATING_EQUALITY( h_data_container.getAdjointTripletProductionEnergyDistribution().back(),
                          0.00235899999999999999,
                          1e-15 );

  // Check the adjoint triplet production energy distribution norm const data
  TEST_EQUALITY_CONST( h_data_container.getAdjointTripletProductionEnergyDistributionNormConstantGrid().size(),
                       504 );
  TEST_EQUALITY_CONST( h_data_container.getAdjointTripletProductionEnergyDistributionNormConstantGrid().front(),
                       4*Utility::PhysicalConstants::electron_rest_mass_energy );
  TEST_EQUALITY_CONST( h_data_container.getAdjointTripletProductionEnergyDistributionNormConstantGrid().back(),
                       20.0 );

  TEST_EQUALITY_CONST( h_data_container.getAdjointTripletProductionEnergyDistributionNormConstant().size(),
                       504 );
  TEST_EQUALITY_CONST( h_data_container.getAdjointTripletProductionEnergyDistributionNormConstant().front(),
                       0.0 );
  TEST_FLOATING_EQUALITY( h_data_container.getAdjointTripletProductionEnergyDistributionNormConstant().back(),
                          0.0222633493680759083,
                          1e-15 );
}

////---------------------------------------------------------------------------//
//// Check that the adjoint electron data can be set
//TEUCHOS_UNIT_TEST( StandardAdjointElectronPhotonRelaxationDataGenerator,
//                   setAdjointElectronData_h )
//{
//  generator_h->setAdjointElectronData( h_data_container );

//  // Check the electron data
//  TEST_EQUALITY_CONST( generator_h->getAdjointElectronGridConvergenceTolerance(), 0.5 );
//  TEST_EQUALITY_CONST( generator_h->getAdjointElectronAbsoluteDifferenceTolerance(), 1e-16 );
//  TEST_EQUALITY_CONST( generator_h->getAdjointElectronDistanceTolerance(), 1e-9 );

<<<<<<< HEAD
//  TEST_EQUALITY_CONST( generator_h->getAdjointBremsstrahlungMaxEnergyNudgeValue(), 0.2 );
//  TEST_EQUALITY_CONST( generator_h->getAdjointBremsstrahlungEnergyToOutgoingEnergyNudgeValue(), 1e-7 );
//  TEST_EQUALITY_CONST( generator_h->getAdjointBremsstrahlungEvaluationTolerance(), 1e-6 );
//  TEST_EQUALITY_CONST( generator_h->getAdjointBremsstrahlungGridConvergenceTolerance(), 0.5 );
//  TEST_EQUALITY_CONST( generator_h->getAdjointBremsstrahlungAbsoluteDifferenceTolerance(), 1e-12 );
//  TEST_EQUALITY_CONST( generator_h->getAdjointBremsstrahlungDistanceTolerance(), 1e-14 );

//  TEST_EQUALITY_CONST( generator_h->getAdjointElectroionizationEvaluationTolerance(), 1e-6 );
//  TEST_EQUALITY_CONST( generator_h->getAdjointElectroionizationGridConvergenceTolerance(), 0.5 );
//  TEST_EQUALITY_CONST( generator_h->getAdjointElectroionizationAbsoluteDifferenceTolerance(), 1e-12 );
//  TEST_EQUALITY_CONST( generator_h->getAdjointElectroionizationDistanceTolerance(), 1e-14 );

//  std::vector<double> energy_grid = h_data_container.getAdjointElectronEnergyGrid();
//  TEST_EQUALITY_CONST( energy_grid.front(), 1.0e-5 );
//  TEST_EQUALITY_CONST( energy_grid.back(), 20.0 );
//  TEST_EQUALITY_CONST( energy_grid.size(), 24 );
=======
  TEST_EQUALITY_CONST( generator_h->getAdjointBremsstrahlungMaxEnergyNudgeValue(), 0.2 );
  TEST_EQUALITY_CONST( generator_h->getAdjointBremsstrahlungEnergyToOutgoingEnergyNudgeValue(), 1e-7 );
  TEST_EQUALITY_CONST( generator_h->getAdjointBremsstrahlungEvaluationTolerance(), 1e-3 );
  TEST_EQUALITY_CONST( generator_h->getAdjointBremsstrahlungGridConvergenceTolerance(), 0.5 );
  TEST_EQUALITY_CONST( generator_h->getAdjointBremsstrahlungAbsoluteDifferenceTolerance(), 1e-12 );
  TEST_EQUALITY_CONST( generator_h->getAdjointBremsstrahlungDistanceTolerance(), 1e-14 );

  TEST_EQUALITY_CONST( generator_h->getAdjointElectroionizationEvaluationTolerance(), 1e-3 );
  TEST_EQUALITY_CONST( generator_h->getAdjointElectroionizationGridConvergenceTolerance(), 0.5 );
  TEST_EQUALITY_CONST( generator_h->getAdjointElectroionizationAbsoluteDifferenceTolerance(), 1e-12 );
  TEST_EQUALITY_CONST( generator_h->getAdjointElectroionizationDistanceTolerance(), 1e-14 );

  std::vector<double> energy_grid = h_data_container.getAdjointElectronEnergyGrid();
  TEST_EQUALITY_CONST( energy_grid.front(), 1.0e-5 );
  TEST_EQUALITY_CONST( energy_grid.back(), 20.0 );
  TEST_EQUALITY_CONST( energy_grid.size(), 24 );
>>>>>>> 7fdd6c71

//   std::vector<double> cross_section;
//   unsigned threshold;

//   // Check the elastic data
//   threshold =
//     h_data_container.getAdjointCutoffElasticCrossSectionThresholdEnergyIndex();

//   TEST_EQUALITY_CONST( threshold, 0 );

//   cross_section = h_data_container.getAdjointCutoffElasticCrossSection();

//  TEST_EQUALITY_CONST( cross_section.front(), 2.74896e+8 );
//  TEST_EQUALITY_CONST( cross_section.back(), 304.72762372903747519 );
//  TEST_EQUALITY_CONST( cross_section.size(), 24-threshold );

<<<<<<< HEAD
//   threshold =
//     h_data_container.getAdjointScreenedRutherfordElasticCrossSectionThresholdEnergyIndex();
=======
  threshold =
     h_data_container.getAdjointScreenedRutherfordElasticCrossSectionThresholdEnergyIndex();
>>>>>>> 7fdd6c71

//  TEST_EQUALITY_CONST( threshold, 14 );

<<<<<<< HEAD
//   cross_section =
//     h_data_container.getAdjointScreenedRutherfordElasticCrossSection();
=======
  cross_section =
     h_data_container.getAdjointScreenedRutherfordElasticCrossSection();
>>>>>>> 7fdd6c71

//   TEST_EQUALITY_CONST( cross_section.front(), 1.69347821609735547e+01 );
//   TEST_EQUALITY_CONST( cross_section.back(), 12717.394891258003554 );
//   TEST_EQUALITY_CONST( cross_section.size(), 24-threshold );

//   std::vector<double> angular_grid =
//     h_data_container.getAdjointElasticAngularEnergyGrid();

<<<<<<< HEAD
//   TEST_EQUALITY_CONST( angular_grid.front(), 1.0e-5 );
//   TEST_EQUALITY_CONST( angular_grid.back(), 1e5 );
//   TEST_EQUALITY_CONST( angular_grid.size(), 16 );
=======
   TEST_EQUALITY_CONST( angular_grid.front(), 1.0e-5 );
   TEST_EQUALITY_CONST( angular_grid.back(), 1e5 );
   TEST_EQUALITY_CONST( angular_grid.size(), 16 );
>>>>>>> 7fdd6c71

//   std::vector<double> elastic_angles =
//     h_data_container.getAdjointCutoffElasticAngles(1.0e-5);

//   TEST_EQUALITY_CONST( elastic_angles.front(), -1.0 );
//   TEST_EQUALITY_CONST( elastic_angles.back(), 0.999999 );
//   TEST_EQUALITY_CONST( elastic_angles.size(), 2 );

<<<<<<< HEAD
//   elastic_angles =
//     h_data_container.getAdjointCutoffElasticAngles(1e5);
=======
   elastic_angles =
     h_data_container.getAdjointCutoffElasticAngles(1e5);
>>>>>>> 7fdd6c71

//   TEST_EQUALITY_CONST( elastic_angles.front(), -1.0 );
//   TEST_EQUALITY_CONST( elastic_angles.back(), 0.999999 );
//   TEST_EQUALITY_CONST( elastic_angles.size(), 96 );

<<<<<<< HEAD
//   std::vector<double> elastic_pdf =
//     h_data_container.getAdjointCutoffElasticPDF( 1e-5 );
=======
   std::vector<double> elastic_pdf =
     h_data_container.getAdjointCutoffElasticPDF( 1e-5 );
>>>>>>> 7fdd6c71

//   TEST_EQUALITY_CONST( elastic_pdf.front(), 0.5 );
//   TEST_EQUALITY_CONST( elastic_pdf.back(), 0.5 );
//   TEST_EQUALITY_CONST( elastic_pdf.size(), 2 );

<<<<<<< HEAD
//   elastic_pdf =
//     h_data_container.getAdjointCutoffElasticPDF( 1e5 );
=======
   elastic_pdf =
     h_data_container.getAdjointCutoffElasticPDF( 1e5 );
>>>>>>> 7fdd6c71

//   TEST_EQUALITY_CONST( elastic_pdf.front(), 6.25670e-13 );
//   TEST_EQUALITY_CONST( elastic_pdf.back(), 9.86945e+5 );
//   TEST_EQUALITY_CONST( elastic_pdf.size(), 96 );

//   TEST_ASSERT( h_data_container.hasAdjointMomentPreservingData() );

//   std::vector<double> discrete_angles =
//     h_data_container.getAdjointMomentPreservingElasticDiscreteAngles( 1.0e-5 );

//   TEST_EQUALITY_CONST( discrete_angles.front(), 9.33333333326667125e-01 );
//   TEST_EQUALITY_CONST( discrete_angles.back(), 9.33333333326667125e-01 );
//   TEST_EQUALITY_CONST( discrete_angles.size(), 1 );

<<<<<<< HEAD
//   discrete_angles =
//     h_data_container.getAdjointMomentPreservingElasticDiscreteAngles( 1e5 );

//   TEST_EQUALITY_CONST( discrete_angles.front(), 9.96847743255378838e-01 );
//   TEST_EQUALITY_CONST( discrete_angles.back(), 9.96847743255378838e-01 );
//   TEST_EQUALITY_CONST( discrete_angles.size(), 1 );
=======
   discrete_angles =
     h_data_container.getAdjointMomentPreservingElasticDiscreteAngles( 1e5 );

   TEST_EQUALITY_CONST( discrete_angles.front(), 9.96847743255635299e-01 );
   TEST_EQUALITY_CONST( discrete_angles.back(), 9.96847743255635299e-01 );
   TEST_EQUALITY_CONST( discrete_angles.size(), 1 );
>>>>>>> 7fdd6c71

//   std::vector<double> discrete_weights =
//     h_data_container.getAdjointMomentPreservingElasticWeights( 1.0e-5 );

//   TEST_EQUALITY_CONST( discrete_weights.front(), 1.0 );
//   TEST_EQUALITY_CONST( discrete_weights.back(), 1.0 );
//   TEST_EQUALITY_CONST( discrete_weights.size(), 1 );

<<<<<<< HEAD
//   discrete_weights =
//     h_data_container.getAdjointMomentPreservingElasticWeights( 1e5 );
=======
   discrete_weights =
     h_data_container.getAdjointMomentPreservingElasticWeights( 1e5 );
>>>>>>> 7fdd6c71

//   TEST_EQUALITY_CONST( discrete_weights.front(), 1.0 );
//   TEST_EQUALITY_CONST( discrete_weights.back(), 1.0 );
//   TEST_EQUALITY_CONST( discrete_weights.size(), 1 );

//   threshold =
//     h_data_container.getAdjointMomentPreservingCrossSectionThresholdEnergyIndex();

//   TEST_EQUALITY_CONST( threshold, 0 );

//   cross_section =
//     h_data_container.getAdjointMomentPreservingCrossSection();

<<<<<<< HEAD
//   TEST_EQUALITY_CONST( cross_section.front(), 1.0308605152240909636E+07 );
//   TEST_EQUALITY_CONST( cross_section.back(), 6.94769517429430272e-01 );
//   TEST_EQUALITY_CONST( cross_section.size(), 24-threshold );

//   threshold =
//     h_data_container.getAdjointCutoffElasticCrossSectionThresholdEnergyIndex();
=======
   TEST_EQUALITY_CONST( cross_section.front(), 1.0308605152240909636E+07 );
   TEST_EQUALITY_CONST( cross_section.back(), 6.94769517468835418e-01 );
   TEST_EQUALITY_CONST( cross_section.size(), 24-threshold );

   threshold =
     h_data_container.getAdjointCutoffElasticCrossSectionThresholdEnergyIndex();

   std::vector<double> reduction_ratio =
    h_data_container.getReducedCutoffCrossSectionRatios();

   TEST_FLOATING_EQUALITY( reduction_ratio.front(), 0.9500004750002375431, 1e-15 );
   TEST_FLOATING_EQUALITY( reduction_ratio.back(), 8.30216410790718947e-06, 1e-15 );

   TEST_EQUALITY_CONST( reduction_ratio.size(), 24-threshold );

   // Check the forward inelastic cross section data
   threshold =
     h_data_container.getForwardInelasticElectronCrossSectionThresholdEnergyIndex();

   TEST_EQUALITY_CONST( threshold, 0 );

   cross_section =
     h_data_container.getForwardInelasticElectronCrossSection();

   TEST_EQUALITY_CONST( cross_section.front(), 2.97832e+01 );
   TEST_EQUALITY_CONST( cross_section.back(), 1.64670355529995461e+05 );
   TEST_EQUALITY_CONST( cross_section.size(), 24-threshold );


   // Check the atomic excitation data
   threshold =
     h_data_container.getAdjointAtomicExcitationCrossSectionThresholdEnergyIndex();
>>>>>>> 7fdd6c71

//   std::vector<double> reduction_ratio =
//    h_data_container.getReducedCutoffCrossSectionRatios();

//   TEST_FLOATING_EQUALITY( reduction_ratio.front(), 0.9500004750002375431, 1e-15 );
//   TEST_FLOATING_EQUALITY( reduction_ratio.back(), 8.2772190307494877072e-06, 1e-15 );
//   TEST_EQUALITY_CONST( reduction_ratio.size(), 24-threshold );

<<<<<<< HEAD
//   // Check the forward inelastic cross section data
//   threshold =
//     h_data_container.getForwardInelasticElectronCrossSectionThresholdEnergyIndex();
=======
   TEST_EQUALITY_CONST( cross_section.front(), 6.12229969785753563e+07 );
   TEST_EQUALITY_CONST( cross_section.back(), 8.18292998537648382e+04 );
   TEST_EQUALITY_CONST( cross_section.size(), 24-threshold );
>>>>>>> 7fdd6c71

//   TEST_EQUALITY_CONST( threshold, 0 );

//   cross_section =
//     h_data_container.getForwardInelasticElectronCrossSection();

//   TEST_EQUALITY_CONST( cross_section.front(), 2.97832e+01 );
//   TEST_EQUALITY_CONST( cross_section.back(), 1.64663279900628550e+05 );
//   TEST_EQUALITY_CONST( cross_section.size(), 24-threshold );


<<<<<<< HEAD
//   // Check the atomic excitation data
//   threshold =
//     h_data_container.getAdjointAtomicExcitationCrossSectionThresholdEnergyIndex();
=======

   // Check the bremsstrahlung data
   threshold =
     h_data_container.getAdjointBremsstrahlungElectronCrossSectionThresholdEnergyIndex();
>>>>>>> 7fdd6c71

//   TEST_EQUALITY_CONST( threshold, 0 );

//   cross_section =
//     h_data_container.getAdjointAtomicExcitationCrossSection();

<<<<<<< HEAD
//   TEST_EQUALITY_CONST( cross_section.front(), 6.12229969785753563e+07 );
//   TEST_EQUALITY_CONST( cross_section.back(), 8.18292998537648382e+04 );
//   TEST_EQUALITY_CONST( cross_section.size(), 24-threshold );
=======
   TEST_EQUALITY_CONST( cross_section.front(), 5.06488799758217638e+01 );
   TEST_EQUALITY_CONST( cross_section.back(), 8.10947874980884720e-01 );
   TEST_EQUALITY_CONST( cross_section.size(), 24-threshold );
>>>>>>> 7fdd6c71

//   std::vector<double> atomic_excitation_energy_grid =
//     h_data_container.getAdjointAtomicExcitationEnergyGrid();

//   TEST_FLOATING_EQUALITY( atomic_excitation_energy_grid.front(), 9.2946e-06, 1e-13 );
//   TEST_FLOATING_EQUALITY( atomic_excitation_energy_grid.back(), 20.0-2.10108e-5, 1e-15 );
//   TEST_EQUALITY_CONST( atomic_excitation_energy_grid.size(), 99 );

<<<<<<< HEAD
//   std::vector<double> atomic_excitation_energy_gain =
//     h_data_container.getAdjointAtomicExcitationEnergyGain();
=======
   TEST_FLOATING_EQUALITY( electron_bremsstrahlung_energy.front(),
                           1e-5 + 1e-7 + 1e-9,
                           1e-15 );
   TEST_EQUALITY_CONST( electron_bremsstrahlung_energy.back(), 20.2 );
   TEST_EQUALITY_CONST( electron_bremsstrahlung_energy.size(), 28 );
>>>>>>> 7fdd6c71

//   TEST_EQUALITY_CONST( atomic_excitation_energy_gain.front(), 1.57054e-05 );
//   TEST_EQUALITY_CONST( atomic_excitation_energy_gain.back(), 2.10108e-5 );
//   TEST_EQUALITY_CONST( atomic_excitation_energy_gain.size(), 99 );

<<<<<<< HEAD
=======
   TEST_FLOATING_EQUALITY( electron_bremsstrahlung_energy.front(),
                           20.0 + 1e-7 + 1e-9,
                           1e-15 );
   TEST_EQUALITY_CONST( electron_bremsstrahlung_energy.back(), 20.2 );
   TEST_EQUALITY_CONST( electron_bremsstrahlung_energy.size(), 21 );
>>>>>>> 7fdd6c71

//   // Check the bremsstrahlung data
//   threshold =
//     h_data_container.getAdjointBremsstrahlungElectronCrossSectionThresholdEnergyIndex();

<<<<<<< HEAD
//   TEST_EQUALITY_CONST( threshold, 0 );
=======
   TEST_EQUALITY_CONST( electron_bremsstrahlung_pdf.front(), 1.24771331847861619e+06 );
   TEST_EQUALITY_CONST( electron_bremsstrahlung_pdf.back(), 5.49832465872407383e-08 );
   TEST_EQUALITY_CONST( electron_bremsstrahlung_pdf.size(), 28 );
>>>>>>> 7fdd6c71

//   cross_section =
//     h_data_container.getAdjointBremsstrahlungElectronCrossSection();

<<<<<<< HEAD
//   TEST_EQUALITY_CONST( cross_section.front(), 6.48761655529424530e+01 );
//   TEST_EQUALITY_CONST( cross_section.back(), 1.52732920066756939 );
//   TEST_EQUALITY_CONST( cross_section.size(), 24-threshold );
=======
   TEST_EQUALITY_CONST( electron_bremsstrahlung_pdf.front(), 6.96202436640949454e+05 );
   TEST_EQUALITY_CONST( electron_bremsstrahlung_pdf.back(),  3.08236889009036508e-01 );
   TEST_EQUALITY_CONST( electron_bremsstrahlung_pdf.size(), 21 );
>>>>>>> 7fdd6c71

//   TEST_ASSERT( !h_data_container.seperateAdjointBremsstrahlungEnergyGrid() );

//   std::vector<double> electron_bremsstrahlung_energy =
//     h_data_container.getAdjointElectronBremsstrahlungEnergy( 1e-5 );

//   TEST_FLOATING_EQUALITY( electron_bremsstrahlung_energy.front(),
//                           1e-5 + 1e-7 + 1e-9,
//                           1e-15 );
//   TEST_EQUALITY_CONST( electron_bremsstrahlung_energy.back(), 20.2 );
//   TEST_EQUALITY_CONST( electron_bremsstrahlung_energy.size(), 22 );

<<<<<<< HEAD
//   electron_bremsstrahlung_energy =
//     h_data_container.getAdjointElectronBremsstrahlungEnergy( 20.0 );
=======
  TEST_EQUALITY_CONST( cross_section.front(), 4.68780473048350220e+10 );
  TEST_EQUALITY_CONST( cross_section.back(), 6.29032626085128941e+04 );
  TEST_EQUALITY_CONST( cross_section.size(), 24-threshold );
>>>>>>> 7fdd6c71

//   TEST_FLOATING_EQUALITY( electron_bremsstrahlung_energy.front(),
//                           20.0 + 1e-7 + 1e-9,
//                           1e-15 );
//   TEST_EQUALITY_CONST( electron_bremsstrahlung_energy.back(), 20.2 );
//   TEST_EQUALITY_CONST( electron_bremsstrahlung_energy.size(), 3 );

//   std::vector<double> electron_bremsstrahlung_pdf =
//     h_data_container.getAdjointElectronBremsstrahlungPDF( 1e-5 );

//   TEST_EQUALITY_CONST( electron_bremsstrahlung_pdf.front(), 5.69776278464843017e+03 );
//   TEST_EQUALITY_CONST( electron_bremsstrahlung_pdf.back(), 8.08407884670422155e-08 );
//   TEST_EQUALITY_CONST( electron_bremsstrahlung_pdf.size(), 22 );

<<<<<<< HEAD
//   electron_bremsstrahlung_pdf =
//     h_data_container.getAdjointElectronBremsstrahlungPDF( 20.0 );
=======
   TEST_FLOATING_EQUALITY( electroionization_recoil_energy.front(),
                           1e-5 + 1.361e-5 + 1e-7 + 1e-9,
                           1e-12 );
   TEST_EQUALITY_CONST( electroionization_recoil_energy.back(), 20.0 + 2.0*1.36100e-5 );
   TEST_EQUALITY_CONST( electroionization_recoil_energy.size(), 23 );
>>>>>>> 7fdd6c71

//   TEST_EQUALITY_CONST( electron_bremsstrahlung_pdf.front(), 3.52812975046191291 );
//   TEST_EQUALITY_CONST( electron_bremsstrahlung_pdf.back(),  3.40324372333313419e-01 );
//   TEST_EQUALITY_CONST( electron_bremsstrahlung_pdf.size(), 3 );

<<<<<<< HEAD
//  // Check the electroionization data
//  threshold =
//    h_data_container.getAdjointElectroionizationCrossSectionThresholdEnergyIndex( 1u );
=======
   TEST_FLOATING_EQUALITY( electroionization_recoil_energy.front(),
                           20.0 + 1.361e-5 + 1e-7 + 1e-9,
                           1e-15 );
   TEST_EQUALITY_CONST( electroionization_recoil_energy.back(), 20.0 + 2.0*1.36100e-5 );
   TEST_EQUALITY_CONST( electroionization_recoil_energy.size(), 3 );
>>>>>>> 7fdd6c71

//  TEST_EQUALITY_CONST( threshold, 0 );

<<<<<<< HEAD
//   cross_section =
//     h_data_container.getAdjointElectroionizationCrossSection( 1u );
=======
   TEST_EQUALITY_CONST( electroionization_recoil_pdf.front(), 1.38544268784516885e+03 );
   TEST_EQUALITY_CONST( electroionization_recoil_pdf.back(), 4.62333634013142869e-02 );
   TEST_EQUALITY_CONST( electroionization_recoil_pdf.size(), 23 );
>>>>>>> 7fdd6c71

//  TEST_EQUALITY_CONST( cross_section.front(), 8.08705926562415924e+10 );
//  TEST_EQUALITY_CONST( cross_section.back(), 6.52725961285674493e+04 );
//  TEST_EQUALITY_CONST( cross_section.size(), 24-threshold );

<<<<<<< HEAD
//  TEST_ASSERT( !h_data_container.seperateAdjointElectroionizationEnergyGrid() );


//   std::vector<double> electroionization_recoil_energy =
//     h_data_container.getAdjointElectroionizationRecoilEnergy( 1u, 1e-5 );

//   TEST_FLOATING_EQUALITY( electroionization_recoil_energy.front(),
//                           1e-5 + 1.361e-5 + 1e-7 + 1e-9,
//                           1e-12 );
//   TEST_EQUALITY_CONST( electroionization_recoil_energy.back(), 20.0 + 2.0*1.36100e-5 );
//   TEST_EQUALITY_CONST( electroionization_recoil_energy.size(), 20 );

//   electroionization_recoil_energy =
//     h_data_container.getAdjointElectroionizationRecoilEnergy( 1u, 20.0 );

//   TEST_FLOATING_EQUALITY( electroionization_recoil_energy.front(),
//                           20.0 + 1.361e-5 + 1e-7 + 1e-9,
//                           1e-15 );
//   TEST_EQUALITY_CONST( electroionization_recoil_energy.back(), 20.0 + 2.0*1.36100e-5 );
//   TEST_EQUALITY_CONST( electroionization_recoil_energy.size(), 2 );

//   std::vector<double> electroionization_recoil_pdf =
//     h_data_container.getAdjointElectroionizationRecoilPDF( 1u, 1e-5 );

//   TEST_EQUALITY_CONST( electroionization_recoil_pdf.front(), 1.44562644318924936e+03 );
//   TEST_EQUALITY_CONST( electroionization_recoil_pdf.back(), 4.26870544122425755e-02 );
//   TEST_EQUALITY_CONST( electroionization_recoil_pdf.size(), 20 );

//   electroionization_recoil_pdf =
//     h_data_container.getAdjointElectroionizationRecoilPDF( 1u, 20.0 );

//   TEST_EQUALITY_CONST( electroionization_recoil_pdf.front(), 1.32559077785699861e+05 );
//   TEST_EQUALITY_CONST( electroionization_recoil_pdf.back(), 4.55811601864989061e+04 );
//   TEST_EQUALITY_CONST( electroionization_recoil_pdf.size(), 2 );

//  h_data_container.exportData( "test_h_aepr.xml",
//                               Utility::ArchivableObject::XML_ARCHIVE );
//}
=======
   TEST_EQUALITY_CONST( electroionization_recoil_pdf.front(), 2.13728297199171386e+05 );
   TEST_EQUALITY_CONST( electroionization_recoil_pdf.back(), 2.26297411593476027e+04 );
   TEST_EQUALITY_CONST( electroionization_recoil_pdf.size(), 3 );

  h_data_container.exportData( "test_h_aepr.xml",
                               Utility::ArchivableObject::XML_ARCHIVE );
}
>>>>>>> 7fdd6c71

//---------------------------------------------------------------------------//
<<<<<<< HEAD
// Check that the table data can be set
TEUCHOS_UNIT_TEST( StandardAdjointElectronPhotonRelaxationDataGenerator,
                   setTableData_c )
{
  generator_c.reset(
       new TestStandardAdjointElectronPhotonRelaxationDataGenerator(
            c_epr_data_container, 0.001, 20.0, 1.0e-5, 20.0 ) );

  // Set the grid parameters
  generator_c->setAdjointElectronGridConvergenceTolerance( 0.5 );
  generator_c->setAdjointElectronAbsoluteDifferenceTolerance( 1e-16 );
  generator_c->setAdjointElectronDistanceTolerance( 1e-9 );

  generator_c->setAdjointBremsstrahlungMaxEnergyNudgeValue( 0.2 );
  generator_c->setAdjointBremsstrahlungEnergyToOutgoingEnergyNudgeValue( 1e-7 );
  generator_c->setAdjointBremsstrahlungEvaluationTolerance( 1e-6 );
  generator_c->setAdjointBremsstrahlungGridConvergenceTolerance( 0.5 );
  generator_c->setAdjointBremsstrahlungAbsoluteDifferenceTolerance( 1e-12 );
  generator_c->setAdjointBremsstrahlungDistanceTolerance( 1e-14 );

  generator_c->setAdjointElectroionizationEvaluationTolerance( 1e-6 );
  generator_c->setAdjointElectroionizationGridConvergenceTolerance( 0.5 );
  generator_c->setAdjointElectroionizationAbsoluteDifferenceTolerance( 1e-12 );
  generator_c->setAdjointElectroionizationDistanceTolerance( 1e-14 );

  generator_c->setTableData( c_data_container );

  // Check the table settings data
  TEST_EQUALITY_CONST( c_data_container.getAtomicNumber(), 6 );
  TEST_EQUALITY_CONST( c_data_container.getMinPhotonEnergy(), 0.001 );
  TEST_EQUALITY_CONST( c_data_container.getMaxPhotonEnergy(), 20.0 );
  TEST_EQUALITY_CONST( c_data_container.getMinElectronEnergy(), 1.0e-5 );
  TEST_EQUALITY_CONST( c_data_container.getMaxElectronEnergy(), 20.0 );
  TEST_EQUALITY_CONST( c_data_container.getCutoffAngleCosine(), 1.0 );
  TEST_EQUALITY_CONST( c_data_container.getNumberOfAdjointMomentPreservingAngles(), 0 );
  TEST_EQUALITY_CONST( c_data_container.getGridConvergenceTolerance(), 0.001 );
  TEST_EQUALITY_CONST( c_data_container.getGridAbsoluteDifferenceTolerance(), 1e-12 );
  TEST_EQUALITY_CONST( c_data_container.getGridDistanceTolerance(), 1e-14 );
}

//---------------------------------------------------------------------------//
// Check that the table data can be set
TEUCHOS_UNIT_TEST( StandardAdjointElectronPhotonRelaxationDataGenerator,
                   setAdjointRelaxationData_c )
{

  generator_c->setAdjointRelaxationData( c_data_container );

  // Check the relaxation data
  TEST_EQUALITY_CONST( c_data_container.getSubshells().size(), 4 );
  TEST_ASSERT( c_data_container.getSubshells().count( 1 ) );
  TEST_ASSERT( c_data_container.getSubshells().count( 2 ) );
  TEST_ASSERT( c_data_container.getSubshells().count( 3 ) );
  TEST_ASSERT( c_data_container.getSubshells().count( 4 ) );
  TEST_EQUALITY_CONST( c_data_container.getSubshellOccupancy( 1 ), 2 );
  TEST_EQUALITY_CONST( c_data_container.getSubshellOccupancy( 2 ), 2 );
  TEST_EQUALITY_CONST( c_data_container.getSubshellOccupancy( 3 ), 0.67 );
  TEST_EQUALITY_CONST( c_data_container.getSubshellOccupancy( 4 ), 1.33 );
  TEST_EQUALITY_CONST( c_data_container.getSubshellBindingEnergy( 1 ),
                       2.9101e-4 );
  TEST_EQUALITY_CONST( c_data_container.getSubshellBindingEnergy( 2 ),
                       1.7560e-5 );
  TEST_EQUALITY_CONST( c_data_container.getSubshellBindingEnergy( 3 ),
                       8.9900e-6 );
  TEST_EQUALITY_CONST( c_data_container.getSubshellBindingEnergy( 4 ),
                       8.9800e-6 );
  TEST_ASSERT( !c_data_container.hasAdjointRelaxationData() );


}

////---------------------------------------------------------------------------//
//// Check that the table data can be set
//TEUCHOS_UNIT_TEST( StandardAdjointElectronPhotonRelaxationDataGenerator,
//                   setAdjointElectronData_c )
//{
//  generator_c->setAdjointElectronData( c_data_container );

//  // Check the electron data
//  TEST_EQUALITY_CONST( generator_c->getAdjointElectronGridConvergenceTolerance(), 0.5 );
//  TEST_EQUALITY_CONST( generator_c->getAdjointElectronAbsoluteDifferenceTolerance(), 1e-16 );
//  TEST_EQUALITY_CONST( generator_c->getAdjointElectronDistanceTolerance(), 1e-9 );

//  TEST_EQUALITY_CONST( generator_c->getAdjointBremsstrahlungMaxEnergyNudgeValue(), 0.2 );
//  TEST_EQUALITY_CONST( generator_c->getAdjointBremsstrahlungEnergyToOutgoingEnergyNudgeValue(), 1e-7 );
//  TEST_EQUALITY_CONST( generator_c->getAdjointBremsstrahlungEvaluationTolerance(), 1e-6 );
//  TEST_EQUALITY_CONST( generator_c->getAdjointBremsstrahlungGridConvergenceTolerance(), 0.5 );
//  TEST_EQUALITY_CONST( generator_c->getAdjointBremsstrahlungAbsoluteDifferenceTolerance(), 1e-12 );
//  TEST_EQUALITY_CONST( generator_c->getAdjointBremsstrahlungDistanceTolerance(), 1e-14 );

//  TEST_EQUALITY_CONST( generator_c->getAdjointElectroionizationEvaluationTolerance(), 1e-6 );
//  TEST_EQUALITY_CONST( generator_c->getAdjointElectroionizationGridConvergenceTolerance(), 0.5 );
//  TEST_EQUALITY_CONST( generator_c->getAdjointElectroionizationAbsoluteDifferenceTolerance(), 1e-12 );
//  TEST_EQUALITY_CONST( generator_c->getAdjointElectroionizationDistanceTolerance(), 1e-14 );

//   std::vector<double> energy_grid = c_data_container.getAdjointElectronEnergyGrid();

//   TEST_EQUALITY_CONST( energy_grid.front(), 1.0e-5 );
//   TEST_EQUALITY_CONST( energy_grid.back(), 20.0 );
//   TEST_EQUALITY_CONST( energy_grid.size(), 26 );

//   std::vector<double> cross_section;
//   unsigned threshold;

//   // Check the elastic data
//   TEST_ASSERT( !c_data_container.hasAdjointMomentPreservingData() );

//  threshold =
//     c_data_container.getAdjointCutoffElasticCrossSectionThresholdEnergyIndex();

//   TEST_EQUALITY_CONST( threshold, 0 );

//   cross_section = c_data_container.getAdjointCutoffElasticCrossSection();

//   TEST_EQUALITY_CONST( cross_section.front(), 3.06351e+9 );
//   TEST_EQUALITY_CONST( cross_section.back(), 10402.358457801836266 );
//   TEST_EQUALITY_CONST( cross_section.size(), 26-threshold );

//   threshold =
//     c_data_container.getAdjointScreenedRutherfordElasticCrossSectionThresholdEnergyIndex();

//   TEST_EQUALITY_CONST( threshold, 16 );

//   cross_section =
//     c_data_container.getAdjointScreenedRutherfordElasticCrossSection();

//   TEST_EQUALITY_CONST( cross_section.front(), 9.16661663337374921e+03 );
//   TEST_EQUALITY_CONST( cross_section.back(), 1.30888131403400272e+05 );
//   TEST_EQUALITY_CONST( cross_section.size(), 26-threshold );

//   std::vector<double> angular_grid =
//     c_data_container.getAdjointElasticAngularEnergyGrid();

//   TEST_EQUALITY_CONST( angular_grid.front(), 1.0e-5 );
//   TEST_EQUALITY_CONST( angular_grid.back(), 1.0e+5 );
//   TEST_EQUALITY_CONST( angular_grid.size(), 16 );

//   std::vector<double> elastic_angles =
//     c_data_container.getAdjointCutoffElasticAngles(1.0e-5);

//   TEST_EQUALITY_CONST( elastic_angles.front(), -1.0 );
//   TEST_EQUALITY_CONST( elastic_angles.back(), 0.999999 );
//   TEST_EQUALITY_CONST( elastic_angles.size(), 2 );

//   elastic_angles =
//     c_data_container.getAdjointCutoffElasticAngles(1.0e+5);

//   TEST_EQUALITY_CONST( elastic_angles.front(), -1.0 );
//   TEST_EQUALITY_CONST( elastic_angles.back(), 0.999999 );
//   TEST_EQUALITY_CONST( elastic_angles.size(), 96 );

//   std::vector<double> elastic_pdf =
//     c_data_container.getAdjointCutoffElasticPDF(1.0e-5);

//   TEST_EQUALITY_CONST( elastic_pdf.front(), 0.5 );
//   TEST_EQUALITY_CONST( elastic_pdf.back(), 0.5 );
//   TEST_EQUALITY_CONST( elastic_pdf.size(), 2 );

//   elastic_pdf =
//     c_data_container.getAdjointCutoffElasticPDF(1.0e+5);

//   TEST_EQUALITY_CONST( elastic_pdf.front(), 1.693970E-11 );
//   TEST_EQUALITY_CONST( elastic_pdf.back(), 9.868670E+05 );
//   TEST_EQUALITY_CONST( elastic_pdf.size(), 96 );

//   // Check the forward inelastic cross section data
//   threshold =
//     c_data_container.getForwardInelasticElectronCrossSectionThresholdEnergyIndex();

//   TEST_EQUALITY_CONST( threshold, 0 );

//   cross_section =
//     c_data_container.getForwardInelasticElectronCrossSection();

//   TEST_EQUALITY_CONST( cross_section.front(), 3.46182331279999986e+07 );
//   TEST_EQUALITY_CONST( cross_section.back(), 5.26917872011385742e+05 );
//   TEST_EQUALITY_CONST( cross_section.size(), 26-threshold );

//   // Check the atomic excitation data
//   threshold =
//     c_data_container.getAdjointAtomicExcitationCrossSectionThresholdEnergyIndex();

//   TEST_EQUALITY_CONST( threshold, 0 );

//   cross_section =
//     c_data_container.getAdjointAtomicExcitationCrossSection();

//   TEST_EQUALITY_CONST( cross_section.front(), 5.90068663943557292e+07 );
//   TEST_EQUALITY_CONST( cross_section.back(), 1.24076998796275526e+05 );
//   TEST_EQUALITY_CONST( cross_section.size(), 26-threshold );

//   std::vector<double> atomic_excitation_energy_grid =
//     c_data_container.getAdjointAtomicExcitationEnergyGrid();

//   TEST_FLOATING_EQUALITY( atomic_excitation_energy_grid.front(), 9.9016e-06, 1e-14 );
//   TEST_FLOATING_EQUALITY( atomic_excitation_energy_grid.back(), 20.0-1.97981e-05, 1e-15 );
//   TEST_EQUALITY_CONST( atomic_excitation_energy_grid.size(), 109 );

//   std::vector<double> atomic_excitation_energy_gain =
//     c_data_container.getAdjointAtomicExcitationEnergyGain();

//   TEST_EQUALITY_CONST( atomic_excitation_energy_gain.front(), 1.13484e-05 );
//   TEST_EQUALITY_CONST( atomic_excitation_energy_gain.back(), 1.97981e-05 );
//   TEST_EQUALITY_CONST( atomic_excitation_energy_gain.size(), 109 );

//   // Check the bremsstrahlung data
//   threshold =
//     c_data_container.getAdjointBremsstrahlungElectronCrossSectionThresholdEnergyIndex();

//   TEST_EQUALITY_CONST( threshold, 0 );

//   cross_section =
//     c_data_container.getAdjointBremsstrahlungElectronCrossSection();

//   TEST_EQUALITY_CONST( cross_section.front(), 1.57639991935074227e+03 );
//   TEST_EQUALITY_CONST( cross_section.back(), 1.67764864596795391e+01 );
//   TEST_EQUALITY_CONST( cross_section.size(), 26-threshold );

//   TEST_ASSERT( !c_data_container.seperateAdjointBremsstrahlungEnergyGrid() );

//   std::vector<double> electron_bremsstrahlung_energy =
//     c_data_container.getAdjointElectronBremsstrahlungEnergy( 1e-5 );

//   TEST_FLOATING_EQUALITY( electron_bremsstrahlung_energy.front(),
//                           1e-5 + 1e-7 + 1e-9,
//                           1e-15 );
//   TEST_EQUALITY_CONST( electron_bremsstrahlung_energy.back(), 20.2 );
//   TEST_EQUALITY_CONST( electron_bremsstrahlung_energy.size(), 23 );

//   electron_bremsstrahlung_energy =
//     c_data_container.getAdjointElectronBremsstrahlungEnergy( 20.0 );

//   TEST_FLOATING_EQUALITY( electron_bremsstrahlung_energy.front(),
//                           20.0 + 1e-7 + 1e-9,
//                           1e-15 );
//   TEST_EQUALITY_CONST( electron_bremsstrahlung_energy.back(), 20.2 );
//   TEST_EQUALITY_CONST( electron_bremsstrahlung_energy.size(), 3 );

//   std::vector<double> electron_bremsstrahlung_pdf =
//     c_data_container.getAdjointElectronBremsstrahlungPDF( 1e-5 );

//   TEST_EQUALITY_CONST( electron_bremsstrahlung_pdf.front(), 4.73151550079991011e+03 );
//   TEST_EQUALITY_CONST( electron_bremsstrahlung_pdf.back(), 5.04354686402141218e-07 );
//   TEST_EQUALITY_CONST( electron_bremsstrahlung_pdf.size(), 23 );

//   electron_bremsstrahlung_pdf =
//     c_data_container.getAdjointElectronBremsstrahlungPDF( 20.0 );

//   TEST_EQUALITY_CONST( electron_bremsstrahlung_pdf.front(), 3.16570655039190907 );
//   TEST_EQUALITY_CONST( electron_bremsstrahlung_pdf.back(), 3.44199017049741318e-01 );
//   TEST_EQUALITY_CONST( electron_bremsstrahlung_pdf.size(), 3 );

//   // Check the electroionization data
//   threshold =
//     c_data_container.getAdjointElectroionizationCrossSectionThresholdEnergyIndex( 1u );

//   TEST_EQUALITY_CONST( threshold, 0 );

//   cross_section =
//     c_data_container.getAdjointElectroionizationCrossSection( 1u );

//   TEST_EQUALITY_CONST( cross_section.front(), 1.52229939949541235e+09 );
//   TEST_EQUALITY_CONST( cross_section.back(), 9.79285477601906132e+03 );
//   TEST_EQUALITY_CONST( cross_section.size(), 26-threshold );

//  TEST_ASSERT( !h_data_container.seperateAdjointElectroionizationEnergyGrid() );

//   std::vector<double> electroionization_recoil_energy =
//     c_data_container.getAdjointElectroionizationRecoilEnergy( 1u, 1e-5 );

//   TEST_FLOATING_EQUALITY( electroionization_recoil_energy.front(),
//                           1e-5 + 2.910100E-04 + 1e-7 + 1e-9,
//                           1e-12 );
//   TEST_EQUALITY_CONST( electroionization_recoil_energy.back(), 20.0 + 2.9101E-04*2.0 );
//   TEST_EQUALITY_CONST( electroionization_recoil_energy.size(), 19 );

//   electroionization_recoil_energy =
//     c_data_container.getAdjointElectroionizationRecoilEnergy( 1u, 20.0 );

//   TEST_FLOATING_EQUALITY( electroionization_recoil_energy.front(),
//                           20.0 + 2.910100E-04 + 1e-7 + 1e-9,
//                           1e-12 );
//   TEST_EQUALITY_CONST( electroionization_recoil_energy.back(), 20.0 + 2.9101E-04*2.0 );
//   TEST_EQUALITY_CONST( electroionization_recoil_energy.size(), 2 );

//   std::vector<double> electroionization_recoil_pdf =
//     c_data_container.getAdjointElectroionizationRecoilPDF( 1u, 1e-5 );

//   TEST_EQUALITY_CONST( electroionization_recoil_pdf.front(), 5.00754423880152810 );
//   TEST_EQUALITY_CONST( electroionization_recoil_pdf.back(), 5.27650083456294092e-02 );
//   TEST_EQUALITY_CONST( electroionization_recoil_pdf.size(), 19 );

//   electroionization_recoil_pdf =
//     c_data_container.getAdjointElectroionizationRecoilPDF( 1u, 20.0 );

//   TEST_EQUALITY_CONST( electroionization_recoil_pdf.front(), 7.91558404338075798e+03 );
//   TEST_EQUALITY_CONST( electroionization_recoil_pdf.back(), 1.82021528542582314e+03 );
//   TEST_EQUALITY_CONST( electroionization_recoil_pdf.size(), 2 );

//   threshold =
//     c_data_container.getAdjointElectroionizationCrossSectionThresholdEnergyIndex( 4u );

//   TEST_EQUALITY_CONST( threshold, 0 );

//   cross_section =
//     c_data_container.getAdjointElectroionizationCrossSection( 4u );

//   TEST_EQUALITY_CONST( cross_section.front(), 1.74069994063100708e+11 );
//   TEST_EQUALITY_CONST( cross_section.back(), 1.35948448287087813e+05 );
//   TEST_EQUALITY_CONST( cross_section.size(), 26-threshold );

//   electroionization_recoil_energy =
//     c_data_container.getAdjointElectroionizationRecoilEnergy( 4u, 1e-5 );

//   TEST_FLOATING_EQUALITY( electroionization_recoil_energy.front(),
//                           1e-5 + 8.98e-6 + 1e-7 + 1e-9,
//                           1e-12 );
//   TEST_EQUALITY_CONST( electroionization_recoil_energy.back(), 20.0 + 2.0*8.98e-6 );
//   TEST_EQUALITY_CONST( electroionization_recoil_energy.size(), 24 );

//   electroionization_recoil_energy =
//     c_data_container.getAdjointElectroionizationRecoilEnergy( 4u, 20.0 );

//   TEST_FLOATING_EQUALITY( electroionization_recoil_energy.front(),
//                           20.0 + 8.98e-6 + 1e-7 + 1e-9,
//                           1e-12 );
//   TEST_EQUALITY_CONST( electroionization_recoil_energy.back(), 20.0 + 2.0*8.980000E-06 );
//   TEST_EQUALITY_CONST( electroionization_recoil_energy.size(), 20 );

//   electroionization_recoil_pdf =
//     c_data_container.getAdjointElectroionizationRecoilPDF( 4u, 1e-5 );

//   TEST_EQUALITY_CONST( electroionization_recoil_pdf.front(), 1.91750698410307768e+03 );
//   TEST_EQUALITY_CONST( electroionization_recoil_pdf.back(), 5.59564550533100738e-02 );
//   TEST_EQUALITY_CONST( electroionization_recoil_pdf.size(), 24 );

//   electroionization_recoil_pdf =
//     c_data_container.getAdjointElectroionizationRecoilPDF( 4u, 20.0 );

//   TEST_EQUALITY_CONST( electroionization_recoil_pdf.front(), 6.04223845634344836e-01 );
//   TEST_EQUALITY_CONST( electroionization_recoil_pdf.back(), 7.82272317109336727e+04 );
//   TEST_EQUALITY_CONST( electroionization_recoil_pdf.size(), 20 );

//  c_data_container.exportData( "test_c_aepr.xml",
//                               Utility::ArchivableObject::XML_ARCHIVE );
//}
=======
// Custom setup
//---------------------------------------------------------------------------//
UTILITY_CUSTOM_TEUCHOS_UNIT_TEST_SETUP_BEGIN();

  std::string test_h_native_file;

UTILITY_CUSTOM_TEUCHOS_UNIT_TEST_COMMAND_LINE_OPTIONS()
{
  clp().setOption( "test_h_native_file",
                   &test_h_native_file,
                   "Test h native file name" );
}
>>>>>>> 7fdd6c71

UTILITY_CUSTOM_TEUCHOS_UNIT_TEST_DATA_INITIALIZATION()
{
  // Create the native data file container for h
  h_epr_data_container.reset( new Data::ElectronPhotonRelaxationDataContainer(
                                                        test_h_native_file ) );
}

UTILITY_CUSTOM_TEUCHOS_UNIT_TEST_SETUP_END();

//---------------------------------------------------------------------------//
// end tstStandardAdjointElectronPhotonRelaxationDataGenerator.cpp
//---------------------------------------------------------------------------//<|MERGE_RESOLUTION|>--- conflicted
+++ resolved
@@ -989,36 +989,18 @@
                           1e-15 );
 }
 
-////---------------------------------------------------------------------------//
-//// Check that the adjoint electron data can be set
-//TEUCHOS_UNIT_TEST( StandardAdjointElectronPhotonRelaxationDataGenerator,
-//                   setAdjointElectronData_h )
-//{
-//  generator_h->setAdjointElectronData( h_data_container );
-
-//  // Check the electron data
-//  TEST_EQUALITY_CONST( generator_h->getAdjointElectronGridConvergenceTolerance(), 0.5 );
-//  TEST_EQUALITY_CONST( generator_h->getAdjointElectronAbsoluteDifferenceTolerance(), 1e-16 );
-//  TEST_EQUALITY_CONST( generator_h->getAdjointElectronDistanceTolerance(), 1e-9 );
-
-<<<<<<< HEAD
-//  TEST_EQUALITY_CONST( generator_h->getAdjointBremsstrahlungMaxEnergyNudgeValue(), 0.2 );
-//  TEST_EQUALITY_CONST( generator_h->getAdjointBremsstrahlungEnergyToOutgoingEnergyNudgeValue(), 1e-7 );
-//  TEST_EQUALITY_CONST( generator_h->getAdjointBremsstrahlungEvaluationTolerance(), 1e-6 );
-//  TEST_EQUALITY_CONST( generator_h->getAdjointBremsstrahlungGridConvergenceTolerance(), 0.5 );
-//  TEST_EQUALITY_CONST( generator_h->getAdjointBremsstrahlungAbsoluteDifferenceTolerance(), 1e-12 );
-//  TEST_EQUALITY_CONST( generator_h->getAdjointBremsstrahlungDistanceTolerance(), 1e-14 );
-
-//  TEST_EQUALITY_CONST( generator_h->getAdjointElectroionizationEvaluationTolerance(), 1e-6 );
-//  TEST_EQUALITY_CONST( generator_h->getAdjointElectroionizationGridConvergenceTolerance(), 0.5 );
-//  TEST_EQUALITY_CONST( generator_h->getAdjointElectroionizationAbsoluteDifferenceTolerance(), 1e-12 );
-//  TEST_EQUALITY_CONST( generator_h->getAdjointElectroionizationDistanceTolerance(), 1e-14 );
-
-//  std::vector<double> energy_grid = h_data_container.getAdjointElectronEnergyGrid();
-//  TEST_EQUALITY_CONST( energy_grid.front(), 1.0e-5 );
-//  TEST_EQUALITY_CONST( energy_grid.back(), 20.0 );
-//  TEST_EQUALITY_CONST( energy_grid.size(), 24 );
-=======
+//---------------------------------------------------------------------------//
+// Check that the adjoint electron data can be set
+TEUCHOS_UNIT_TEST( StandardAdjointElectronPhotonRelaxationDataGenerator,
+                   setAdjointElectronData_h )
+{
+  generator_h->setAdjointElectronData( h_data_container );
+
+  // Check the electron data
+  TEST_EQUALITY_CONST( generator_h->getAdjointElectronGridConvergenceTolerance(), 0.5 );
+  TEST_EQUALITY_CONST( generator_h->getAdjointElectronAbsoluteDifferenceTolerance(), 1e-16 );
+  TEST_EQUALITY_CONST( generator_h->getAdjointElectronDistanceTolerance(), 1e-9 );
+
   TEST_EQUALITY_CONST( generator_h->getAdjointBremsstrahlungMaxEnergyNudgeValue(), 0.2 );
   TEST_EQUALITY_CONST( generator_h->getAdjointBremsstrahlungEnergyToOutgoingEnergyNudgeValue(), 1e-7 );
   TEST_EQUALITY_CONST( generator_h->getAdjointBremsstrahlungEvaluationTolerance(), 1e-3 );
@@ -1035,161 +1017,107 @@
   TEST_EQUALITY_CONST( energy_grid.front(), 1.0e-5 );
   TEST_EQUALITY_CONST( energy_grid.back(), 20.0 );
   TEST_EQUALITY_CONST( energy_grid.size(), 24 );
->>>>>>> 7fdd6c71
-
-//   std::vector<double> cross_section;
-//   unsigned threshold;
-
-//   // Check the elastic data
-//   threshold =
-//     h_data_container.getAdjointCutoffElasticCrossSectionThresholdEnergyIndex();
-
-//   TEST_EQUALITY_CONST( threshold, 0 );
-
-//   cross_section = h_data_container.getAdjointCutoffElasticCrossSection();
-
-//  TEST_EQUALITY_CONST( cross_section.front(), 2.74896e+8 );
-//  TEST_EQUALITY_CONST( cross_section.back(), 304.72762372903747519 );
-//  TEST_EQUALITY_CONST( cross_section.size(), 24-threshold );
-
-<<<<<<< HEAD
-//   threshold =
-//     h_data_container.getAdjointScreenedRutherfordElasticCrossSectionThresholdEnergyIndex();
-=======
+
+   std::vector<double> cross_section;
+   unsigned threshold;
+
+   // Check the elastic data
+   threshold =
+     h_data_container.getAdjointCutoffElasticCrossSectionThresholdEnergyIndex();
+
+   TEST_EQUALITY_CONST( threshold, 0 );
+
+   cross_section = h_data_container.getAdjointCutoffElasticCrossSection();
+
+  TEST_EQUALITY_CONST( cross_section.front(), 2.74896e+8 );
+  TEST_EQUALITY_CONST( cross_section.back(), 304.72762372903747519 );
+  TEST_EQUALITY_CONST( cross_section.size(), 24-threshold );
+
   threshold =
      h_data_container.getAdjointScreenedRutherfordElasticCrossSectionThresholdEnergyIndex();
->>>>>>> 7fdd6c71
-
-//  TEST_EQUALITY_CONST( threshold, 14 );
-
-<<<<<<< HEAD
-//   cross_section =
-//     h_data_container.getAdjointScreenedRutherfordElasticCrossSection();
-=======
+
+  TEST_EQUALITY_CONST( threshold, 15 );
+
   cross_section =
      h_data_container.getAdjointScreenedRutherfordElasticCrossSection();
->>>>>>> 7fdd6c71
-
-//   TEST_EQUALITY_CONST( cross_section.front(), 1.69347821609735547e+01 );
-//   TEST_EQUALITY_CONST( cross_section.back(), 12717.394891258003554 );
-//   TEST_EQUALITY_CONST( cross_section.size(), 24-threshold );
-
-//   std::vector<double> angular_grid =
-//     h_data_container.getAdjointElasticAngularEnergyGrid();
-
-<<<<<<< HEAD
-//   TEST_EQUALITY_CONST( angular_grid.front(), 1.0e-5 );
-//   TEST_EQUALITY_CONST( angular_grid.back(), 1e5 );
-//   TEST_EQUALITY_CONST( angular_grid.size(), 16 );
-=======
+
+   TEST_EQUALITY_CONST( cross_section.front(), 1.69347821609735547e+01 );
+   TEST_EQUALITY_CONST( cross_section.back(), 12717.394891258003554 );
+   TEST_EQUALITY_CONST( cross_section.size(), 24-threshold );
+
+   std::vector<double> angular_grid =
+     h_data_container.getAdjointElasticAngularEnergyGrid();
+
    TEST_EQUALITY_CONST( angular_grid.front(), 1.0e-5 );
    TEST_EQUALITY_CONST( angular_grid.back(), 1e5 );
    TEST_EQUALITY_CONST( angular_grid.size(), 16 );
->>>>>>> 7fdd6c71
-
-//   std::vector<double> elastic_angles =
-//     h_data_container.getAdjointCutoffElasticAngles(1.0e-5);
-
-//   TEST_EQUALITY_CONST( elastic_angles.front(), -1.0 );
-//   TEST_EQUALITY_CONST( elastic_angles.back(), 0.999999 );
-//   TEST_EQUALITY_CONST( elastic_angles.size(), 2 );
-
-<<<<<<< HEAD
-//   elastic_angles =
-//     h_data_container.getAdjointCutoffElasticAngles(1e5);
-=======
+
+   std::vector<double> elastic_angles =
+     h_data_container.getAdjointCutoffElasticAngles(1.0e-5);
+
+   TEST_EQUALITY_CONST( elastic_angles.front(), -1.0 );
+   TEST_EQUALITY_CONST( elastic_angles.back(), 0.999999 );
+   TEST_EQUALITY_CONST( elastic_angles.size(), 2 );
+
    elastic_angles =
      h_data_container.getAdjointCutoffElasticAngles(1e5);
->>>>>>> 7fdd6c71
-
-//   TEST_EQUALITY_CONST( elastic_angles.front(), -1.0 );
-//   TEST_EQUALITY_CONST( elastic_angles.back(), 0.999999 );
-//   TEST_EQUALITY_CONST( elastic_angles.size(), 96 );
-
-<<<<<<< HEAD
-//   std::vector<double> elastic_pdf =
-//     h_data_container.getAdjointCutoffElasticPDF( 1e-5 );
-=======
+
+   TEST_EQUALITY_CONST( elastic_angles.front(), -1.0 );
+   TEST_EQUALITY_CONST( elastic_angles.back(), 0.999999 );
+   TEST_EQUALITY_CONST( elastic_angles.size(), 96 );
+
    std::vector<double> elastic_pdf =
      h_data_container.getAdjointCutoffElasticPDF( 1e-5 );
->>>>>>> 7fdd6c71
-
-//   TEST_EQUALITY_CONST( elastic_pdf.front(), 0.5 );
-//   TEST_EQUALITY_CONST( elastic_pdf.back(), 0.5 );
-//   TEST_EQUALITY_CONST( elastic_pdf.size(), 2 );
-
-<<<<<<< HEAD
-//   elastic_pdf =
-//     h_data_container.getAdjointCutoffElasticPDF( 1e5 );
-=======
+
+   TEST_EQUALITY_CONST( elastic_pdf.front(), 0.5 );
+   TEST_EQUALITY_CONST( elastic_pdf.back(), 0.5 );
+   TEST_EQUALITY_CONST( elastic_pdf.size(), 2 );
+
    elastic_pdf =
      h_data_container.getAdjointCutoffElasticPDF( 1e5 );
->>>>>>> 7fdd6c71
-
-//   TEST_EQUALITY_CONST( elastic_pdf.front(), 6.25670e-13 );
-//   TEST_EQUALITY_CONST( elastic_pdf.back(), 9.86945e+5 );
-//   TEST_EQUALITY_CONST( elastic_pdf.size(), 96 );
-
-//   TEST_ASSERT( h_data_container.hasAdjointMomentPreservingData() );
-
-//   std::vector<double> discrete_angles =
-//     h_data_container.getAdjointMomentPreservingElasticDiscreteAngles( 1.0e-5 );
-
-//   TEST_EQUALITY_CONST( discrete_angles.front(), 9.33333333326667125e-01 );
-//   TEST_EQUALITY_CONST( discrete_angles.back(), 9.33333333326667125e-01 );
-//   TEST_EQUALITY_CONST( discrete_angles.size(), 1 );
-
-<<<<<<< HEAD
-//   discrete_angles =
-//     h_data_container.getAdjointMomentPreservingElasticDiscreteAngles( 1e5 );
-
-//   TEST_EQUALITY_CONST( discrete_angles.front(), 9.96847743255378838e-01 );
-//   TEST_EQUALITY_CONST( discrete_angles.back(), 9.96847743255378838e-01 );
-//   TEST_EQUALITY_CONST( discrete_angles.size(), 1 );
-=======
+
+   TEST_EQUALITY_CONST( elastic_pdf.front(), 6.25670e-13 );
+   TEST_EQUALITY_CONST( elastic_pdf.back(), 9.86945e+5 );
+   TEST_EQUALITY_CONST( elastic_pdf.size(), 96 );
+
+   TEST_ASSERT( h_data_container.hasAdjointMomentPreservingData() );
+
+   std::vector<double> discrete_angles =
+     h_data_container.getAdjointMomentPreservingElasticDiscreteAngles( 1.0e-5 );
+
+   TEST_EQUALITY_CONST( discrete_angles.front(), 9.33333333326667125e-01 );
+   TEST_EQUALITY_CONST( discrete_angles.back(), 9.33333333326667125e-01 );
+   TEST_EQUALITY_CONST( discrete_angles.size(), 1 );
+
    discrete_angles =
      h_data_container.getAdjointMomentPreservingElasticDiscreteAngles( 1e5 );
 
    TEST_EQUALITY_CONST( discrete_angles.front(), 9.96847743255635299e-01 );
    TEST_EQUALITY_CONST( discrete_angles.back(), 9.96847743255635299e-01 );
    TEST_EQUALITY_CONST( discrete_angles.size(), 1 );
->>>>>>> 7fdd6c71
-
-//   std::vector<double> discrete_weights =
-//     h_data_container.getAdjointMomentPreservingElasticWeights( 1.0e-5 );
-
-//   TEST_EQUALITY_CONST( discrete_weights.front(), 1.0 );
-//   TEST_EQUALITY_CONST( discrete_weights.back(), 1.0 );
-//   TEST_EQUALITY_CONST( discrete_weights.size(), 1 );
-
-<<<<<<< HEAD
-//   discrete_weights =
-//     h_data_container.getAdjointMomentPreservingElasticWeights( 1e5 );
-=======
+
+   std::vector<double> discrete_weights =
+     h_data_container.getAdjointMomentPreservingElasticWeights( 1.0e-5 );
+
+   TEST_EQUALITY_CONST( discrete_weights.front(), 1.0 );
+   TEST_EQUALITY_CONST( discrete_weights.back(), 1.0 );
+   TEST_EQUALITY_CONST( discrete_weights.size(), 1 );
+
    discrete_weights =
      h_data_container.getAdjointMomentPreservingElasticWeights( 1e5 );
->>>>>>> 7fdd6c71
-
-//   TEST_EQUALITY_CONST( discrete_weights.front(), 1.0 );
-//   TEST_EQUALITY_CONST( discrete_weights.back(), 1.0 );
-//   TEST_EQUALITY_CONST( discrete_weights.size(), 1 );
-
-//   threshold =
-//     h_data_container.getAdjointMomentPreservingCrossSectionThresholdEnergyIndex();
-
-//   TEST_EQUALITY_CONST( threshold, 0 );
-
-//   cross_section =
-//     h_data_container.getAdjointMomentPreservingCrossSection();
-
-<<<<<<< HEAD
-//   TEST_EQUALITY_CONST( cross_section.front(), 1.0308605152240909636E+07 );
-//   TEST_EQUALITY_CONST( cross_section.back(), 6.94769517429430272e-01 );
-//   TEST_EQUALITY_CONST( cross_section.size(), 24-threshold );
-
-//   threshold =
-//     h_data_container.getAdjointCutoffElasticCrossSectionThresholdEnergyIndex();
-=======
+
+   TEST_EQUALITY_CONST( discrete_weights.front(), 1.0 );
+   TEST_EQUALITY_CONST( discrete_weights.back(), 1.0 );
+   TEST_EQUALITY_CONST( discrete_weights.size(), 1 );
+
+   threshold =
+     h_data_container.getAdjointMomentPreservingCrossSectionThresholdEnergyIndex();
+
+   TEST_EQUALITY_CONST( threshold, 0 );
+
+   cross_section =
+     h_data_container.getAdjointMomentPreservingCrossSection();
+
    TEST_EQUALITY_CONST( cross_section.front(), 1.0308605152240909636E+07 );
    TEST_EQUALITY_CONST( cross_section.back(), 6.94769517468835418e-01 );
    TEST_EQUALITY_CONST( cross_section.size(), 24-threshold );
@@ -1222,232 +1150,122 @@
    // Check the atomic excitation data
    threshold =
      h_data_container.getAdjointAtomicExcitationCrossSectionThresholdEnergyIndex();
->>>>>>> 7fdd6c71
-
-//   std::vector<double> reduction_ratio =
-//    h_data_container.getReducedCutoffCrossSectionRatios();
-
-//   TEST_FLOATING_EQUALITY( reduction_ratio.front(), 0.9500004750002375431, 1e-15 );
-//   TEST_FLOATING_EQUALITY( reduction_ratio.back(), 8.2772190307494877072e-06, 1e-15 );
-//   TEST_EQUALITY_CONST( reduction_ratio.size(), 24-threshold );
-
-<<<<<<< HEAD
-//   // Check the forward inelastic cross section data
-//   threshold =
-//     h_data_container.getForwardInelasticElectronCrossSectionThresholdEnergyIndex();
-=======
+
+   TEST_EQUALITY_CONST( threshold, 0 );
+
+   cross_section =
+     h_data_container.getAdjointAtomicExcitationCrossSection();
+
    TEST_EQUALITY_CONST( cross_section.front(), 6.12229969785753563e+07 );
    TEST_EQUALITY_CONST( cross_section.back(), 8.18292998537648382e+04 );
    TEST_EQUALITY_CONST( cross_section.size(), 24-threshold );
->>>>>>> 7fdd6c71
-
-//   TEST_EQUALITY_CONST( threshold, 0 );
-
-//   cross_section =
-//     h_data_container.getForwardInelasticElectronCrossSection();
-
-//   TEST_EQUALITY_CONST( cross_section.front(), 2.97832e+01 );
-//   TEST_EQUALITY_CONST( cross_section.back(), 1.64663279900628550e+05 );
-//   TEST_EQUALITY_CONST( cross_section.size(), 24-threshold );
-
-
-<<<<<<< HEAD
-//   // Check the atomic excitation data
-//   threshold =
-//     h_data_container.getAdjointAtomicExcitationCrossSectionThresholdEnergyIndex();
-=======
+
+   std::vector<double> atomic_excitation_energy_grid =
+     h_data_container.getAdjointAtomicExcitationEnergyGrid();
+
+   TEST_FLOATING_EQUALITY( atomic_excitation_energy_grid.front(), 9.2946e-06, 1e-13 );
+   TEST_FLOATING_EQUALITY( atomic_excitation_energy_grid.back(), 20.0-2.10108e-5, 1e-15 );
+   TEST_EQUALITY_CONST( atomic_excitation_energy_grid.size(), 99 );
+
+   std::vector<double> atomic_excitation_energy_gain =
+     h_data_container.getAdjointAtomicExcitationEnergyGain();
+
+   TEST_EQUALITY_CONST( atomic_excitation_energy_gain.front(), 1.57054e-05 );
+   TEST_EQUALITY_CONST( atomic_excitation_energy_gain.back(), 2.10108e-5 );
+   TEST_EQUALITY_CONST( atomic_excitation_energy_gain.size(), 99 );
+
 
    // Check the bremsstrahlung data
    threshold =
      h_data_container.getAdjointBremsstrahlungElectronCrossSectionThresholdEnergyIndex();
->>>>>>> 7fdd6c71
-
-//   TEST_EQUALITY_CONST( threshold, 0 );
-
-//   cross_section =
-//     h_data_container.getAdjointAtomicExcitationCrossSection();
-
-<<<<<<< HEAD
-//   TEST_EQUALITY_CONST( cross_section.front(), 6.12229969785753563e+07 );
-//   TEST_EQUALITY_CONST( cross_section.back(), 8.18292998537648382e+04 );
-//   TEST_EQUALITY_CONST( cross_section.size(), 24-threshold );
-=======
+
+   TEST_EQUALITY_CONST( threshold, 0 );
+
+   cross_section =
+     h_data_container.getAdjointBremsstrahlungElectronCrossSection();
+
    TEST_EQUALITY_CONST( cross_section.front(), 5.06488799758217638e+01 );
    TEST_EQUALITY_CONST( cross_section.back(), 8.10947874980884720e-01 );
    TEST_EQUALITY_CONST( cross_section.size(), 24-threshold );
->>>>>>> 7fdd6c71
-
-//   std::vector<double> atomic_excitation_energy_grid =
-//     h_data_container.getAdjointAtomicExcitationEnergyGrid();
-
-//   TEST_FLOATING_EQUALITY( atomic_excitation_energy_grid.front(), 9.2946e-06, 1e-13 );
-//   TEST_FLOATING_EQUALITY( atomic_excitation_energy_grid.back(), 20.0-2.10108e-5, 1e-15 );
-//   TEST_EQUALITY_CONST( atomic_excitation_energy_grid.size(), 99 );
-
-<<<<<<< HEAD
-//   std::vector<double> atomic_excitation_energy_gain =
-//     h_data_container.getAdjointAtomicExcitationEnergyGain();
-=======
+
+   TEST_ASSERT( !h_data_container.seperateAdjointBremsstrahlungEnergyGrid() );
+
+   std::vector<double> electron_bremsstrahlung_energy =
+     h_data_container.getAdjointElectronBremsstrahlungEnergy( 1e-5 );
+
    TEST_FLOATING_EQUALITY( electron_bremsstrahlung_energy.front(),
                            1e-5 + 1e-7 + 1e-9,
                            1e-15 );
    TEST_EQUALITY_CONST( electron_bremsstrahlung_energy.back(), 20.2 );
    TEST_EQUALITY_CONST( electron_bremsstrahlung_energy.size(), 28 );
->>>>>>> 7fdd6c71
-
-//   TEST_EQUALITY_CONST( atomic_excitation_energy_gain.front(), 1.57054e-05 );
-//   TEST_EQUALITY_CONST( atomic_excitation_energy_gain.back(), 2.10108e-5 );
-//   TEST_EQUALITY_CONST( atomic_excitation_energy_gain.size(), 99 );
-
-<<<<<<< HEAD
-=======
+
+   electron_bremsstrahlung_energy =
+     h_data_container.getAdjointElectronBremsstrahlungEnergy( 20.0 );
+
    TEST_FLOATING_EQUALITY( electron_bremsstrahlung_energy.front(),
                            20.0 + 1e-7 + 1e-9,
                            1e-15 );
    TEST_EQUALITY_CONST( electron_bremsstrahlung_energy.back(), 20.2 );
    TEST_EQUALITY_CONST( electron_bremsstrahlung_energy.size(), 21 );
->>>>>>> 7fdd6c71
-
-//   // Check the bremsstrahlung data
-//   threshold =
-//     h_data_container.getAdjointBremsstrahlungElectronCrossSectionThresholdEnergyIndex();
-
-<<<<<<< HEAD
-//   TEST_EQUALITY_CONST( threshold, 0 );
-=======
+
+   std::vector<double> electron_bremsstrahlung_pdf =
+     h_data_container.getAdjointElectronBremsstrahlungPDF( 1e-5 );
+
    TEST_EQUALITY_CONST( electron_bremsstrahlung_pdf.front(), 1.24771331847861619e+06 );
    TEST_EQUALITY_CONST( electron_bremsstrahlung_pdf.back(), 5.49832465872407383e-08 );
    TEST_EQUALITY_CONST( electron_bremsstrahlung_pdf.size(), 28 );
->>>>>>> 7fdd6c71
-
-//   cross_section =
-//     h_data_container.getAdjointBremsstrahlungElectronCrossSection();
-
-<<<<<<< HEAD
-//   TEST_EQUALITY_CONST( cross_section.front(), 6.48761655529424530e+01 );
-//   TEST_EQUALITY_CONST( cross_section.back(), 1.52732920066756939 );
-//   TEST_EQUALITY_CONST( cross_section.size(), 24-threshold );
-=======
+
+   electron_bremsstrahlung_pdf =
+     h_data_container.getAdjointElectronBremsstrahlungPDF( 20.0 );
+
    TEST_EQUALITY_CONST( electron_bremsstrahlung_pdf.front(), 6.96202436640949454e+05 );
    TEST_EQUALITY_CONST( electron_bremsstrahlung_pdf.back(),  3.08236889009036508e-01 );
    TEST_EQUALITY_CONST( electron_bremsstrahlung_pdf.size(), 21 );
->>>>>>> 7fdd6c71
-
-//   TEST_ASSERT( !h_data_container.seperateAdjointBremsstrahlungEnergyGrid() );
-
-//   std::vector<double> electron_bremsstrahlung_energy =
-//     h_data_container.getAdjointElectronBremsstrahlungEnergy( 1e-5 );
-
-//   TEST_FLOATING_EQUALITY( electron_bremsstrahlung_energy.front(),
-//                           1e-5 + 1e-7 + 1e-9,
-//                           1e-15 );
-//   TEST_EQUALITY_CONST( electron_bremsstrahlung_energy.back(), 20.2 );
-//   TEST_EQUALITY_CONST( electron_bremsstrahlung_energy.size(), 22 );
-
-<<<<<<< HEAD
-//   electron_bremsstrahlung_energy =
-//     h_data_container.getAdjointElectronBremsstrahlungEnergy( 20.0 );
-=======
+
+  // Check the electroionization data
+  threshold =
+    h_data_container.getAdjointElectroionizationCrossSectionThresholdEnergyIndex( 1u );
+
+  TEST_EQUALITY_CONST( threshold, 0 );
+
+   cross_section =
+     h_data_container.getAdjointElectroionizationCrossSection( 1u );
+
   TEST_EQUALITY_CONST( cross_section.front(), 4.68780473048350220e+10 );
   TEST_EQUALITY_CONST( cross_section.back(), 6.29032626085128941e+04 );
   TEST_EQUALITY_CONST( cross_section.size(), 24-threshold );
->>>>>>> 7fdd6c71
-
-//   TEST_FLOATING_EQUALITY( electron_bremsstrahlung_energy.front(),
-//                           20.0 + 1e-7 + 1e-9,
-//                           1e-15 );
-//   TEST_EQUALITY_CONST( electron_bremsstrahlung_energy.back(), 20.2 );
-//   TEST_EQUALITY_CONST( electron_bremsstrahlung_energy.size(), 3 );
-
-//   std::vector<double> electron_bremsstrahlung_pdf =
-//     h_data_container.getAdjointElectronBremsstrahlungPDF( 1e-5 );
-
-//   TEST_EQUALITY_CONST( electron_bremsstrahlung_pdf.front(), 5.69776278464843017e+03 );
-//   TEST_EQUALITY_CONST( electron_bremsstrahlung_pdf.back(), 8.08407884670422155e-08 );
-//   TEST_EQUALITY_CONST( electron_bremsstrahlung_pdf.size(), 22 );
-
-<<<<<<< HEAD
-//   electron_bremsstrahlung_pdf =
-//     h_data_container.getAdjointElectronBremsstrahlungPDF( 20.0 );
-=======
+
+  TEST_ASSERT( !h_data_container.seperateAdjointElectroionizationEnergyGrid() );
+
+
+   std::vector<double> electroionization_recoil_energy =
+     h_data_container.getAdjointElectroionizationRecoilEnergy( 1u, 1e-5 );
+
    TEST_FLOATING_EQUALITY( electroionization_recoil_energy.front(),
                            1e-5 + 1.361e-5 + 1e-7 + 1e-9,
                            1e-12 );
    TEST_EQUALITY_CONST( electroionization_recoil_energy.back(), 20.0 + 2.0*1.36100e-5 );
    TEST_EQUALITY_CONST( electroionization_recoil_energy.size(), 23 );
->>>>>>> 7fdd6c71
-
-//   TEST_EQUALITY_CONST( electron_bremsstrahlung_pdf.front(), 3.52812975046191291 );
-//   TEST_EQUALITY_CONST( electron_bremsstrahlung_pdf.back(),  3.40324372333313419e-01 );
-//   TEST_EQUALITY_CONST( electron_bremsstrahlung_pdf.size(), 3 );
-
-<<<<<<< HEAD
-//  // Check the electroionization data
-//  threshold =
-//    h_data_container.getAdjointElectroionizationCrossSectionThresholdEnergyIndex( 1u );
-=======
+
+   electroionization_recoil_energy =
+     h_data_container.getAdjointElectroionizationRecoilEnergy( 1u, 20.0 );
+
    TEST_FLOATING_EQUALITY( electroionization_recoil_energy.front(),
                            20.0 + 1.361e-5 + 1e-7 + 1e-9,
                            1e-15 );
    TEST_EQUALITY_CONST( electroionization_recoil_energy.back(), 20.0 + 2.0*1.36100e-5 );
    TEST_EQUALITY_CONST( electroionization_recoil_energy.size(), 3 );
->>>>>>> 7fdd6c71
-
-//  TEST_EQUALITY_CONST( threshold, 0 );
-
-<<<<<<< HEAD
-//   cross_section =
-//     h_data_container.getAdjointElectroionizationCrossSection( 1u );
-=======
+
+   std::vector<double> electroionization_recoil_pdf =
+     h_data_container.getAdjointElectroionizationRecoilPDF( 1u, 1e-5 );
+
    TEST_EQUALITY_CONST( electroionization_recoil_pdf.front(), 1.38544268784516885e+03 );
    TEST_EQUALITY_CONST( electroionization_recoil_pdf.back(), 4.62333634013142869e-02 );
    TEST_EQUALITY_CONST( electroionization_recoil_pdf.size(), 23 );
->>>>>>> 7fdd6c71
-
-//  TEST_EQUALITY_CONST( cross_section.front(), 8.08705926562415924e+10 );
-//  TEST_EQUALITY_CONST( cross_section.back(), 6.52725961285674493e+04 );
-//  TEST_EQUALITY_CONST( cross_section.size(), 24-threshold );
-
-<<<<<<< HEAD
-//  TEST_ASSERT( !h_data_container.seperateAdjointElectroionizationEnergyGrid() );
-
-
-//   std::vector<double> electroionization_recoil_energy =
-//     h_data_container.getAdjointElectroionizationRecoilEnergy( 1u, 1e-5 );
-
-//   TEST_FLOATING_EQUALITY( electroionization_recoil_energy.front(),
-//                           1e-5 + 1.361e-5 + 1e-7 + 1e-9,
-//                           1e-12 );
-//   TEST_EQUALITY_CONST( electroionization_recoil_energy.back(), 20.0 + 2.0*1.36100e-5 );
-//   TEST_EQUALITY_CONST( electroionization_recoil_energy.size(), 20 );
-
-//   electroionization_recoil_energy =
-//     h_data_container.getAdjointElectroionizationRecoilEnergy( 1u, 20.0 );
-
-//   TEST_FLOATING_EQUALITY( electroionization_recoil_energy.front(),
-//                           20.0 + 1.361e-5 + 1e-7 + 1e-9,
-//                           1e-15 );
-//   TEST_EQUALITY_CONST( electroionization_recoil_energy.back(), 20.0 + 2.0*1.36100e-5 );
-//   TEST_EQUALITY_CONST( electroionization_recoil_energy.size(), 2 );
-
-//   std::vector<double> electroionization_recoil_pdf =
-//     h_data_container.getAdjointElectroionizationRecoilPDF( 1u, 1e-5 );
-
-//   TEST_EQUALITY_CONST( electroionization_recoil_pdf.front(), 1.44562644318924936e+03 );
-//   TEST_EQUALITY_CONST( electroionization_recoil_pdf.back(), 4.26870544122425755e-02 );
-//   TEST_EQUALITY_CONST( electroionization_recoil_pdf.size(), 20 );
-
-//   electroionization_recoil_pdf =
-//     h_data_container.getAdjointElectroionizationRecoilPDF( 1u, 20.0 );
-
-//   TEST_EQUALITY_CONST( electroionization_recoil_pdf.front(), 1.32559077785699861e+05 );
-//   TEST_EQUALITY_CONST( electroionization_recoil_pdf.back(), 4.55811601864989061e+04 );
-//   TEST_EQUALITY_CONST( electroionization_recoil_pdf.size(), 2 );
-
-//  h_data_container.exportData( "test_h_aepr.xml",
-//                               Utility::ArchivableObject::XML_ARCHIVE );
-//}
-=======
+
+   electroionization_recoil_pdf =
+     h_data_container.getAdjointElectroionizationRecoilPDF( 1u, 20.0 );
+
    TEST_EQUALITY_CONST( electroionization_recoil_pdf.front(), 2.13728297199171386e+05 );
    TEST_EQUALITY_CONST( electroionization_recoil_pdf.back(), 2.26297411593476027e+04 );
    TEST_EQUALITY_CONST( electroionization_recoil_pdf.size(), 3 );
@@ -1455,357 +1273,8 @@
   h_data_container.exportData( "test_h_aepr.xml",
                                Utility::ArchivableObject::XML_ARCHIVE );
 }
->>>>>>> 7fdd6c71
-
-//---------------------------------------------------------------------------//
-<<<<<<< HEAD
-// Check that the table data can be set
-TEUCHOS_UNIT_TEST( StandardAdjointElectronPhotonRelaxationDataGenerator,
-                   setTableData_c )
-{
-  generator_c.reset(
-       new TestStandardAdjointElectronPhotonRelaxationDataGenerator(
-            c_epr_data_container, 0.001, 20.0, 1.0e-5, 20.0 ) );
-
-  // Set the grid parameters
-  generator_c->setAdjointElectronGridConvergenceTolerance( 0.5 );
-  generator_c->setAdjointElectronAbsoluteDifferenceTolerance( 1e-16 );
-  generator_c->setAdjointElectronDistanceTolerance( 1e-9 );
-
-  generator_c->setAdjointBremsstrahlungMaxEnergyNudgeValue( 0.2 );
-  generator_c->setAdjointBremsstrahlungEnergyToOutgoingEnergyNudgeValue( 1e-7 );
-  generator_c->setAdjointBremsstrahlungEvaluationTolerance( 1e-6 );
-  generator_c->setAdjointBremsstrahlungGridConvergenceTolerance( 0.5 );
-  generator_c->setAdjointBremsstrahlungAbsoluteDifferenceTolerance( 1e-12 );
-  generator_c->setAdjointBremsstrahlungDistanceTolerance( 1e-14 );
-
-  generator_c->setAdjointElectroionizationEvaluationTolerance( 1e-6 );
-  generator_c->setAdjointElectroionizationGridConvergenceTolerance( 0.5 );
-  generator_c->setAdjointElectroionizationAbsoluteDifferenceTolerance( 1e-12 );
-  generator_c->setAdjointElectroionizationDistanceTolerance( 1e-14 );
-
-  generator_c->setTableData( c_data_container );
-
-  // Check the table settings data
-  TEST_EQUALITY_CONST( c_data_container.getAtomicNumber(), 6 );
-  TEST_EQUALITY_CONST( c_data_container.getMinPhotonEnergy(), 0.001 );
-  TEST_EQUALITY_CONST( c_data_container.getMaxPhotonEnergy(), 20.0 );
-  TEST_EQUALITY_CONST( c_data_container.getMinElectronEnergy(), 1.0e-5 );
-  TEST_EQUALITY_CONST( c_data_container.getMaxElectronEnergy(), 20.0 );
-  TEST_EQUALITY_CONST( c_data_container.getCutoffAngleCosine(), 1.0 );
-  TEST_EQUALITY_CONST( c_data_container.getNumberOfAdjointMomentPreservingAngles(), 0 );
-  TEST_EQUALITY_CONST( c_data_container.getGridConvergenceTolerance(), 0.001 );
-  TEST_EQUALITY_CONST( c_data_container.getGridAbsoluteDifferenceTolerance(), 1e-12 );
-  TEST_EQUALITY_CONST( c_data_container.getGridDistanceTolerance(), 1e-14 );
-}
-
-//---------------------------------------------------------------------------//
-// Check that the table data can be set
-TEUCHOS_UNIT_TEST( StandardAdjointElectronPhotonRelaxationDataGenerator,
-                   setAdjointRelaxationData_c )
-{
-
-  generator_c->setAdjointRelaxationData( c_data_container );
-
-  // Check the relaxation data
-  TEST_EQUALITY_CONST( c_data_container.getSubshells().size(), 4 );
-  TEST_ASSERT( c_data_container.getSubshells().count( 1 ) );
-  TEST_ASSERT( c_data_container.getSubshells().count( 2 ) );
-  TEST_ASSERT( c_data_container.getSubshells().count( 3 ) );
-  TEST_ASSERT( c_data_container.getSubshells().count( 4 ) );
-  TEST_EQUALITY_CONST( c_data_container.getSubshellOccupancy( 1 ), 2 );
-  TEST_EQUALITY_CONST( c_data_container.getSubshellOccupancy( 2 ), 2 );
-  TEST_EQUALITY_CONST( c_data_container.getSubshellOccupancy( 3 ), 0.67 );
-  TEST_EQUALITY_CONST( c_data_container.getSubshellOccupancy( 4 ), 1.33 );
-  TEST_EQUALITY_CONST( c_data_container.getSubshellBindingEnergy( 1 ),
-                       2.9101e-4 );
-  TEST_EQUALITY_CONST( c_data_container.getSubshellBindingEnergy( 2 ),
-                       1.7560e-5 );
-  TEST_EQUALITY_CONST( c_data_container.getSubshellBindingEnergy( 3 ),
-                       8.9900e-6 );
-  TEST_EQUALITY_CONST( c_data_container.getSubshellBindingEnergy( 4 ),
-                       8.9800e-6 );
-  TEST_ASSERT( !c_data_container.hasAdjointRelaxationData() );
-
-
-}
-
-////---------------------------------------------------------------------------//
-//// Check that the table data can be set
-//TEUCHOS_UNIT_TEST( StandardAdjointElectronPhotonRelaxationDataGenerator,
-//                   setAdjointElectronData_c )
-//{
-//  generator_c->setAdjointElectronData( c_data_container );
-
-//  // Check the electron data
-//  TEST_EQUALITY_CONST( generator_c->getAdjointElectronGridConvergenceTolerance(), 0.5 );
-//  TEST_EQUALITY_CONST( generator_c->getAdjointElectronAbsoluteDifferenceTolerance(), 1e-16 );
-//  TEST_EQUALITY_CONST( generator_c->getAdjointElectronDistanceTolerance(), 1e-9 );
-
-//  TEST_EQUALITY_CONST( generator_c->getAdjointBremsstrahlungMaxEnergyNudgeValue(), 0.2 );
-//  TEST_EQUALITY_CONST( generator_c->getAdjointBremsstrahlungEnergyToOutgoingEnergyNudgeValue(), 1e-7 );
-//  TEST_EQUALITY_CONST( generator_c->getAdjointBremsstrahlungEvaluationTolerance(), 1e-6 );
-//  TEST_EQUALITY_CONST( generator_c->getAdjointBremsstrahlungGridConvergenceTolerance(), 0.5 );
-//  TEST_EQUALITY_CONST( generator_c->getAdjointBremsstrahlungAbsoluteDifferenceTolerance(), 1e-12 );
-//  TEST_EQUALITY_CONST( generator_c->getAdjointBremsstrahlungDistanceTolerance(), 1e-14 );
-
-//  TEST_EQUALITY_CONST( generator_c->getAdjointElectroionizationEvaluationTolerance(), 1e-6 );
-//  TEST_EQUALITY_CONST( generator_c->getAdjointElectroionizationGridConvergenceTolerance(), 0.5 );
-//  TEST_EQUALITY_CONST( generator_c->getAdjointElectroionizationAbsoluteDifferenceTolerance(), 1e-12 );
-//  TEST_EQUALITY_CONST( generator_c->getAdjointElectroionizationDistanceTolerance(), 1e-14 );
-
-//   std::vector<double> energy_grid = c_data_container.getAdjointElectronEnergyGrid();
-
-//   TEST_EQUALITY_CONST( energy_grid.front(), 1.0e-5 );
-//   TEST_EQUALITY_CONST( energy_grid.back(), 20.0 );
-//   TEST_EQUALITY_CONST( energy_grid.size(), 26 );
-
-//   std::vector<double> cross_section;
-//   unsigned threshold;
-
-//   // Check the elastic data
-//   TEST_ASSERT( !c_data_container.hasAdjointMomentPreservingData() );
-
-//  threshold =
-//     c_data_container.getAdjointCutoffElasticCrossSectionThresholdEnergyIndex();
-
-//   TEST_EQUALITY_CONST( threshold, 0 );
-
-//   cross_section = c_data_container.getAdjointCutoffElasticCrossSection();
-
-//   TEST_EQUALITY_CONST( cross_section.front(), 3.06351e+9 );
-//   TEST_EQUALITY_CONST( cross_section.back(), 10402.358457801836266 );
-//   TEST_EQUALITY_CONST( cross_section.size(), 26-threshold );
-
-//   threshold =
-//     c_data_container.getAdjointScreenedRutherfordElasticCrossSectionThresholdEnergyIndex();
-
-//   TEST_EQUALITY_CONST( threshold, 16 );
-
-//   cross_section =
-//     c_data_container.getAdjointScreenedRutherfordElasticCrossSection();
-
-//   TEST_EQUALITY_CONST( cross_section.front(), 9.16661663337374921e+03 );
-//   TEST_EQUALITY_CONST( cross_section.back(), 1.30888131403400272e+05 );
-//   TEST_EQUALITY_CONST( cross_section.size(), 26-threshold );
-
-//   std::vector<double> angular_grid =
-//     c_data_container.getAdjointElasticAngularEnergyGrid();
-
-//   TEST_EQUALITY_CONST( angular_grid.front(), 1.0e-5 );
-//   TEST_EQUALITY_CONST( angular_grid.back(), 1.0e+5 );
-//   TEST_EQUALITY_CONST( angular_grid.size(), 16 );
-
-//   std::vector<double> elastic_angles =
-//     c_data_container.getAdjointCutoffElasticAngles(1.0e-5);
-
-//   TEST_EQUALITY_CONST( elastic_angles.front(), -1.0 );
-//   TEST_EQUALITY_CONST( elastic_angles.back(), 0.999999 );
-//   TEST_EQUALITY_CONST( elastic_angles.size(), 2 );
-
-//   elastic_angles =
-//     c_data_container.getAdjointCutoffElasticAngles(1.0e+5);
-
-//   TEST_EQUALITY_CONST( elastic_angles.front(), -1.0 );
-//   TEST_EQUALITY_CONST( elastic_angles.back(), 0.999999 );
-//   TEST_EQUALITY_CONST( elastic_angles.size(), 96 );
-
-//   std::vector<double> elastic_pdf =
-//     c_data_container.getAdjointCutoffElasticPDF(1.0e-5);
-
-//   TEST_EQUALITY_CONST( elastic_pdf.front(), 0.5 );
-//   TEST_EQUALITY_CONST( elastic_pdf.back(), 0.5 );
-//   TEST_EQUALITY_CONST( elastic_pdf.size(), 2 );
-
-//   elastic_pdf =
-//     c_data_container.getAdjointCutoffElasticPDF(1.0e+5);
-
-//   TEST_EQUALITY_CONST( elastic_pdf.front(), 1.693970E-11 );
-//   TEST_EQUALITY_CONST( elastic_pdf.back(), 9.868670E+05 );
-//   TEST_EQUALITY_CONST( elastic_pdf.size(), 96 );
-
-//   // Check the forward inelastic cross section data
-//   threshold =
-//     c_data_container.getForwardInelasticElectronCrossSectionThresholdEnergyIndex();
-
-//   TEST_EQUALITY_CONST( threshold, 0 );
-
-//   cross_section =
-//     c_data_container.getForwardInelasticElectronCrossSection();
-
-//   TEST_EQUALITY_CONST( cross_section.front(), 3.46182331279999986e+07 );
-//   TEST_EQUALITY_CONST( cross_section.back(), 5.26917872011385742e+05 );
-//   TEST_EQUALITY_CONST( cross_section.size(), 26-threshold );
-
-//   // Check the atomic excitation data
-//   threshold =
-//     c_data_container.getAdjointAtomicExcitationCrossSectionThresholdEnergyIndex();
-
-//   TEST_EQUALITY_CONST( threshold, 0 );
-
-//   cross_section =
-//     c_data_container.getAdjointAtomicExcitationCrossSection();
-
-//   TEST_EQUALITY_CONST( cross_section.front(), 5.90068663943557292e+07 );
-//   TEST_EQUALITY_CONST( cross_section.back(), 1.24076998796275526e+05 );
-//   TEST_EQUALITY_CONST( cross_section.size(), 26-threshold );
-
-//   std::vector<double> atomic_excitation_energy_grid =
-//     c_data_container.getAdjointAtomicExcitationEnergyGrid();
-
-//   TEST_FLOATING_EQUALITY( atomic_excitation_energy_grid.front(), 9.9016e-06, 1e-14 );
-//   TEST_FLOATING_EQUALITY( atomic_excitation_energy_grid.back(), 20.0-1.97981e-05, 1e-15 );
-//   TEST_EQUALITY_CONST( atomic_excitation_energy_grid.size(), 109 );
-
-//   std::vector<double> atomic_excitation_energy_gain =
-//     c_data_container.getAdjointAtomicExcitationEnergyGain();
-
-//   TEST_EQUALITY_CONST( atomic_excitation_energy_gain.front(), 1.13484e-05 );
-//   TEST_EQUALITY_CONST( atomic_excitation_energy_gain.back(), 1.97981e-05 );
-//   TEST_EQUALITY_CONST( atomic_excitation_energy_gain.size(), 109 );
-
-//   // Check the bremsstrahlung data
-//   threshold =
-//     c_data_container.getAdjointBremsstrahlungElectronCrossSectionThresholdEnergyIndex();
-
-//   TEST_EQUALITY_CONST( threshold, 0 );
-
-//   cross_section =
-//     c_data_container.getAdjointBremsstrahlungElectronCrossSection();
-
-//   TEST_EQUALITY_CONST( cross_section.front(), 1.57639991935074227e+03 );
-//   TEST_EQUALITY_CONST( cross_section.back(), 1.67764864596795391e+01 );
-//   TEST_EQUALITY_CONST( cross_section.size(), 26-threshold );
-
-//   TEST_ASSERT( !c_data_container.seperateAdjointBremsstrahlungEnergyGrid() );
-
-//   std::vector<double> electron_bremsstrahlung_energy =
-//     c_data_container.getAdjointElectronBremsstrahlungEnergy( 1e-5 );
-
-//   TEST_FLOATING_EQUALITY( electron_bremsstrahlung_energy.front(),
-//                           1e-5 + 1e-7 + 1e-9,
-//                           1e-15 );
-//   TEST_EQUALITY_CONST( electron_bremsstrahlung_energy.back(), 20.2 );
-//   TEST_EQUALITY_CONST( electron_bremsstrahlung_energy.size(), 23 );
-
-//   electron_bremsstrahlung_energy =
-//     c_data_container.getAdjointElectronBremsstrahlungEnergy( 20.0 );
-
-//   TEST_FLOATING_EQUALITY( electron_bremsstrahlung_energy.front(),
-//                           20.0 + 1e-7 + 1e-9,
-//                           1e-15 );
-//   TEST_EQUALITY_CONST( electron_bremsstrahlung_energy.back(), 20.2 );
-//   TEST_EQUALITY_CONST( electron_bremsstrahlung_energy.size(), 3 );
-
-//   std::vector<double> electron_bremsstrahlung_pdf =
-//     c_data_container.getAdjointElectronBremsstrahlungPDF( 1e-5 );
-
-//   TEST_EQUALITY_CONST( electron_bremsstrahlung_pdf.front(), 4.73151550079991011e+03 );
-//   TEST_EQUALITY_CONST( electron_bremsstrahlung_pdf.back(), 5.04354686402141218e-07 );
-//   TEST_EQUALITY_CONST( electron_bremsstrahlung_pdf.size(), 23 );
-
-//   electron_bremsstrahlung_pdf =
-//     c_data_container.getAdjointElectronBremsstrahlungPDF( 20.0 );
-
-//   TEST_EQUALITY_CONST( electron_bremsstrahlung_pdf.front(), 3.16570655039190907 );
-//   TEST_EQUALITY_CONST( electron_bremsstrahlung_pdf.back(), 3.44199017049741318e-01 );
-//   TEST_EQUALITY_CONST( electron_bremsstrahlung_pdf.size(), 3 );
-
-//   // Check the electroionization data
-//   threshold =
-//     c_data_container.getAdjointElectroionizationCrossSectionThresholdEnergyIndex( 1u );
-
-//   TEST_EQUALITY_CONST( threshold, 0 );
-
-//   cross_section =
-//     c_data_container.getAdjointElectroionizationCrossSection( 1u );
-
-//   TEST_EQUALITY_CONST( cross_section.front(), 1.52229939949541235e+09 );
-//   TEST_EQUALITY_CONST( cross_section.back(), 9.79285477601906132e+03 );
-//   TEST_EQUALITY_CONST( cross_section.size(), 26-threshold );
-
-//  TEST_ASSERT( !h_data_container.seperateAdjointElectroionizationEnergyGrid() );
-
-//   std::vector<double> electroionization_recoil_energy =
-//     c_data_container.getAdjointElectroionizationRecoilEnergy( 1u, 1e-5 );
-
-//   TEST_FLOATING_EQUALITY( electroionization_recoil_energy.front(),
-//                           1e-5 + 2.910100E-04 + 1e-7 + 1e-9,
-//                           1e-12 );
-//   TEST_EQUALITY_CONST( electroionization_recoil_energy.back(), 20.0 + 2.9101E-04*2.0 );
-//   TEST_EQUALITY_CONST( electroionization_recoil_energy.size(), 19 );
-
-//   electroionization_recoil_energy =
-//     c_data_container.getAdjointElectroionizationRecoilEnergy( 1u, 20.0 );
-
-//   TEST_FLOATING_EQUALITY( electroionization_recoil_energy.front(),
-//                           20.0 + 2.910100E-04 + 1e-7 + 1e-9,
-//                           1e-12 );
-//   TEST_EQUALITY_CONST( electroionization_recoil_energy.back(), 20.0 + 2.9101E-04*2.0 );
-//   TEST_EQUALITY_CONST( electroionization_recoil_energy.size(), 2 );
-
-//   std::vector<double> electroionization_recoil_pdf =
-//     c_data_container.getAdjointElectroionizationRecoilPDF( 1u, 1e-5 );
-
-//   TEST_EQUALITY_CONST( electroionization_recoil_pdf.front(), 5.00754423880152810 );
-//   TEST_EQUALITY_CONST( electroionization_recoil_pdf.back(), 5.27650083456294092e-02 );
-//   TEST_EQUALITY_CONST( electroionization_recoil_pdf.size(), 19 );
-
-//   electroionization_recoil_pdf =
-//     c_data_container.getAdjointElectroionizationRecoilPDF( 1u, 20.0 );
-
-//   TEST_EQUALITY_CONST( electroionization_recoil_pdf.front(), 7.91558404338075798e+03 );
-//   TEST_EQUALITY_CONST( electroionization_recoil_pdf.back(), 1.82021528542582314e+03 );
-//   TEST_EQUALITY_CONST( electroionization_recoil_pdf.size(), 2 );
-
-//   threshold =
-//     c_data_container.getAdjointElectroionizationCrossSectionThresholdEnergyIndex( 4u );
-
-//   TEST_EQUALITY_CONST( threshold, 0 );
-
-//   cross_section =
-//     c_data_container.getAdjointElectroionizationCrossSection( 4u );
-
-//   TEST_EQUALITY_CONST( cross_section.front(), 1.74069994063100708e+11 );
-//   TEST_EQUALITY_CONST( cross_section.back(), 1.35948448287087813e+05 );
-//   TEST_EQUALITY_CONST( cross_section.size(), 26-threshold );
-
-//   electroionization_recoil_energy =
-//     c_data_container.getAdjointElectroionizationRecoilEnergy( 4u, 1e-5 );
-
-//   TEST_FLOATING_EQUALITY( electroionization_recoil_energy.front(),
-//                           1e-5 + 8.98e-6 + 1e-7 + 1e-9,
-//                           1e-12 );
-//   TEST_EQUALITY_CONST( electroionization_recoil_energy.back(), 20.0 + 2.0*8.98e-6 );
-//   TEST_EQUALITY_CONST( electroionization_recoil_energy.size(), 24 );
-
-//   electroionization_recoil_energy =
-//     c_data_container.getAdjointElectroionizationRecoilEnergy( 4u, 20.0 );
-
-//   TEST_FLOATING_EQUALITY( electroionization_recoil_energy.front(),
-//                           20.0 + 8.98e-6 + 1e-7 + 1e-9,
-//                           1e-12 );
-//   TEST_EQUALITY_CONST( electroionization_recoil_energy.back(), 20.0 + 2.0*8.980000E-06 );
-//   TEST_EQUALITY_CONST( electroionization_recoil_energy.size(), 20 );
-
-//   electroionization_recoil_pdf =
-//     c_data_container.getAdjointElectroionizationRecoilPDF( 4u, 1e-5 );
-
-//   TEST_EQUALITY_CONST( electroionization_recoil_pdf.front(), 1.91750698410307768e+03 );
-//   TEST_EQUALITY_CONST( electroionization_recoil_pdf.back(), 5.59564550533100738e-02 );
-//   TEST_EQUALITY_CONST( electroionization_recoil_pdf.size(), 24 );
-
-//   electroionization_recoil_pdf =
-//     c_data_container.getAdjointElectroionizationRecoilPDF( 4u, 20.0 );
-
-//   TEST_EQUALITY_CONST( electroionization_recoil_pdf.front(), 6.04223845634344836e-01 );
-//   TEST_EQUALITY_CONST( electroionization_recoil_pdf.back(), 7.82272317109336727e+04 );
-//   TEST_EQUALITY_CONST( electroionization_recoil_pdf.size(), 20 );
-
-//  c_data_container.exportData( "test_c_aepr.xml",
-//                               Utility::ArchivableObject::XML_ARCHIVE );
-//}
-=======
+
+//---------------------------------------------------------------------------//
 // Custom setup
 //---------------------------------------------------------------------------//
 UTILITY_CUSTOM_TEUCHOS_UNIT_TEST_SETUP_BEGIN();
@@ -1818,7 +1287,6 @@
                    &test_h_native_file,
                    "Test h native file name" );
 }
->>>>>>> 7fdd6c71
 
 UTILITY_CUSTOM_TEUCHOS_UNIT_TEST_DATA_INITIALIZATION()
 {
