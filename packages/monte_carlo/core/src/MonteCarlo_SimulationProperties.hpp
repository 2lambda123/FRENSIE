//---------------------------------------------------------------------------//
//!
//! \file   MonteCarlo_SimulationProperties.hpp
//! \author Alex Robinson
//! \brief  Simulation properties class decl.
//!
//---------------------------------------------------------------------------//

#ifndef MONTE_CARLO_SIMULATION_PROPERTIES_HPP
#define MONTE_CARLO_SIMULATION_PROPERTIES_HPP

// FRENSIE Includes
#include "MonteCarlo_ParticleModeType.hpp"
#include "MonteCarlo_BremsstrahlungAngularDistributionType.hpp"
#include "MonteCarlo_NeutronState.hpp"
#include "MonteCarlo_PhotonState.hpp"
#include "MonteCarlo_ElectronState.hpp"

namespace MonteCarlo{

/*! The simulation properties class
 * \todo Modify XML parser to handle all options in this class. Use this class
 * in all parts of code that require runtime configuration.
 */
class SimulationProperties
{
  
public:

  //! Set the particle mode
  static void setParticleMode( const ParticleModeType particle_mode );

  //! Return the particle mode type
  static ParticleModeType getParticleMode();

  //! Set the number of histories to run
  static void setNumberOfHistories( const unsigned long long histories );

  //! Return the number of histories to run
  static unsigned long long getNumberOfHistories();

  //! Set the free gas thermal treatment temperature threshold
  static void setFreeGasThreshold( const double threshold );

  //! Return the free gas thermal treatment temperature threshold
  static double getFreeGasThreshold();

  //! Set the minimum neutron energy (MeV)
  static void setMinNeutronEnergy( const double energy );

  //! Return the minimum neutron energy (MeV)
  static double getMinNeutronEnergy();

  //! Return the absolute minimum neutron energy (MeV)
  static double getAbsoluteMinNeutronEnergy();

  //! Set the max neutron energy (MeV)
  static void setMaxNeutronEnergy( const double energy );

  //! Return the maximum neutron energy (MeV)
  static double getMaxNeutronEnergy();

  //! Return the absolute maximum neutron
  static double getAbsoluteMaxNeutronEnergy();
  
  //! Set the minimum photon energy (MeV)
  static void setMinPhotonEnergy( const double energy );

  //! Return the minimum photon energy (MeV)
  static double getMinPhotonEnergy();

  //! Return the absolute minimum photon energy (MeV)
  static double getAbsoluteMinPhotonEnergy();
  
  //! Set the maximum photon energy (MeV)
  static void setMaxPhotonEnergy( const double energy );

  //! Return the maximum photon energy (MeV)
  static double getMaxPhotonEnergy();

  //! Return the absolute maximum photon energy (MeV)
  static double getAbsoluteMaxPhotonEnergy();

  //! Set the minimum electron energy (MeV)
  static void setMinElectronEnergy( const double energy );

  //! Return the minimum electron energy (MeV)
  static double getMinElectronEnergy();

  //! Return the absolute minimum electron energy (MeV)
  static double getAbsoluteMinElectronEnergy();

  //! Set the maximum electron energy (MeV)
  static void setMaxElectronEnergy( const double energy );
  
  //! Return the maximum electron energy (MeV)
  static double getMaxElectronEnergy();

  //! Return the absolute maximum electron energy (MeV)
  static double getAbsoluteMaxElectronEnergy();

  //! Return the min particle energy
  template<typename ParticleType>
  static double getMinParticleEnergy();

  //! Return the max particle energy
  template<typename ParticleType>
  static double getMaxParticleEnergy();

  //! Turn off warnings
  static void setWarningsOff();

  //! Return if warnings should be printed
  static bool displayWarnings();

  //! Set implicit capture mode to on (off by default)
  static void setImplicitCaptureModeOn();

  //! Return if implicit capture mode has been set
  static bool isImplicitCaptureModeOn();

  //! Set impulse approximation mode to on (off by default)
  static void setImpulseApproximationModeOn();

  //! Return if impulse approximation mode is on
  static bool isImpulseApproximationModeOn();

  //! Set photon Doppler broadening mode to off (on by default)
  static void setPhotonDopplerBroadeningModeOff();

  //! Return if photon Doppler broadening mode is on
  static bool isPhotonDopplerBroadeningModeOn();

  //! Set atomic relaxation mode to off (on by default)
  static void setAtomicRelaxationModeOff();

  //! Return if atomic relaxation mode is on
  static bool isAtomicRelaxationModeOn();

  //! Set detailed pair production mode to on (off by default)
  static void setDetailedPairProductionModeOn();

  //! Return if detailed pair production mode is on
  static bool isDetailedPairProductionModeOn();

  //! Set photonuclear interaction mode to on (off by default)
  static void setPhotonuclearInteractionModeOn();

  //! Return if photonuclear interaction mode is on
  static bool isPhotonuclearInteractionModeOn();

  //! Set the bremsstrahlung photon angular distribution function (2BS by default)
  static void setBremsstrahlungAngularDistributionFunction( 
                         const BremsstrahlungAngularDistributionType function );

  //! Return the bremsstrahlung photon angular distribution function
  static BremsstrahlungAngularDistributionType 
          getBremsstrahlungAngularDistributionFunction();

private:

  // The particle mode
  static ParticleModeType particle_mode;

  // The number of histories to run
  static unsigned long long number_of_histories;

  // The free gas thermal treatment temperature threshold
  // Note: free gas thermal treatment used when energy<threshold*kT (and A > 1)
  static double free_gas_threshold;

  // The absolute minimum neutron energy (MeV)
  static const double absolute_min_neutron_energy;

  // The minimum neutron energy (MeV)
  static double min_neutron_energy;

  // The maximum neutron energy (MeV)
  static double max_neutron_energy;

  // The absolute maximum neutron energy (MeV)
  static const double absolute_max_neutron_energy;

  // The absolute minimum photon energy (MeV)
  static const double absolute_min_photon_energy;

  // The minimum photon energy (MeV)
  static double min_photon_energy;

  // The maximum photon energy (MeV)
  static double max_photon_energy;

  // The absolute maximum photon energy
  static const double absolute_max_photon_energy;

  // The absolute minimum electron energy
  static const double absolute_min_electron_energy;

  // The minimum electron energy (MeV)
  static double min_electron_energy;

  // The maximum electron energy (MeV)
  static double max_electron_energy;

  // The absolute maximum electron energy (MeV)
  static const double absolute_max_electron_energy;

  // The warning message flag
  static bool display_warnings;

  // The capture mode (true = implicit, false = analogue - default)
  static bool implicit_capture_mode_on;

  // The impulse approximation mode (true = on, false = off - default)
  static bool impulse_approximation_mode_on;

  // The photon Doppler broadening mode (true = on - default, false = off)
  static bool doppler_broadening_mode_on;

  // The atomic relaxation mode (true = on - default, false = off)
  static bool atomic_relaxation_mode_on;

  // The detailed pair production mode (true = on, false = off - default)
  static bool detailed_pair_production_mode_on;

  // The photonuclear interaction mode (true = on, false = off - default)
  static bool photonuclear_interaction_mode_on;

  // The bremsstrahlung photon angular distribution function (default is 2BS)
  static BremsstrahlungAngularDistributionType 
           bremsstrahlung_angular_distribution_function;
};

// Return the particle mode type
inline ParticleModeType SimulationProperties::getParticleMode()
{
  return SimulationProperties::particle_mode;
}

//! Return the number of histories to run
inline unsigned long long SimulationProperties::getNumberOfHistories()
{
  return SimulationProperties::number_of_histories;
}

// Return the free gas thermal treatment temperature threshold
inline double SimulationProperties::getFreeGasThreshold()
{
  return SimulationProperties::free_gas_threshold;
}

// Return the minimum neutron energy (MeV)
inline double SimulationProperties::getMinNeutronEnergy()
{
  return SimulationProperties::min_neutron_energy;
}

// Return the absolute min neutron energy (MeV)
inline double SimulationProperties::getAbsoluteMinNeutronEnergy()
{
  return SimulationProperties::absolute_min_neutron_energy;
}

// Return the maximum neutron energy (MeV) - cannot be set at runtime
inline double SimulationProperties::getMaxNeutronEnergy()
{
  return SimulationProperties::max_neutron_energy;
}

// Return the absolute maximum neutron energy (MeV)
inline double SimulationProperties::getAbsoluteMaxNeutronEnergy()
{
  return SimulationProperties::absolute_max_neutron_energy;
}
  
// Return the minimum photon energy (MeV)
inline double SimulationProperties::getMinPhotonEnergy()
{
  return SimulationProperties::min_photon_energy;
}

// Return the absolute minimum photon energy (MeV)
inline double SimulationProperties::getAbsoluteMinPhotonEnergy()
{
  return SimulationProperties::absolute_min_photon_energy;
}
  
// Return the maximum photon energy (MeV) - cannot be set at runtime
inline double SimulationProperties::getMaxPhotonEnergy()
{
  return SimulationProperties::max_photon_energy;
}

// Return the absolute maximum photon energy (MeV)
inline double SimulationProperties::getAbsoluteMaxPhotonEnergy()
{
  return SimulationProperties::absolute_max_photon_energy;
}

// Return the minimum electron energy (MeV)
inline double SimulationProperties::getMinElectronEnergy()
{
  return SimulationProperties::min_electron_energy;
}

// Return the absolute minimum electron energy (MeV)
inline double SimulationProperties::getAbsoluteMinElectronEnergy()
{
  return SimulationProperties::absolute_min_electron_energy;
}
  
// Return the maximum electron energy (MeV) - cannot be set at runtime
inline double SimulationProperties::getMaxElectronEnergy()
{
  return SimulationProperties::max_electron_energy;
}

// Return the absolute maximum electron energy (MeV)
inline double SimulationProperties::getAbsoluteMaxElectronEnergy()
{
  return SimulationProperties::absolute_max_electron_energy;
}

<<<<<<< HEAD
//! Return if warnings should be printed
inline bool SimulationProperties::displayWarnings()
{
  return SimulationProperties::display_warnings;
}

=======
>>>>>>> 05f655cc
// Return if implicit capture mode has been set
inline bool SimulationProperties::isImplicitCaptureModeOn()
{
  return SimulationProperties::implicit_capture_mode_on;
}

// Return if impulse approximation mode has been set
inline bool SimulationProperties::isImpulseApproximationModeOn()
{
  return SimulationProperties::impulse_approximation_mode_on;
}

// Return if photon Doppler broadening mode is on
inline bool SimulationProperties::isPhotonDopplerBroadeningModeOn()
{
  return SimulationProperties::doppler_broadening_mode_on;
}

// Return if atomic relaxation mode is on
inline bool SimulationProperties::isAtomicRelaxationModeOn()
{
  return SimulationProperties::atomic_relaxation_mode_on;
}

// Return if detailed pair production mode is on
inline bool SimulationProperties::isDetailedPairProductionModeOn()
{
  return SimulationProperties::detailed_pair_production_mode_on;
}

// Return if photonuclear interaction mode is on
inline bool SimulationProperties::isPhotonuclearInteractionModeOn()
{
  return SimulationProperties::photonuclear_interaction_mode_on;
}

// Return if detailed bremsstrahlung mode is on
inline BremsstrahlungAngularDistributionType 
  SimulationProperties::getBremsstrahlungAngularDistributionFunction()
{
  return SimulationProperties::bremsstrahlung_angular_distribution_function;
}

} // end MonteCarlo namespace

//---------------------------------------------------------------------------//
// Template Includes
//---------------------------------------------------------------------------//

#include "MonteCarlo_SimulationProperties_def.hpp"

//---------------------------------------------------------------------------//

#endif // end MONTE_CARLO_SIMULATION_PROPERTIES_HPP

//---------------------------------------------------------------------------//
// end MonteCarlo_SimulationProperties.cpp
//---------------------------------------------------------------------------//<|MERGE_RESOLUTION|>--- conflicted
+++ resolved
@@ -321,15 +321,12 @@
   return SimulationProperties::absolute_max_electron_energy;
 }
 
-<<<<<<< HEAD
 //! Return if warnings should be printed
 inline bool SimulationProperties::displayWarnings()
 {
   return SimulationProperties::display_warnings;
 }
 
-=======
->>>>>>> 05f655cc
 // Return if implicit capture mode has been set
 inline bool SimulationProperties::isImplicitCaptureModeOn()
 {
