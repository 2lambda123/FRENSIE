//---------------------------------------------------------------------------//
//!
//! \file   Utility_TabularCDFDistribution.hpp
//! \author Luke Kersting
//! \brief  Tabular CDF distribution class declaration
//!
//---------------------------------------------------------------------------//

#ifndef UTILITY_TABULAR_CDF_DISTRIBUTION_HPP
#define UTILITY_TABULAR_CDF_DISTRIBUTION_HPP

// FRENSIE Includes
#include "Utility_TabularUnivariateDistribution.hpp"
#include "Utility_InterpolationPolicy.hpp"
#include "Utility_CosineInterpolationPolicy.hpp"
#include "Utility_Vector.hpp"
#include "Utility_Tuple.hpp"

namespace Utility{

/*! The interpolated distribution class declaration
 * \ingroup one_d_distributions
 */
template<typename InterpolationPolicy,
         typename IndependentUnit,
         typename DependentUnit>
class UnitAwareTabularCDFDistribution : public UnitAwareTabularUnivariateDistribution<IndependentUnit,DependentUnit>
{
  // Typedef for base type
  typedef UnitAwareTabularUnivariateDistribution<IndependentUnit,DependentUnit> BaseType;

  // The inverse interpolation policy
  typedef typename Utility::InverseInterpPolicy<InterpolationPolicy>::InterpPolicy InverseInterp;

  // The unnormalized cdf quantity
  typedef typename QuantityTraits<typename BaseType::DistNormQuantity>::template GetQuantityToPowerType<-1>::type UnnormCDFQuantity;

  // The slope unit traits
  typedef UnitTraits<typename UnitTraits<DependentUnit>::InverseUnit> SlopeUnitTraits;

  // The slope quantity
  typedef typename SlopeUnitTraits::template GetQuantityType<double>::type SlopeQuantity;

  // The distribution normalization quantity type
  typedef typename BaseType::DistNormQuantity DistNormQuantity;

  // Typedef for QuantityTraits<double>
  typedef QuantityTraits<double> QT;

  // Typedef for QuantityTraits<IndepQuantity>
  typedef QuantityTraits<typename BaseType::IndepQuantity> IQT;

  // Typedef for QuantityTraits<InverseIndepQuantity>
  typedef QuantityTraits<typename BaseType::InverseIndepQuantity> IIQT;

  // Typedef for QuantityTraits<DepQuantity>
  typedef QuantityTraits<typename BaseType::DepQuantity> DQT;

  // Typedef for QuantityTraits<DistNormQuantity>
  typedef QuantityTraits<DistNormQuantity> DNQT;

public:

  //! This distribution type
  typedef UnitAwareTabularCDFDistribution<InterpolationPolicy,IndependentUnit,DependentUnit> ThisType;

  //! The independent quantity type
  typedef typename BaseType::IndepQuantity IndepQuantity;

  //! The inverse independent quantity type
  typedef typename BaseType::InverseIndepQuantity InverseIndepQuantity;

  //! The dependent quantity type
  typedef typename BaseType::DepQuantity DepQuantity;

  //! Default constructor
  UnitAwareTabularCDFDistribution();

  //! Basic constructor (potentially dangerous)
  UnitAwareTabularCDFDistribution(
                        const std::vector<double>& independent_values,
                        const std::vector<double>& dependent_values,
                        const bool interpret_dependent_values_as_cdf = false );

  //! CDF constructor
  template<typename InputIndepQuantity>
  UnitAwareTabularCDFDistribution(
              const std::vector<InputIndepQuantity>& independent_values,
              const std::vector<double>& cdf_values );

  //! Constructor
  template<typename InputIndepQuantity, typename InputDepQuantity>
  UnitAwareTabularCDFDistribution(
                  const std::vector<InputIndepQuantity>& independent_values,
                  const std::vector<InputDepQuantity>& dependent_values );

  //! Copy constructor
  template<typename InputIndepUnit, typename InputDepUnit>
  UnitAwareTabularCDFDistribution( const UnitAwareTabularCDFDistribution<InterpolationPolicy,InputIndepUnit,InputDepUnit>& dist_instance );

  //! Construct distribution from a unitless dist. (potentially dangerous)
  static UnitAwareTabularCDFDistribution fromUnitlessDistribution( const UnitAwareTabularCDFDistribution<InterpolationPolicy,void,void>& unitless_distribution );

  //! Assignment operator
  UnitAwareTabularCDFDistribution& operator=(
                           const UnitAwareTabularCDFDistribution& dist_instance );

  //! Destructor
  ~UnitAwareTabularCDFDistribution()
  { /* ... */ }

  //! Evaluate the distribution
  DepQuantity evaluate( const IndepQuantity indep_var_value ) const override;

  //! Evaluate the PDF
  InverseIndepQuantity evaluatePDF( const IndepQuantity indep_var_value ) const override;

  //! Evaluate the CDF
  double evaluateCDF( const IndepQuantity indep_var_value ) const override;

  //! Return a random sample from the distribution
  IndepQuantity sample() const override;

  //! Return a random sample and record the number of trials
  IndepQuantity sampleAndRecordTrials( DistributionTraits::Counter& trials ) const override;

  //! Return a random sample and bin index from the distribution
  IndepQuantity sampleAndRecordBinIndex( unsigned& sampled_bin_index ) const override;

  //! Return a random sample from the distribution at the given CDF value
  IndepQuantity sampleWithRandomNumber( const double random_number ) const override;

  //! Return a random sample from the distribution in a subrange
  IndepQuantity sampleInSubrange( const IndepQuantity max_indep_var ) const;

  //! Return a random sample from the distribution at the given CDF value in a subrange
  IndepQuantity sampleWithRandomNumberInSubrange(
                            const double random_number,
                            const IndepQuantity max_indep_var ) const override;

  //! Return the upper bound of the distribution independent variable
  IndepQuantity getUpperBoundOfIndepVar() const override;

  //! Return the lower bound of the distribution independent variable
  IndepQuantity getLowerBoundOfIndepVar() const override;

  //! Return the distribution type
  UnivariateDistributionType getDistributionType() const override;

  //! Return the distribution type name
  static std::string typeName( const bool verbose_name,
                               const bool use_template_params = false,
                               const std::string& delim = std::string() );

  //! Return if the distribution was continuous from a CDF
  bool wasConstructedFromCDF() const;

  //! Test if the distribution is continuous
  bool isContinuous() const override;

  //! Method for placing the object in an output stream
  void toStream( std::ostream& os ) const override;

  //! Equality comparison operator
  bool operator==( const UnitAwareTabularCDFDistribution& other ) const;

  //! Inequality comparison operator
  bool operator!=( const UnitAwareTabularCDFDistribution& other ) const;

protected:

  //! Copy constructor (copying from unitless distribution only)
  UnitAwareTabularCDFDistribution( const UnitAwareTabularCDFDistribution<InterpolationPolicy,void,void>& unitless_dist_instance, int );

  //! Test if the dependent variable can be zero within the indep bounds
  bool canDepVarBeZeroInIndepBounds() const override;

<<<<<<< HEAD
  //! Test if the independent variable is compatible with Lin processing
  bool isIndepVarCompatibleWithProcessingType(
                               const LinIndepVarProcessingTag ) const override;

  //! Test if the independent variable is compatible with Log processing
  bool isIndepVarCompatibleWithProcessingType(
                               const LogIndepVarProcessingTag ) const override;
=======
  // //! Test if the independent variable is compatible with Lin processing
  // bool isIndepVarCompatibleWithProcessingType(
  //                                       const LinIndepVarProcessingTag ) const;

  // //! Test if the independent variable is compatible with Log processing
  // bool isIndepVarCompatibleWithProcessingType(
  //                                       const LogIndepVarProcessingTag ) const;
>>>>>>> f47aa02f

  //! Test if the dependent variable is compatible with Lin processing
  bool isDepVarCompatibleWithProcessingType(
                                 const LinDepVarProcessingTag ) const override;

  //! Test if the dependent variable is compatible with Log processing
  bool isDepVarCompatibleWithProcessingType(
                                 const LogDepVarProcessingTag ) const override;

private:

  // Calculate the processed slope
  SlopeQuantity calculateProcessedSlope(
                                    const IndepQuantity indep_var_0,
                                    const IndepQuantity indep_var_1,
                                    const UnnormCDFQuantity cdf_var_0,
                                    const UnnormCDFQuantity cdf_var_1 ) const;

  // Initialize the distribution
  void initializeDistributionFromRawData(
                              const std::vector<double>& independent_values,
                              const std::vector<double>& dependent_values );

  // Initialize the distribution from a cdf
  template<typename InputIndepQuantity>
  void initializeDistributionFromCDF(
                  const std::vector<InputIndepQuantity>& independent_values,
                  const std::vector<double>& cdf_values );

  // Initialize the distribution
  template<typename InputIndepQuantity, typename InputDepQuantity>
  void initializeDistribution(
                  const std::vector<InputIndepQuantity>& independent_values,
                  const std::vector<InputDepQuantity>& dependent_values );

  // Reconstruct original distribution
  void reconstructOriginalDistribution(
                         std::vector<IndepQuantity>& independent_values,
                         std::vector<DepQuantity>& dependent_values ) const;

  // Reconstruct original CDF distribution
  void reconstructOriginalCDFDistribution(
                         std::vector<IndepQuantity>& independent_values,
                         std::vector<double>& cdf_values ) const;

  // Reconstruct original distribution w/o units
  void reconstructOriginalUnitlessDistribution(
                              std::vector<double>& independent_values,
                              std::vector<double>& dependent_values ) const;

  // Convert the unitless values to the correct units
  template<typename Quantity>
  static void convertUnitlessValues(
                                 const std::vector<double>& unitless_values,
                                 std::vector<Quantity>& quantities );

  // Return a random sample using the random number and record the bin index
  IndepQuantity sampleImplementation( double random_number,
                                      unsigned& sampled_bin_index ) const;

  // Verify that the values are valid
  template<typename InputIndepQuantity, typename InputDepQuantity>
  static void verifyValidValues(
                     const std::vector<InputIndepQuantity>& independent_values,
                     const std::vector<InputDepQuantity>& dependent_values );

  // Save the distribution to an archive
  template<typename Archive>
  void save( Archive& ar, const unsigned version ) const;

  // Load the distribution from an archive
  template<typename Archive>
  void load( Archive& ar, const unsigned version );

  BOOST_SERIALIZATION_SPLIT_MEMBER();

  // Declare the boost serialization access object as a friend
  friend class boost::serialization::access;

  // All possible instantiations are friends
  template<typename FriendInterpolationPolicy,
           typename FriendIndepUnit,
           typename FriendDepUnit>
  friend class UnitAwareTabularCDFDistribution;

  // The distribution type
  static const UnivariateDistributionType distribution_type = TABULAR_CDF_DISTRIBUTION;

  // The distribution (first = indep_var, second = cdf, third = pdf,
  // fourth = pdf slope): both the pdf and cdf are left unnormalized to
  // prevent altering the grid with log interpolation
  typedef std::vector<std::tuple<IndepQuantity,UnnormCDFQuantity,DepQuantity,SlopeQuantity> > DistributionArray;
  DistributionArray d_distribution;

  // The normalization constant
  DistNormQuantity d_norm_constant;

  // Interpret the dependent values as cdf values
  bool d_interpret_dependent_values_as_cdf;
};

/*! The tabular cdf distribution (unit-agnostic)
 * \ingroup one_d_distributions
 */
template<typename InterpolationPolicy> using TabularCDFDistribution =
  UnitAwareTabularCDFDistribution<InterpolationPolicy,void,void>;

} // end Utility namespace

BOOST_SERIALIZATION_CLASS3_VERSION( UnitAwareTabularCDFDistribution, Utility, 0 );

#define BOOST_SERIALIZATION_TABULAR_DISRIBUTION_EXPORT_STANDARD_KEY()   \
  BOOST_SERIALIZATION_CLASS3_EXPORT_STANDARD_KEY( UnitAwareTabularCDFDistribution, Utility ) \
  BOOST_SERIALIZATION_TEMPLATE_CLASS_EXPORT_KEY_IMPL(                   \
    UnitAwareTabularCDFDistribution, Utility,                                \
    __BOOST_SERIALIZATION_FORWARD_AS_SINGLE_ARG__( std::string( "TabularCDFDistribution<" ) + Utility::typeName<InterpPolicy>() + ">" ), \
    __BOOST_SERIALIZATION_FORWARD_AS_SINGLE_ARG__( typename InterpPolicy ), \
    __BOOST_SERIALIZATION_FORWARD_AS_SINGLE_ARG__( InterpPolicy, void, void ) )

BOOST_SERIALIZATION_TABULAR_DISRIBUTION_EXPORT_STANDARD_KEY();

//---------------------------------------------------------------------------//
// Template includes.
//---------------------------------------------------------------------------//

#include "Utility_TabularCDFDistribution_def.hpp"

//---------------------------------------------------------------------------//

#endif // end UTILITY_TABULAR_CDF_DISTRIBUTION_HPP

//---------------------------------------------------------------------------//
// end Utility_TabularCDFDistribution.hpp
//---------------------------------------------------------------------------//<|MERGE_RESOLUTION|>--- conflicted
+++ resolved
@@ -175,15 +175,6 @@
   //! Test if the dependent variable can be zero within the indep bounds
   bool canDepVarBeZeroInIndepBounds() const override;
 
-<<<<<<< HEAD
-  //! Test if the independent variable is compatible with Lin processing
-  bool isIndepVarCompatibleWithProcessingType(
-                               const LinIndepVarProcessingTag ) const override;
-
-  //! Test if the independent variable is compatible with Log processing
-  bool isIndepVarCompatibleWithProcessingType(
-                               const LogIndepVarProcessingTag ) const override;
-=======
   // //! Test if the independent variable is compatible with Lin processing
   // bool isIndepVarCompatibleWithProcessingType(
   //                                       const LinIndepVarProcessingTag ) const;
@@ -191,7 +182,6 @@
   // //! Test if the independent variable is compatible with Log processing
   // bool isIndepVarCompatibleWithProcessingType(
   //                                       const LogIndepVarProcessingTag ) const;
->>>>>>> f47aa02f
 
   //! Test if the dependent variable is compatible with Lin processing
   bool isDepVarCompatibleWithProcessingType(
