//---------------------------------------------------------------------------//
//!
//! \file   tstElectroatomFactory.cpp
//! \author Luke Kersting
//! \brief  Electroatom factory unit tests
//!
//---------------------------------------------------------------------------//

// Std Lib Includes
#include <iostream>

// Trilinos Includes
#include <Teuchos_UnitTestHarness.hpp>
#include <Teuchos_VerboseObject.hpp>
#include <Teuchos_RCP.hpp>
#include <Teuchos_XMLParameterListCoreHelpers.hpp>

// FRENSIE Includes
#include "MonteCarlo_ElectroatomFactory.hpp"
#include "MonteCarlo_ElectroatomFactory.hpp"
#include "MonteCarlo_AtomicRelaxationModelFactory.hpp"
#include "MonteCarlo_BremsstrahlungAngularDistributionType.hpp"
#include "Data_ACEFileHandler.hpp"
#include "Data_XSSEPRDataExtractor.hpp"
#include "MonteCarlo_ParticleBank.hpp"
#include "MonteCarlo_ElectronState.hpp"
#include "Utility_RandomNumberGenerator.hpp"

//---------------------------------------------------------------------------//
// Testing Variables
//---------------------------------------------------------------------------//

std::string cross_sections_xml_directory;
Teuchos::ParameterList cross_section_table_info;
std::unordered_set<std::string> electroatom_aliases;
Teuchos::RCP<MonteCarlo::AtomicRelaxationModelFactory> 
atomic_relaxation_model_factory;
Teuchos::RCP<MonteCarlo::ElectroatomFactory> electroatom_factory;
MonteCarlo::BremsstrahlungAngularDistributionType function;
<<<<<<< HEAD
unsigned hash_grid_bins;
=======
unsigned hash_grid_bins = 100;
>>>>>>> 6fc334e6

//---------------------------------------------------------------------------//
// Tests
//---------------------------------------------------------------------------//
// Check that a electroatom map can be created (only basic data)
TEUCHOS_UNIT_TEST( ElectroatomFactory, createElectroatomMap_ace_basic )
{
  // Create the set of electroatom aliases
  electroatom_aliases.clear();
  electroatom_aliases.insert( "Pb" );
  
  // Set the bremsstrahlung photon angular distribution function
  function = MonteCarlo::DIPOLE_DISTRIBUTION;

<<<<<<< HEAD
  double cutoff_angle = 1.0e-6;

  electroatom_factory.reset( new MonteCarlo::ElectroatomFactory(
                                              cross_sections_xml_directory,
					                          cross_section_table_info,
                                              electroatom_aliases,
					                          atomic_relaxation_model_factory,
                                              hash_grid_bins,  
                                              function,
                                              false,
                                              cutoff_angle ) );
=======
  double cutoff_angle_cosine = 0.999999;
>>>>>>> 6fc334e6

  electroatom_factory.reset( new MonteCarlo::ElectroatomFactory(
        cross_sections_xml_directory,
        cross_section_table_info,
        electroatom_aliases,
        atomic_relaxation_model_factory,
        hash_grid_bins,  
        function,
        false,
        cutoff_angle_cosine ) );

  std::unordered_map<std::string,Teuchos::RCP<MonteCarlo::Electroatom> > 
    electroatom_map;

  electroatom_factory->createElectroatomMap( electroatom_map );

  TEST_EQUALITY_CONST( electroatom_map.size(), 1 );
  TEST_ASSERT( electroatom_map.count( "Pb" ) );
  TEST_ASSERT( !electroatom_map["Pb"].is_null() );

  Teuchos::RCP<MonteCarlo::Electroatom>& atom = electroatom_map["Pb"];

  // Test the electroatom properties
  TEST_EQUALITY_CONST( atom->getAtomName(), "82000.12p" );
  TEST_EQUALITY_CONST( atom->getAtomicNumber(), 82 );
  TEST_FLOATING_EQUALITY( atom->getAtomicWeight(), 207.1999470456033, 1e-12 );

  // Test that the total cross section can be returned
  double energy = 2.000000000000E-03;
  double cross_section = 
    atom->getTotalCrossSection( energy );

  TEST_FLOATING_EQUALITY( cross_section, 
                          4.806193787852E+08,
                          1e-12 );


  energy = 4.000000000000E-04;
  cross_section = 
    atom->getTotalCrossSection( energy );
 
  TEST_FLOATING_EQUALITY( cross_section, 
                          1.278128947846E+09,
                          1e-12 );


  energy = 9.000000000000E-05;
  cross_section = 
    atom->getTotalCrossSection( energy );

  TEST_FLOATING_EQUALITY( cross_section, 
                          2.411603154884E+09,
                          1e-12 );

  // Test that the absorption cross section can be returned
  cross_section = 
    atom->getAbsorptionCrossSection( 1.000000000E-02 );

   TEST_EQUALITY_CONST( cross_section, 0.0 );
    
  cross_section =
    atom->getAbsorptionCrossSection( 2.000000000000E-03 );

   TEST_EQUALITY_CONST( cross_section, 0.0 );

  cross_section = 
    atom->getAbsorptionCrossSection( 4.000000000000E-04 );

   TEST_EQUALITY_CONST( cross_section, 0.0 );

  cross_section = 
    atom->getAbsorptionCrossSection( 9.000000000000E-05 );

   TEST_EQUALITY_CONST( cross_section, 0.0 );

  // Test that the total electroionization cross section can be returned
  cross_section = atom->getReactionCrossSection( 
                   1.000000000000E-02,
                   MonteCarlo::TOTAL_ELECTROIONIZATION_ELECTROATOMIC_REACTION );

  TEST_FLOATING_EQUALITY( cross_section, 2.053785458456E+07, 1e-12 );
    
  cross_section = atom->getReactionCrossSection( 
                   2.000000000000E-03,
                   MonteCarlo::TOTAL_ELECTROIONIZATION_ELECTROATOMIC_REACTION );

  TEST_FLOATING_EQUALITY( cross_section, 7.403570475672E+07, 1e-12 );

  cross_section = atom->getReactionCrossSection( 
                   4.000000000000E-04,
                   MonteCarlo::TOTAL_ELECTROIONIZATION_ELECTROATOMIC_REACTION );

  TEST_FLOATING_EQUALITY( cross_section, 2.117744877649E+08, 1e-12 );

  cross_section = atom->getReactionCrossSection( 
                   9.000000000000E-05,
                   MonteCarlo::TOTAL_ELECTROIONIZATION_ELECTROATOMIC_REACTION );

  TEST_FLOATING_EQUALITY( cross_section, 3.624289144575E+08, 1e-12 );

  // Test that there are no subshell cross sections
  cross_section = atom->getReactionCrossSection(
		   1e-6,
		   MonteCarlo::K_SUBSHELL_ELECTROIONIZATION_ELECTROATOMIC_REACTION );

  TEST_FLOATING_EQUALITY( cross_section, 0.0, 1e-12 );

  cross_section = atom->getReactionCrossSection( 
		   1e5,
		   MonteCarlo::K_SUBSHELL_ELECTROIONIZATION_ELECTROATOMIC_REACTION );

  // Test that the atomic excitation cross section can be returned
  cross_section = atom->getReactionCrossSection(
                    2.000000000000E-03,
                    MonteCarlo::ATOMIC_EXCITATION_ELECTROATOMIC_REACTION );

  TEST_FLOATING_EQUALITY( cross_section, 1.965170000000E+08, 1e-12 );
  
  cross_section = atom->getReactionCrossSection(
                    4.000000000000E-04,
                    MonteCarlo::ATOMIC_EXCITATION_ELECTROATOMIC_REACTION );

  TEST_FLOATING_EQUALITY( cross_section, 6.226820000000E+08, 1e-12 );

  cross_section = atom->getReactionCrossSection(
                    9.000000000000E-05,
                    MonteCarlo::ATOMIC_EXCITATION_ELECTROATOMIC_REACTION );

  TEST_FLOATING_EQUALITY( cross_section, 1.160420000000E+09, 1e-12 );

  // Test that the bremsstrahlung cross section can be returned
  cross_section = atom->getReactionCrossSection(
                    2.000000000000E-03,
                    MonteCarlo::BREMSSTRAHLUNG_ELECTROATOMIC_REACTION );

  TEST_FLOATING_EQUALITY( cross_section, 9.258661418255E+03, 1e-12 );

  cross_section = atom->getReactionCrossSection(
                    4.000000000000E-04,
				 MonteCarlo::BREMSSTRAHLUNG_ELECTROATOMIC_REACTION );
  
  TEST_FLOATING_EQUALITY( cross_section, 8.914234996439E+03, 1e-12 );
  
  cross_section = atom->getReactionCrossSection(
                    9.000000000000E-05,
                    MonteCarlo::BREMSSTRAHLUNG_ELECTROATOMIC_REACTION );
  
  TEST_FLOATING_EQUALITY( cross_section, 7.249970966838E+03, 1e-12 );

  // Test that the analog elastic cross section can be returned
  cross_section = atom->getReactionCrossSection(
                    2.000000000000E-03,
                    MonteCarlo::ANALOG_ELASTIC_ELECTROATOMIC_REACTION );

  TEST_FLOATING_EQUALITY( cross_section, 
                          2.100574153670E+08, 
                          1e-12 );

  cross_section = atom->getReactionCrossSection(
                    4.000000000000E-04,
                    MonteCarlo::ANALOG_ELASTIC_ELECTROATOMIC_REACTION );
  
  TEST_FLOATING_EQUALITY( cross_section,  
                          4.436635458458E+08, 
                          1e-12 );
  
  cross_section = atom->getReactionCrossSection(
                    9.000000000000E-05,
                    MonteCarlo::ANALOG_ELASTIC_ELECTROATOMIC_REACTION );
  
  TEST_FLOATING_EQUALITY( cross_section,  
                          8.887469904554E+08, 
                          1e-12 );

  // Reset the electroatom factory
  electroatom_factory.reset();
}

//---------------------------------------------------------------------------//
// Check that a electroatom map can be created (only basic data)
TEUCHOS_UNIT_TEST( ElectroatomFactory, createElectroatomMap_native_basic )
{
  // Create the set of electroatom aliases
  electroatom_aliases.clear();
  electroatom_aliases.insert( "Pb-Native" );
  
  // Set the bremsstrahlung photon angular distribution function
  function = MonteCarlo::DIPOLE_DISTRIBUTION;

  double cutoff_angle = 1.0e-6;

  electroatom_factory.reset( new MonteCarlo::ElectroatomFactory(
                                              cross_sections_xml_directory,
					                          cross_section_table_info,
                                              electroatom_aliases,
					                          atomic_relaxation_model_factory,
                                              hash_grid_bins,  
                                              function,
                                              false,
                                              cutoff_angle ) );

  boost::unordered_map<std::string,Teuchos::RCP<MonteCarlo::Electroatom> > 
    electroatom_map;

  electroatom_factory->createElectroatomMap( electroatom_map );

  TEST_EQUALITY_CONST( electroatom_map.size(), 1 );
  TEST_ASSERT( electroatom_map.count( "Pb-Native" ) );
  TEST_ASSERT( !electroatom_map["Pb-Native"].is_null() );

  Teuchos::RCP<MonteCarlo::Electroatom>& atom = electroatom_map["Pb-Native"];

  // Test the electroatom properties
  TEST_EQUALITY_CONST( atom->getAtomicNumber(), 82 );
  TEST_FLOATING_EQUALITY( atom->getAtomicWeight(), 207.1999470456033, 1e-12 );

  // Test that the total cross section can be returned
  double energy = 1.00E-05;
  double cross_section = 
    atom->getTotalCrossSection( energy );

  TEST_FLOATING_EQUALITY( cross_section, 
                          2.629060119800000E+09,
                          1e-12 );


  energy = 2.00E-01;
  cross_section = 
    atom->getTotalCrossSection( energy );
 
  TEST_FLOATING_EQUALITY( cross_section, 
                          2.252314241820250E+07,
                          1e-12 );


  energy = 1.00E+05;
  cross_section = 
    atom->getTotalCrossSection( energy );

  TEST_FLOATING_EQUALITY( cross_section, 
                          4.957013047900000E+06,
                          1e-12 );

  // Test that the absorption cross section can be returned
  cross_section = 
    atom->getAbsorptionCrossSection( 1.000000000E-02 );

   TEST_EQUALITY_CONST( cross_section, 0.0 );
    
  cross_section =
    atom->getAbsorptionCrossSection( 2.000000000000E-03 );

   TEST_EQUALITY_CONST( cross_section, 0.0 );

  cross_section = 
    atom->getAbsorptionCrossSection( 4.000000000000E-04 );

   TEST_EQUALITY_CONST( cross_section, 0.0 );

  cross_section = 
    atom->getAbsorptionCrossSection( 9.000000000000E-05 );

   TEST_EQUALITY_CONST( cross_section, 0.0 );

  // Test that there is no total electroionization
  cross_section = atom->getReactionCrossSection( 
                   1.000000000000E-02,
                   MonteCarlo::TOTAL_ELECTROIONIZATION_ELECTROATOMIC_REACTION );

  TEST_FLOATING_EQUALITY( cross_section, 0.0, 1e-12 );
    
  cross_section = atom->getReactionCrossSection( 
                   2.000000000000E-03,
                   MonteCarlo::TOTAL_ELECTROIONIZATION_ELECTROATOMIC_REACTION );

  TEST_FLOATING_EQUALITY( cross_section, 0.0, 1e-12 );

  cross_section = atom->getReactionCrossSection( 
                   4.000000000000E-04,
                   MonteCarlo::TOTAL_ELECTROIONIZATION_ELECTROATOMIC_REACTION );

  TEST_FLOATING_EQUALITY( cross_section, 0.0, 1e-12 );

  cross_section = atom->getReactionCrossSection( 
                   9.000000000000E-05,
                   MonteCarlo::TOTAL_ELECTROIONIZATION_ELECTROATOMIC_REACTION );

  TEST_FLOATING_EQUALITY( cross_section, 0.0, 1e-12 );

  // Test that the K subshell electroionization cross section can be returned
  cross_section = atom->getReactionCrossSection(
		   1.000000000000E-05,
		   MonteCarlo::K_SUBSHELL_ELECTROIONIZATION_ELECTROATOMIC_REACTION );

  TEST_FLOATING_EQUALITY( cross_section, 0.0, 1e-12 );

  cross_section = atom->getReactionCrossSection(
		   9.121750E-02,
		   MonteCarlo::K_SUBSHELL_ELECTROIONIZATION_ELECTROATOMIC_REACTION );

  TEST_FLOATING_EQUALITY( cross_section, 2.500920E-01, 1e-12 );

  cross_section = atom->getReactionCrossSection(
		   1.000000000000E+05,
		   MonteCarlo::K_SUBSHELL_ELECTROIONIZATION_ELECTROATOMIC_REACTION );
  
  TEST_FLOATING_EQUALITY( cross_section, 3.649190E+01, 1e-12 );

  // Test that the P3 subshell electroionization cross section can be returned
  cross_section = atom->getReactionCrossSection(
		  1.000000000000E-05,
		  MonteCarlo::P3_SUBSHELL_ELECTROIONIZATION_ELECTROATOMIC_REACTION );

  TEST_FLOATING_EQUALITY( cross_section, 1.065300000000E+08, 1e-12 );

  cross_section = atom->getReactionCrossSection(
		  1.000000000000E-03,
		  MonteCarlo::P3_SUBSHELL_ELECTROIONIZATION_ELECTROATOMIC_REACTION );

  TEST_FLOATING_EQUALITY( cross_section, 3.248850E+07, 1e-12 );

  cross_section = atom->getReactionCrossSection(
		  1.000000000000E+05,
		  MonteCarlo::P3_SUBSHELL_ELECTROIONIZATION_ELECTROATOMIC_REACTION );

  TEST_FLOATING_EQUALITY( cross_section, 1.822340000000E+05, 1e-12 );

  // Test that the bremsstrahlung cross section can be returned
  cross_section = atom->getReactionCrossSection(
                    1.000000000000E-03,
                    MonteCarlo::BREMSSTRAHLUNG_ELECTROATOMIC_REACTION );

  TEST_FLOATING_EQUALITY( cross_section, 9.528370E+03, 1e-12 );

  cross_section = atom->getReactionCrossSection(
                    5.520610E-04,
				 MonteCarlo::BREMSSTRAHLUNG_ELECTROATOMIC_REACTION );
  
  TEST_FLOATING_EQUALITY( cross_section, 9.235190E+03, 1e-12 );
  
  cross_section = atom->getReactionCrossSection(
                    1.000000000000E-05,
                    MonteCarlo::BREMSSTRAHLUNG_ELECTROATOMIC_REACTION );
  
  TEST_FLOATING_EQUALITY( cross_section, 4.869800E+03, 1e-12 );

  // Test that the analog elastic cross section can be returned
  cross_section = atom->getReactionCrossSection(
                    2.000000000000E-03,
<<<<<<< HEAD
                    MonteCarlo::ANALOG_ELASTIC_ELECTROATOMIC_REACTION );
=======
                    MonteCarlo::CUTOFF_ELASTIC_ELECTROATOMIC_REACTION );
>>>>>>> 6fc334e6

  TEST_FLOATING_EQUALITY( cross_section, 
                          2.100574153670E+08, 
                          1e-12 );

  cross_section = atom->getReactionCrossSection(
                    4.000000000000E-04,
<<<<<<< HEAD
                    MonteCarlo::ANALOG_ELASTIC_ELECTROATOMIC_REACTION );
=======
                    MonteCarlo::CUTOFF_ELASTIC_ELECTROATOMIC_REACTION );
>>>>>>> 6fc334e6
  
  TEST_FLOATING_EQUALITY( cross_section,  
                          4.436635458458E+08, 
                          1e-12 );
  
  cross_section = atom->getReactionCrossSection(
                    9.000000000000E-05,
<<<<<<< HEAD
                    MonteCarlo::ANALOG_ELASTIC_ELECTROATOMIC_REACTION );
  
  TEST_FLOATING_EQUALITY( cross_section,  
                          8.887469904554E+08, 
                          1e-12 );

  // Test that the screened Rutherford elastic cross section can be returned
  cross_section = atom->getReactionCrossSection(
            1.000E+05,
            MonteCarlo::SCREENED_RUTHERFORD_ELASTIC_ELECTROATOMIC_REACTION );

  TEST_FLOATING_EQUALITY( cross_section, 
                          2.1116099116949E+06, 
                          1e-12 );

  cross_section = atom->getReactionCrossSection(
            1.995260E+01,
            MonteCarlo::SCREENED_RUTHERFORD_ELASTIC_ELECTROATOMIC_REACTION );
  
  TEST_FLOATING_EQUALITY( cross_section,  
                          1.088440E+06, 
                          1e-12 );
=======
                    MonteCarlo::CUTOFF_ELASTIC_ELECTROATOMIC_REACTION );
>>>>>>> 6fc334e6
  
  cross_section = atom->getReactionCrossSection(
            6.309570E+00,
            MonteCarlo::SCREENED_RUTHERFORD_ELASTIC_ELECTROATOMIC_REACTION );
  
  TEST_FLOATING_EQUALITY( cross_section,  
                          0.0, 
                          1e-12 );

  // Reset the electroatom factory
  electroatom_factory.reset();
}
/*
//---------------------------------------------------------------------------//
// Check that a electroatom map can be created (tabular bremsstrahlung data)
// TEUCHOS_UNIT_TEST( ElectroatomFactory, createElectroatomMap_tabular_brem )
{
  // Create the set of electroatom aliases
  electroatom_aliases.insert( "Pb" );
  
  // Set the bremsstrahlung photon angular distribution function
  function = MonteCarlo::TABULAR_DISTRIBUTION;
  electroatom_factory.reset( new MonteCarlo::ElectroatomFactory(
                                              cross_sections_xml_directory,
                                              electroatom_aliases,
                                              cross_section_table_info,
                                              atomic_relaxation_model_factory,
                                              function,
                                              false,
                                              1.0 ) );

  std::unordered_map<std::string,Teuchos::RCP<MonteCarlo::Electroatom> > 
    electroatom_map;
  electroatom_factory->createElectroatomMap( electroatom_map );
  TEST_EQUALITY_CONST( electroatom_map.size(), 1 );
  TEST_ASSERT( electroatom_map.count( "Pb" ) );
  TEST_ASSERT( !electroatom_map["Pb"].is_null() );
}
*/

//---------------------------------------------------------------------------//
// Check that a electroatom map can be created (2BS bremsstrahlung data)
TEUCHOS_UNIT_TEST( ElectroatomFactory, createElectroatomMap_ace_2BS_brem )
{
  // Create the set of electroatom aliases
  electroatom_aliases.clear();
  electroatom_aliases.insert( "Pb" );
  
  // Set the bremsstrahlung photon angular distribution function
  function = MonteCarlo::TWOBS_DISTRIBUTION;

<<<<<<< HEAD
  double cutoff_angle = 1.0e-6;

  electroatom_factory.reset( new MonteCarlo::ElectroatomFactory(
                                              cross_sections_xml_directory,
					                          cross_section_table_info,
                                              electroatom_aliases,
					                          atomic_relaxation_model_factory,
                                              hash_grid_bins,
                                              function,
                                              false,
                                              cutoff_angle ) );
=======
  double cutoff_angle_cosine = 0.999999;
>>>>>>> 6fc334e6

  electroatom_factory.reset( new MonteCarlo::ElectroatomFactory(
        cross_sections_xml_directory,
        cross_section_table_info,
        electroatom_aliases,
        atomic_relaxation_model_factory,
        hash_grid_bins,  
        function,
        false,
        cutoff_angle_cosine ) );

  std::unordered_map<std::string,Teuchos::RCP<MonteCarlo::Electroatom> > 
    electroatom_map;

  electroatom_factory->createElectroatomMap( electroatom_map );

  TEST_EQUALITY_CONST( electroatom_map.size(), 1 );
  TEST_ASSERT( electroatom_map.count( "Pb" ) );
  TEST_ASSERT( !electroatom_map["Pb"].is_null() );

  Teuchos::RCP<MonteCarlo::Electroatom>& atom = electroatom_map["Pb"];

  // Test the electroatom properties
  TEST_EQUALITY_CONST( atom->getAtomName(), "82000.12p" );
  TEST_EQUALITY_CONST( atom->getAtomicNumber(), 82 );
  TEST_FLOATING_EQUALITY( atom->getAtomicWeight(), 207.1999470456033, 1e-12 );

  // Test that the total cross section can be returned
  double energy = 2.000000000000E-03;
  double cross_section = 
    atom->getTotalCrossSection( energy );

  TEST_FLOATING_EQUALITY( cross_section, 
                          4.806193787852E+08,
                          1e-12 );


  energy = 4.000000000000E-04;
  cross_section = 
    atom->getTotalCrossSection( energy );
 
  TEST_FLOATING_EQUALITY( cross_section, 
                          1.278128947846E+09,
                          1e-12 );


  energy = 9.000000000000E-05;
  cross_section = 
    atom->getTotalCrossSection( energy );

  TEST_FLOATING_EQUALITY( cross_section, 
                          2.411603154884E+09,
                          1e-12 );

  // Test that the absorption cross section can be returned
  cross_section = 
    atom->getAbsorptionCrossSection( 1.000000000E-02 );

   TEST_EQUALITY_CONST( cross_section, 0.0 );
    
  cross_section =
    atom->getAbsorptionCrossSection( 2.000000000000E-03 );

   TEST_EQUALITY_CONST( cross_section, 0.0 );

  cross_section = 
    atom->getAbsorptionCrossSection( 4.000000000000E-04 );

   TEST_EQUALITY_CONST( cross_section, 0.0 );

  cross_section = 
    atom->getAbsorptionCrossSection( 9.000000000000E-05 );

   TEST_EQUALITY_CONST( cross_section, 0.0 );

  // Test that the total electroionization cross section can be returned
  cross_section = atom->getReactionCrossSection( 
                   1.000000000000E-02,
                   MonteCarlo::TOTAL_ELECTROIONIZATION_ELECTROATOMIC_REACTION );

  TEST_FLOATING_EQUALITY( cross_section, 2.053785458456E+07, 1e-12 );
    
  cross_section = atom->getReactionCrossSection( 
                   2.000000000000E-03,
                   MonteCarlo::TOTAL_ELECTROIONIZATION_ELECTROATOMIC_REACTION );

  TEST_FLOATING_EQUALITY( cross_section, 7.403570475672E+07, 1e-12 );

  cross_section = atom->getReactionCrossSection( 
                   4.000000000000E-04,
                   MonteCarlo::TOTAL_ELECTROIONIZATION_ELECTROATOMIC_REACTION );

  TEST_FLOATING_EQUALITY( cross_section, 2.117744877649E+08, 1e-12 );

  cross_section = atom->getReactionCrossSection( 
                   9.000000000000E-05,
                   MonteCarlo::TOTAL_ELECTROIONIZATION_ELECTROATOMIC_REACTION );

  TEST_FLOATING_EQUALITY( cross_section, 3.624289144575E+08, 1e-12 );

  // Test that there are no subshell cross sections
  cross_section = atom->getReactionCrossSection(
		   1e-6,
		   MonteCarlo::K_SUBSHELL_ELECTROIONIZATION_ELECTROATOMIC_REACTION );

  TEST_FLOATING_EQUALITY( cross_section, 0.0, 1e-12 );

  cross_section = atom->getReactionCrossSection( 
		   1e5,
		   MonteCarlo::K_SUBSHELL_ELECTROIONIZATION_ELECTROATOMIC_REACTION );

  // Test that the atomic excitation cross section can be returned
  cross_section = atom->getReactionCrossSection(
                    2.000000000000E-03,
                    MonteCarlo::ATOMIC_EXCITATION_ELECTROATOMIC_REACTION );

  TEST_FLOATING_EQUALITY( cross_section, 1.965170000000E+08, 1e-12 );
  
  cross_section = atom->getReactionCrossSection(
                    4.000000000000E-04,
                    MonteCarlo::ATOMIC_EXCITATION_ELECTROATOMIC_REACTION );

  TEST_FLOATING_EQUALITY( cross_section, 6.226820000000E+08, 1e-12 );

  cross_section = atom->getReactionCrossSection(
                    9.000000000000E-05,
                    MonteCarlo::ATOMIC_EXCITATION_ELECTROATOMIC_REACTION );

  TEST_FLOATING_EQUALITY( cross_section, 1.160420000000E+09, 1e-12 );

  // Test that the bremsstrahlung cross section can be returned
  cross_section = atom->getReactionCrossSection(
                    2.000000000000E-03,
                    MonteCarlo::BREMSSTRAHLUNG_ELECTROATOMIC_REACTION );

  TEST_FLOATING_EQUALITY( cross_section, 9.258661418255E+03, 1e-12 );

  cross_section = atom->getReactionCrossSection(
                    4.000000000000E-04,
				 MonteCarlo::BREMSSTRAHLUNG_ELECTROATOMIC_REACTION );
  
  TEST_FLOATING_EQUALITY( cross_section, 8.914234996439E+03, 1e-12 );
  
  cross_section = atom->getReactionCrossSection(
                    9.000000000000E-05,
                    MonteCarlo::BREMSSTRAHLUNG_ELECTROATOMIC_REACTION );
  
  TEST_FLOATING_EQUALITY( cross_section, 7.249970966838E+03, 1e-12 );

  // Test that the analog elastic cross section can be returned
  cross_section = atom->getReactionCrossSection(
                    2.000000000000E-03,
<<<<<<< HEAD
                    MonteCarlo::ANALOG_ELASTIC_ELECTROATOMIC_REACTION );
=======
                    MonteCarlo::CUTOFF_ELASTIC_ELECTROATOMIC_REACTION );
>>>>>>> 6fc334e6

  TEST_FLOATING_EQUALITY( cross_section, 
                          2.100574153670E+08, 
                          1e-12 );

  cross_section = atom->getReactionCrossSection(
                    4.000000000000E-04,
<<<<<<< HEAD
                    MonteCarlo::ANALOG_ELASTIC_ELECTROATOMIC_REACTION );
=======
                    MonteCarlo::CUTOFF_ELASTIC_ELECTROATOMIC_REACTION );
>>>>>>> 6fc334e6
  
  TEST_FLOATING_EQUALITY( cross_section,  
                          4.436635458458E+08, 
                          1e-12 );
  
  cross_section = atom->getReactionCrossSection(
                    9.000000000000E-05,
<<<<<<< HEAD
                    MonteCarlo::ANALOG_ELASTIC_ELECTROATOMIC_REACTION );
=======
                    MonteCarlo::CUTOFF_ELASTIC_ELECTROATOMIC_REACTION );
>>>>>>> 6fc334e6
  
  TEST_FLOATING_EQUALITY( cross_section,  
                          8.887469904554E+08, 
                          1e-12 );

  // Reset the electroatom factory
  electroatom_factory.reset();
}

//---------------------------------------------------------------------------//
// Check that a electroatom map can be created (2BS bremsstrahlung data)
TEUCHOS_UNIT_TEST( ElectroatomFactory, createElectroatomMap_native_2BS_brem )
{
  // Create the set of electroatom aliases
  electroatom_aliases.clear();
  electroatom_aliases.insert( "Pb-Native" );
  
<<<<<<< HEAD
  // Set the bremsstrahlung photon angular distribution function
  function = MonteCarlo::TWOBS_DISTRIBUTION;

  double cutoff_angle = 1.0e-6;

  electroatom_factory.reset( new MonteCarlo::ElectroatomFactory(
                                              cross_sections_xml_directory,
					                          cross_section_table_info,
                                              electroatom_aliases,
					                          atomic_relaxation_model_factory,
                                              hash_grid_bins,  
                                              function,
                                              false,
                                              cutoff_angle ) );
=======
  double cutoff_angle_cosine = 0.999999;
>>>>>>> 6fc334e6

  electroatom_factory.reset( new MonteCarlo::ElectroatomFactory(
        cross_sections_xml_directory,
        cross_section_table_info,
        electroatom_aliases,
        atomic_relaxation_model_factory,
        hash_grid_bins,  
        function,
        true,
        cutoff_angle_cosine ) );

  std::unordered_map<std::string,Teuchos::RCP<MonteCarlo::Electroatom> > 
    electroatom_map;

  electroatom_factory->createElectroatomMap( electroatom_map );

  TEST_EQUALITY_CONST( electroatom_map.size(), 1 );
  TEST_ASSERT( electroatom_map.count( "Pb-Native" ) );
  TEST_ASSERT( !electroatom_map["Pb-Native"].is_null() );

  Teuchos::RCP<MonteCarlo::Electroatom>& atom = electroatom_map["Pb-Native"];

  // Test the electroatom properties
  TEST_EQUALITY_CONST( atom->getAtomicNumber(), 82 );
  TEST_FLOATING_EQUALITY( atom->getAtomicWeight(), 207.1999470456033, 1e-12 );

  // Test that the total cross section can be returned
  double energy = 1.00E-05;
  double cross_section = 
    atom->getTotalCrossSection( energy );

  TEST_FLOATING_EQUALITY( cross_section, 
                          2.629060119800000E+09,
                          1e-12 );


  energy = 2.00E-01;
  cross_section = 
    atom->getTotalCrossSection( energy );
 
  TEST_FLOATING_EQUALITY( cross_section, 
                          2.252314241820250E+07,
                          1e-12 );


  energy = 1.00E+05;
  cross_section = 
    atom->getTotalCrossSection( energy );

  TEST_FLOATING_EQUALITY( cross_section, 
                          4.957013047900000E+06,
                          1e-12 );

  // Test that the absorption cross section can be returned
  cross_section = 
    atom->getAbsorptionCrossSection( 1.000000000E-02 );

   TEST_EQUALITY_CONST( cross_section, 0.0 );
    
  cross_section =
    atom->getAbsorptionCrossSection( 2.000000000000E-03 );

   TEST_EQUALITY_CONST( cross_section, 0.0 );

  cross_section = 
    atom->getAbsorptionCrossSection( 4.000000000000E-04 );

   TEST_EQUALITY_CONST( cross_section, 0.0 );

  cross_section = 
    atom->getAbsorptionCrossSection( 9.000000000000E-05 );

   TEST_EQUALITY_CONST( cross_section, 0.0 );

  // Test that there is no total electroionization
  cross_section = atom->getReactionCrossSection( 
                   1.000000000000E-02,
                   MonteCarlo::TOTAL_ELECTROIONIZATION_ELECTROATOMIC_REACTION );

  TEST_FLOATING_EQUALITY( cross_section, 0.0, 1e-12 );
    
  cross_section = atom->getReactionCrossSection( 
                   2.000000000000E-03,
                   MonteCarlo::TOTAL_ELECTROIONIZATION_ELECTROATOMIC_REACTION );

  TEST_FLOATING_EQUALITY( cross_section, 0.0, 1e-12 );

  cross_section = atom->getReactionCrossSection( 
                   4.000000000000E-04,
                   MonteCarlo::TOTAL_ELECTROIONIZATION_ELECTROATOMIC_REACTION );

  TEST_FLOATING_EQUALITY( cross_section, 0.0, 1e-12 );

  cross_section = atom->getReactionCrossSection( 
                   9.000000000000E-05,
                   MonteCarlo::TOTAL_ELECTROIONIZATION_ELECTROATOMIC_REACTION );

  TEST_FLOATING_EQUALITY( cross_section, 0.0, 1e-12 );

  // Test that the K subshell electroionization cross section can be returned
  cross_section = atom->getReactionCrossSection(
		   1.000000000000E-05,
		   MonteCarlo::K_SUBSHELL_ELECTROIONIZATION_ELECTROATOMIC_REACTION );

  TEST_FLOATING_EQUALITY( cross_section, 0.0, 1e-12 );

  cross_section = atom->getReactionCrossSection(
		   9.121750E-02,
		   MonteCarlo::K_SUBSHELL_ELECTROIONIZATION_ELECTROATOMIC_REACTION );

  TEST_FLOATING_EQUALITY( cross_section, 2.500920E-01, 1e-12 );

  cross_section = atom->getReactionCrossSection(
		   1.000000000000E+05,
		   MonteCarlo::K_SUBSHELL_ELECTROIONIZATION_ELECTROATOMIC_REACTION );
  
  TEST_FLOATING_EQUALITY( cross_section, 3.649190E+01, 1e-12 );

  // Test that the P3 subshell electroionization cross section can be returned
  cross_section = atom->getReactionCrossSection(
		  1.000000000000E-05,
		  MonteCarlo::P3_SUBSHELL_ELECTROIONIZATION_ELECTROATOMIC_REACTION );

  TEST_FLOATING_EQUALITY( cross_section, 1.065300000000E+08, 1e-12 );

  cross_section = atom->getReactionCrossSection(
		  1.000000000000E-03,
		  MonteCarlo::P3_SUBSHELL_ELECTROIONIZATION_ELECTROATOMIC_REACTION );

  TEST_FLOATING_EQUALITY( cross_section, 3.248850E+07, 1e-12 );

  cross_section = atom->getReactionCrossSection(
		  1.000000000000E+05,
		  MonteCarlo::P3_SUBSHELL_ELECTROIONIZATION_ELECTROATOMIC_REACTION );

  TEST_FLOATING_EQUALITY( cross_section, 1.822340000000E+05, 1e-12 );

  // Test that the bremsstrahlung cross section can be returned
  cross_section = atom->getReactionCrossSection(
                    1.000000000000E-03,
                    MonteCarlo::BREMSSTRAHLUNG_ELECTROATOMIC_REACTION );

  TEST_FLOATING_EQUALITY( cross_section, 9.528370E+03, 1e-12 );

  cross_section = atom->getReactionCrossSection(
                    5.520610E-04,
				 MonteCarlo::BREMSSTRAHLUNG_ELECTROATOMIC_REACTION );
  
  TEST_FLOATING_EQUALITY( cross_section, 9.235190E+03, 1e-12 );
  
  cross_section = atom->getReactionCrossSection(
                    1.000000000000E-05,
                    MonteCarlo::BREMSSTRAHLUNG_ELECTROATOMIC_REACTION );
  
  TEST_FLOATING_EQUALITY( cross_section, 4.869800E+03, 1e-12 );

  // Test that the analog elastic cross section can be returned
  cross_section = atom->getReactionCrossSection(
                    2.000000000000E-03,
                    MonteCarlo::ANALOG_ELASTIC_ELECTROATOMIC_REACTION );

  TEST_FLOATING_EQUALITY( cross_section, 
                          2.100574153670E+08, 
                          1e-12 );

  cross_section = atom->getReactionCrossSection(
                    4.000000000000E-04,
                    MonteCarlo::ANALOG_ELASTIC_ELECTROATOMIC_REACTION );
  
  TEST_FLOATING_EQUALITY( cross_section,  
                          4.436635458458E+08, 
                          1e-12 );
  
  cross_section = atom->getReactionCrossSection(
                    9.000000000000E-05,
                    MonteCarlo::ANALOG_ELASTIC_ELECTROATOMIC_REACTION );
  
  TEST_FLOATING_EQUALITY( cross_section,  
                          8.887469904554E+08, 
                          1e-12 );

  // Test that the screened Rutherford elastic cross section can be returned
  cross_section = atom->getReactionCrossSection(
            1.000E+05,
            MonteCarlo::SCREENED_RUTHERFORD_ELASTIC_ELECTROATOMIC_REACTION );

  TEST_FLOATING_EQUALITY( cross_section, 
                          2.1116099116949E+06, 
                          1e-12 );

  cross_section = atom->getReactionCrossSection(
            1.995260E+01,
            MonteCarlo::SCREENED_RUTHERFORD_ELASTIC_ELECTROATOMIC_REACTION );
  
  TEST_FLOATING_EQUALITY( cross_section,  
                          1.088440E+06, 
                          1e-12 );
  
  cross_section = atom->getReactionCrossSection(
            6.309570E+00,
            MonteCarlo::SCREENED_RUTHERFORD_ELASTIC_ELECTROATOMIC_REACTION );
  
  TEST_FLOATING_EQUALITY( cross_section,  
                          0.0, 
                          1e-12 );

  // Reset the electroatom factory
  electroatom_factory.reset();
}

//---------------------------------------------------------------------------//
// Check that a electroatom map can be created (electroionization subshell data)
TEUCHOS_UNIT_TEST( ElectroatomFactory, createElectroatomMap_ace_ionization_subshells )
{
  // Create the set of electroatom aliases
  electroatom_aliases.clear();
  electroatom_aliases.insert( "Pb" );

  // Set the bremsstrahlung photon angular distribution function
  function = MonteCarlo::DIPOLE_DISTRIBUTION;
  
  double cutoff_angle = 1.0e-6;

  electroatom_factory.reset( new MonteCarlo::ElectroatomFactory(
                                              cross_sections_xml_directory,
					                          cross_section_table_info,
                                              electroatom_aliases,
					                          atomic_relaxation_model_factory,
                                              hash_grid_bins,
                                              function,
                                              true,
                                              cutoff_angle ) );

  boost::unordered_map<std::string,Teuchos::RCP<MonteCarlo::Electroatom> > 
    electroatom_map;

  electroatom_factory->createElectroatomMap( electroatom_map );

  TEST_EQUALITY_CONST( electroatom_map.size(), 1 );
  TEST_ASSERT( electroatom_map.count( "Pb" ) );
  TEST_ASSERT( !electroatom_map["Pb"].is_null() );

  Teuchos::RCP<MonteCarlo::Electroatom>& atom = electroatom_map["Pb"];

  // Test the electroatom properties
  TEST_EQUALITY_CONST( atom->getAtomName(), "82000.12p" );
  TEST_EQUALITY_CONST( atom->getAtomicNumber(), 82 );
  TEST_FLOATING_EQUALITY( atom->getAtomicWeight(), 207.1999470456033, 1e-12 );

  // Test that the total cross section can be returned
  double energy = 2.000000000000E-03;
  double cross_section = 
    atom->getTotalCrossSection( energy );


  TEST_FLOATING_EQUALITY( cross_section, 
                          4.806193787852E+08,
                          1e-12 );


  energy = 4.000000000000E-04;
  cross_section = 
    atom->getTotalCrossSection( energy );
 
  TEST_FLOATING_EQUALITY( cross_section, 
                          1.278128947846E+09,
                          1e-12 );


  energy = 9.000000000000E-05;
  cross_section = 
    atom->getTotalCrossSection( energy );

  TEST_FLOATING_EQUALITY( cross_section, 
                          2.411603154884E+09,
                          1e-12 );

  // Test that the absorption cross section can be returned
  cross_section = 
    atom->getAbsorptionCrossSection( 1.000000000E-02 );

   TEST_EQUALITY_CONST( cross_section, 0.0 );
    
  cross_section =
    atom->getAbsorptionCrossSection( 2.000000000000E-03 );

   TEST_EQUALITY_CONST( cross_section, 0.0 );

  cross_section = 
    atom->getAbsorptionCrossSection( 4.000000000000E-04 );

   TEST_EQUALITY_CONST( cross_section, 0.0 );

  cross_section = 
    atom->getAbsorptionCrossSection( 9.000000000000E-05 );

   TEST_EQUALITY_CONST( cross_section, 0.0 );

  // Test that the atomic excitation cross section can be returned
  cross_section = atom->getReactionCrossSection(
                    2.000000000000E-03,
                    MonteCarlo::ATOMIC_EXCITATION_ELECTROATOMIC_REACTION );

  TEST_FLOATING_EQUALITY( cross_section, 1.965170000000E+08, 1e-12 );
  
  cross_section = atom->getReactionCrossSection(
                    4.000000000000E-04,
                    MonteCarlo::ATOMIC_EXCITATION_ELECTROATOMIC_REACTION );

  TEST_FLOATING_EQUALITY( cross_section, 6.226820000000E+08, 1e-12 );

  cross_section = atom->getReactionCrossSection(
                    9.000000000000E-05,
                    MonteCarlo::ATOMIC_EXCITATION_ELECTROATOMIC_REACTION );

  TEST_FLOATING_EQUALITY( cross_section, 1.160420000000E+09, 1e-12 );

  // Test that the bremsstrahlung cross section can be returned
  cross_section = atom->getReactionCrossSection(
                    2.000000000000E-03,
                    MonteCarlo::BREMSSTRAHLUNG_ELECTROATOMIC_REACTION );

  TEST_FLOATING_EQUALITY( cross_section, 9.258661418255E+03, 1e-12 );

  cross_section = atom->getReactionCrossSection(
                    4.000000000000E-04,
				 MonteCarlo::BREMSSTRAHLUNG_ELECTROATOMIC_REACTION );
  
  TEST_FLOATING_EQUALITY( cross_section, 8.914234996439E+03, 1e-12 );
  
  cross_section = atom->getReactionCrossSection(
                    9.000000000000E-05,
                    MonteCarlo::BREMSSTRAHLUNG_ELECTROATOMIC_REACTION );
  
  TEST_FLOATING_EQUALITY( cross_section, 7.249970966838E+03, 1e-12 );

  // Test that the analog elastic cross section can be returned
  cross_section = atom->getReactionCrossSection(
                    2.000000000000E-03,
<<<<<<< HEAD
                    MonteCarlo::ANALOG_ELASTIC_ELECTROATOMIC_REACTION );
=======
                    MonteCarlo::CUTOFF_ELASTIC_ELECTROATOMIC_REACTION );
>>>>>>> 6fc334e6

  TEST_FLOATING_EQUALITY( cross_section, 
                          2.100574153670E+08, 
                          1e-12 );

  cross_section = atom->getReactionCrossSection(
                    4.000000000000E-04,
<<<<<<< HEAD
                    MonteCarlo::ANALOG_ELASTIC_ELECTROATOMIC_REACTION );
=======
                    MonteCarlo::CUTOFF_ELASTIC_ELECTROATOMIC_REACTION );
>>>>>>> 6fc334e6
  
  TEST_FLOATING_EQUALITY( cross_section,  
                          4.436635458458E+08, 
                          1e-12 );
  
  cross_section = atom->getReactionCrossSection(
                    9.000000000000E-05,
<<<<<<< HEAD
                    MonteCarlo::ANALOG_ELASTIC_ELECTROATOMIC_REACTION );
=======
                    MonteCarlo::CUTOFF_ELASTIC_ELECTROATOMIC_REACTION );
>>>>>>> 6fc334e6
  
  TEST_FLOATING_EQUALITY( cross_section,  
                          8.887469904554E+08, 
                          1e-12 );

  // Test that there is no total electroionization
  cross_section = atom->getReactionCrossSection( 
			1.000000000000E-05,
			MonteCarlo::TOTAL_ELECTROIONIZATION_ELECTROATOMIC_REACTION );

  TEST_FLOATING_EQUALITY( cross_section, 0.0, 1e-12 );

  cross_section = atom->getReactionCrossSection( 
			1.000000000000E+05,
			MonteCarlo::TOTAL_ELECTROIONIZATION_ELECTROATOMIC_REACTION );

  TEST_FLOATING_EQUALITY( cross_section, 0.0, 1e-12 );

  // Test that the K subshell electroionization cross section can be returned
  cross_section = atom->getReactionCrossSection(
		   1.000000000000E-05,
		   MonteCarlo::K_SUBSHELL_ELECTROIONIZATION_ELECTROATOMIC_REACTION );

  TEST_FLOATING_EQUALITY( cross_section, 0.0, 1e-12 );

  cross_section = atom->getReactionCrossSection(
		   8.975400000000E-02,
		   MonteCarlo::K_SUBSHELL_ELECTROIONIZATION_ELECTROATOMIC_REACTION );

  TEST_FLOATING_EQUALITY( cross_section, 1.250673571307E-01, 1e-12 );

  cross_section = atom->getReactionCrossSection(
		   1.000000000000E+05,
		   MonteCarlo::K_SUBSHELL_ELECTROIONIZATION_ELECTROATOMIC_REACTION );
  
  TEST_FLOATING_EQUALITY( cross_section, 3.649190000000E+01, 1e-12 );

  // Test that the P3 subshell electroionization cross section can be returned
  cross_section = atom->getReactionCrossSection(
		  1.000000000000E-05,
		  MonteCarlo::P3_SUBSHELL_ELECTROIONIZATION_ELECTROATOMIC_REACTION );

  TEST_FLOATING_EQUALITY( cross_section, 1.065300000000E+08, 1e-12 );

  cross_section = atom->getReactionCrossSection(
		  2.000000000000E-03,
		  MonteCarlo::P3_SUBSHELL_ELECTROIONIZATION_ELECTROATOMIC_REACTION );

  TEST_FLOATING_EQUALITY( cross_section, 1.774672656160E+07, 1e-12 );

  cross_section = atom->getReactionCrossSection(
		  1.000000000000E+05,
		  MonteCarlo::P3_SUBSHELL_ELECTROIONIZATION_ELECTROATOMIC_REACTION );

  TEST_FLOATING_EQUALITY( cross_section, 1.822340000000E+05, 1e-12 );
}

// Check that a electroatom map can be created (electroionization subshell data)
TEUCHOS_UNIT_TEST( ElectroatomFactory, createElectroatomMap_native_ionization_subshells )
{
  // Create the set of electroatom aliases
  electroatom_aliases.clear();
  electroatom_aliases.insert( "Pb-Native" );
  
  // Set the bremsstrahlung photon angular distribution function
  function = MonteCarlo::DIPOLE_DISTRIBUTION;

  double cutoff_angle = 1.0e-6;

  electroatom_factory.reset( new MonteCarlo::ElectroatomFactory(
                                              cross_sections_xml_directory,
					                          cross_section_table_info,
                                              electroatom_aliases,
					                          atomic_relaxation_model_factory,
                                              hash_grid_bins,  
                                              function,
                                              true,
                                              cutoff_angle ) );

  boost::unordered_map<std::string,Teuchos::RCP<MonteCarlo::Electroatom> > 
    electroatom_map;

  electroatom_factory->createElectroatomMap( electroatom_map );

  TEST_EQUALITY_CONST( electroatom_map.size(), 1 );
  TEST_ASSERT( electroatom_map.count( "Pb-Native" ) );
  TEST_ASSERT( !electroatom_map["Pb-Native"].is_null() );

  Teuchos::RCP<MonteCarlo::Electroatom>& atom = electroatom_map["Pb-Native"];

  // Test the electroatom properties
  TEST_EQUALITY_CONST( atom->getAtomicNumber(), 82 );
  TEST_FLOATING_EQUALITY( atom->getAtomicWeight(), 207.1999470456033, 1e-12 );

  // Test that the total cross section can be returned
  double energy = 1.00E-05;
  double cross_section = 
    atom->getTotalCrossSection( energy );

  TEST_FLOATING_EQUALITY( cross_section, 
                          2.629060119800000E+09,
                          1e-12 );


  energy = 2.00E-01;
  cross_section = 
    atom->getTotalCrossSection( energy );
 
  TEST_FLOATING_EQUALITY( cross_section, 
                          2.252314241820250E+07,
                          1e-12 );


  energy = 1.00E+05;
  cross_section = 
    atom->getTotalCrossSection( energy );

  TEST_FLOATING_EQUALITY( cross_section, 
                          4.957013047900000E+06,
                          1e-12 );

  // Test that the absorption cross section can be returned
  cross_section = 
    atom->getAbsorptionCrossSection( 1.000000000E-02 );

   TEST_EQUALITY_CONST( cross_section, 0.0 );
    
  cross_section =
    atom->getAbsorptionCrossSection( 2.000000000000E-03 );

   TEST_EQUALITY_CONST( cross_section, 0.0 );

  cross_section = 
    atom->getAbsorptionCrossSection( 4.000000000000E-04 );

   TEST_EQUALITY_CONST( cross_section, 0.0 );

  cross_section = 
    atom->getAbsorptionCrossSection( 9.000000000000E-05 );

   TEST_EQUALITY_CONST( cross_section, 0.0 );

  // Test that there is no total electroionization
  cross_section = atom->getReactionCrossSection( 
                   1.000000000000E-02,
                   MonteCarlo::TOTAL_ELECTROIONIZATION_ELECTROATOMIC_REACTION );

  TEST_FLOATING_EQUALITY( cross_section, 0.0, 1e-12 );
    
  cross_section = atom->getReactionCrossSection( 
                   2.000000000000E-03,
                   MonteCarlo::TOTAL_ELECTROIONIZATION_ELECTROATOMIC_REACTION );

  TEST_FLOATING_EQUALITY( cross_section, 0.0, 1e-12 );

  cross_section = atom->getReactionCrossSection( 
                   4.000000000000E-04,
                   MonteCarlo::TOTAL_ELECTROIONIZATION_ELECTROATOMIC_REACTION );

  TEST_FLOATING_EQUALITY( cross_section, 0.0, 1e-12 );

  cross_section = atom->getReactionCrossSection( 
                   9.000000000000E-05,
                   MonteCarlo::TOTAL_ELECTROIONIZATION_ELECTROATOMIC_REACTION );

  TEST_FLOATING_EQUALITY( cross_section, 0.0, 1e-12 );

  // Test that the K subshell electroionization cross section can be returned
  cross_section = atom->getReactionCrossSection(
		   1.000000000000E-05,
		   MonteCarlo::K_SUBSHELL_ELECTROIONIZATION_ELECTROATOMIC_REACTION );

  TEST_FLOATING_EQUALITY( cross_section, 0.0, 1e-12 );

  cross_section = atom->getReactionCrossSection(
		   9.121750E-02,
		   MonteCarlo::K_SUBSHELL_ELECTROIONIZATION_ELECTROATOMIC_REACTION );

  TEST_FLOATING_EQUALITY( cross_section, 2.500920E-01, 1e-12 );

  cross_section = atom->getReactionCrossSection(
		   1.000000000000E+05,
		   MonteCarlo::K_SUBSHELL_ELECTROIONIZATION_ELECTROATOMIC_REACTION );
  
  TEST_FLOATING_EQUALITY( cross_section, 3.649190E+01, 1e-12 );

  // Test that the P3 subshell electroionization cross section can be returned
  cross_section = atom->getReactionCrossSection(
		  1.000000000000E-05,
		  MonteCarlo::P3_SUBSHELL_ELECTROIONIZATION_ELECTROATOMIC_REACTION );

  TEST_FLOATING_EQUALITY( cross_section, 1.065300000000E+08, 1e-12 );

  cross_section = atom->getReactionCrossSection(
		  1.000000000000E-03,
		  MonteCarlo::P3_SUBSHELL_ELECTROIONIZATION_ELECTROATOMIC_REACTION );

  TEST_FLOATING_EQUALITY( cross_section, 3.248850E+07, 1e-12 );

  cross_section = atom->getReactionCrossSection(
		  1.000000000000E+05,
		  MonteCarlo::P3_SUBSHELL_ELECTROIONIZATION_ELECTROATOMIC_REACTION );

  TEST_FLOATING_EQUALITY( cross_section, 1.822340000000E+05, 1e-12 );

  // Test that the bremsstrahlung cross section can be returned
  cross_section = atom->getReactionCrossSection(
                    1.000000000000E-03,
                    MonteCarlo::BREMSSTRAHLUNG_ELECTROATOMIC_REACTION );

  TEST_FLOATING_EQUALITY( cross_section, 9.528370E+03, 1e-12 );

  cross_section = atom->getReactionCrossSection(
                    5.520610E-04,
				 MonteCarlo::BREMSSTRAHLUNG_ELECTROATOMIC_REACTION );
  
  TEST_FLOATING_EQUALITY( cross_section, 9.235190E+03, 1e-12 );
  
  cross_section = atom->getReactionCrossSection(
                    1.000000000000E-05,
                    MonteCarlo::BREMSSTRAHLUNG_ELECTROATOMIC_REACTION );
  
  TEST_FLOATING_EQUALITY( cross_section, 4.869800E+03, 1e-12 );

  // Test that the analog elastic cross section can be returned
  cross_section = atom->getReactionCrossSection(
                    2.000000000000E-03,
                    MonteCarlo::ANALOG_ELASTIC_ELECTROATOMIC_REACTION );

  TEST_FLOATING_EQUALITY( cross_section, 
                          2.100574153670E+08, 
                          1e-12 );

  cross_section = atom->getReactionCrossSection(
                    4.000000000000E-04,
                    MonteCarlo::ANALOG_ELASTIC_ELECTROATOMIC_REACTION );
  
  TEST_FLOATING_EQUALITY( cross_section,  
                          4.436635458458E+08, 
                          1e-12 );
  
  cross_section = atom->getReactionCrossSection(
                    9.000000000000E-05,
                    MonteCarlo::ANALOG_ELASTIC_ELECTROATOMIC_REACTION );
  
  TEST_FLOATING_EQUALITY( cross_section,  
                          8.887469904554E+08, 
                          1e-12 );

  // Test that the screened Rutherford elastic cross section can be returned
  cross_section = atom->getReactionCrossSection(
            1.000E+05,
            MonteCarlo::SCREENED_RUTHERFORD_ELASTIC_ELECTROATOMIC_REACTION );

  TEST_FLOATING_EQUALITY( cross_section, 
                          2.1116099116949E+06, 
                          1e-12 );

  cross_section = atom->getReactionCrossSection(
            1.995260E+01,
            MonteCarlo::SCREENED_RUTHERFORD_ELASTIC_ELECTROATOMIC_REACTION );
  
  TEST_FLOATING_EQUALITY( cross_section,  
                          1.088440E+06, 
                          1e-12 );
  
  cross_section = atom->getReactionCrossSection(
            6.309570E+00,
            MonteCarlo::SCREENED_RUTHERFORD_ELASTIC_ELECTROATOMIC_REACTION );
  
  TEST_FLOATING_EQUALITY( cross_section,  
                          0.0, 
                          1e-12 );

  // Reset the electroatom factory
  electroatom_factory.reset();
}

//---------------------------------------------------------------------------//
// Check that tables are not duplicated
TEUCHOS_UNIT_TEST( ElectroatomFactory, no_duplicate_tables )
{
  // Create the set of electroatom aliases
  electroatom_aliases.clear();
  electroatom_aliases.insert( "H-1_293.6K" );
  electroatom_aliases.insert( "H-1_300K" );

  // Set the bremsstrahlung photon angular distribution function
  function = MonteCarlo::DIPOLE_DISTRIBUTION;
  
<<<<<<< HEAD
  double cutoff_angle = 1.0e-6;

  electroatom_factory.reset( new MonteCarlo::ElectroatomFactory(
                                              cross_sections_xml_directory,
					                          cross_section_table_info,
                                              electroatom_aliases,
					                          atomic_relaxation_model_factory,
                                              hash_grid_bins,
                                              function,
                                              true,
                                              cutoff_angle ) );
=======
  double cutoff_angle_cosine = 0.999999;
>>>>>>> 6fc334e6

  electroatom_factory.reset( new MonteCarlo::ElectroatomFactory(
        cross_sections_xml_directory,
        cross_section_table_info,
        electroatom_aliases,
        atomic_relaxation_model_factory,
        hash_grid_bins,  
        function,
        true,
        cutoff_angle_cosine ) );

  std::unordered_map<std::string,Teuchos::RCP<MonteCarlo::Electroatom> > 
    electroatom_map;

  electroatom_factory->createElectroatomMap( electroatom_map );

  TEST_EQUALITY_CONST( electroatom_map.size(), 2 );
  
  TEST_ASSERT( electroatom_map.count( "H-1_293.6K" ) );
  TEST_ASSERT( !electroatom_map["H-1_293.6K"].is_null() );

  TEST_ASSERT( electroatom_map.count( "H-1_300K" ) );
  TEST_ASSERT( !electroatom_map["H-1_300K"].is_null() );
  
  TEST_EQUALITY( electroatom_map["H-1_293.6K"], electroatom_map["H-1_300K"] );
} 

//---------------------------------------------------------------------------//
// Custom main function
//---------------------------------------------------------------------------//
int main( int argc, char** argv )
{
  Teuchos::CommandLineProcessor& clp = Teuchos::UnitTestRepository::getCLP();

  clp.setOption( "test_cross_sections_xml_directory",
                 &cross_sections_xml_directory,
                 "Test cross_sections.xml file name" );

  const Teuchos::RCP<Teuchos::FancyOStream> out = 
    Teuchos::VerboseObjectBase::getDefaultOStream();

  Teuchos::CommandLineProcessor::EParseCommandLineReturn parse_return = 
    clp.parse(argc,argv);

  if ( parse_return != Teuchos::CommandLineProcessor::PARSE_SUCCESSFUL ) {
    *out << "\nEnd Result: TEST FAILED" << std::endl;
    return parse_return;
  }

  {
    std::string cross_sections_xml_file = cross_sections_xml_directory;
    cross_sections_xml_file += "/cross_sections.xml";
    
    // Read in the xml file storing the cross section table info
    Teuchos::updateParametersFromXmlFile(
			       cross_sections_xml_file,
			       Teuchos::inoutArg( cross_section_table_info ) );

    // Create the atomic relaxation model factory
    atomic_relaxation_model_factory.reset(
				new MonteCarlo::AtomicRelaxationModelFactory );
  }

  hash_grid_bins = 100;

  // Initialize the random number generator
  Utility::RandomNumberGenerator::createStreams();
  
  // Run the unit tests
  Teuchos::GlobalMPISession mpiSession( &argc, &argv );

  const bool success = Teuchos::UnitTestRepository::runUnitTests( *out );

  if (success)
    *out << "\nEnd Result: TEST PASSED" << std::endl;
  else
    *out << "\nEnd Result: TEST FAILED" << std::endl;

  clp.printFinalTimerSummary(out.ptr());

  return (success ? 0 : 1);
}


//---------------------------------------------------------------------------//
// end tstElectroatomFactory.cpp
//---------------------------------------------------------------------------//<|MERGE_RESOLUTION|>--- conflicted
+++ resolved
@@ -37,11 +37,7 @@
 atomic_relaxation_model_factory;
 Teuchos::RCP<MonteCarlo::ElectroatomFactory> electroatom_factory;
 MonteCarlo::BremsstrahlungAngularDistributionType function;
-<<<<<<< HEAD
-unsigned hash_grid_bins;
-=======
 unsigned hash_grid_bins = 100;
->>>>>>> 6fc334e6
 
 //---------------------------------------------------------------------------//
 // Tests
@@ -56,7 +52,196 @@
   // Set the bremsstrahlung photon angular distribution function
   function = MonteCarlo::DIPOLE_DISTRIBUTION;
 
-<<<<<<< HEAD
+  double cutoff_angle_cosine = 0.999999;
+
+  electroatom_factory.reset( new MonteCarlo::ElectroatomFactory(
+        cross_sections_xml_directory,
+        cross_section_table_info,
+        electroatom_aliases,
+        atomic_relaxation_model_factory,
+        hash_grid_bins,  
+        function,
+        false,
+        cutoff_angle_cosine ) );
+
+  std::unordered_map<std::string,Teuchos::RCP<MonteCarlo::Electroatom> > 
+    electroatom_map;
+
+  electroatom_factory->createElectroatomMap( electroatom_map );
+
+  TEST_EQUALITY_CONST( electroatom_map.size(), 1 );
+  TEST_ASSERT( electroatom_map.count( "Pb" ) );
+  TEST_ASSERT( !electroatom_map["Pb"].is_null() );
+
+  Teuchos::RCP<MonteCarlo::Electroatom>& atom = electroatom_map["Pb"];
+
+  // Test the electroatom properties
+  TEST_EQUALITY_CONST( atom->getAtomName(), "82000.12p" );
+  TEST_EQUALITY_CONST( atom->getAtomicNumber(), 82 );
+  TEST_FLOATING_EQUALITY( atom->getAtomicWeight(), 207.1999470456033, 1e-12 );
+
+  // Test that the total cross section can be returned
+  double energy = 2.000000000000E-03;
+  double cross_section = 
+    atom->getTotalCrossSection( energy );
+
+  TEST_FLOATING_EQUALITY( cross_section, 
+                          4.806193787852E+08,
+                          1e-12 );
+
+
+  energy = 4.000000000000E-04;
+  cross_section = 
+    atom->getTotalCrossSection( energy );
+ 
+  TEST_FLOATING_EQUALITY( cross_section, 
+                          1.278128947846E+09,
+                          1e-12 );
+
+
+  energy = 9.000000000000E-05;
+  cross_section = 
+    atom->getTotalCrossSection( energy );
+
+  TEST_FLOATING_EQUALITY( cross_section, 
+                          2.411603154884E+09,
+                          1e-12 );
+
+  // Test that the absorption cross section can be returned
+  cross_section = 
+    atom->getAbsorptionCrossSection( 1.000000000E-02 );
+
+   TEST_EQUALITY_CONST( cross_section, 0.0 );
+    
+  cross_section =
+    atom->getAbsorptionCrossSection( 2.000000000000E-03 );
+
+   TEST_EQUALITY_CONST( cross_section, 0.0 );
+
+  cross_section = 
+    atom->getAbsorptionCrossSection( 4.000000000000E-04 );
+
+   TEST_EQUALITY_CONST( cross_section, 0.0 );
+
+  cross_section = 
+    atom->getAbsorptionCrossSection( 9.000000000000E-05 );
+
+   TEST_EQUALITY_CONST( cross_section, 0.0 );
+
+  // Test that the total electroionization cross section can be returned
+  cross_section = atom->getReactionCrossSection( 
+                   1.000000000000E-02,
+                   MonteCarlo::TOTAL_ELECTROIONIZATION_ELECTROATOMIC_REACTION );
+
+  TEST_FLOATING_EQUALITY( cross_section, 2.053785458456E+07, 1e-12 );
+    
+  cross_section = atom->getReactionCrossSection( 
+                   2.000000000000E-03,
+                   MonteCarlo::TOTAL_ELECTROIONIZATION_ELECTROATOMIC_REACTION );
+
+  TEST_FLOATING_EQUALITY( cross_section, 7.403570475672E+07, 1e-12 );
+
+  cross_section = atom->getReactionCrossSection( 
+                   4.000000000000E-04,
+                   MonteCarlo::TOTAL_ELECTROIONIZATION_ELECTROATOMIC_REACTION );
+
+  TEST_FLOATING_EQUALITY( cross_section, 2.117744877649E+08, 1e-12 );
+
+  cross_section = atom->getReactionCrossSection( 
+                   9.000000000000E-05,
+                   MonteCarlo::TOTAL_ELECTROIONIZATION_ELECTROATOMIC_REACTION );
+
+  TEST_FLOATING_EQUALITY( cross_section, 3.624289144575E+08, 1e-12 );
+
+  // Test that there are no subshell cross sections
+  cross_section = atom->getReactionCrossSection(
+		   1e-6,
+		   MonteCarlo::K_SUBSHELL_ELECTROIONIZATION_ELECTROATOMIC_REACTION );
+
+  TEST_FLOATING_EQUALITY( cross_section, 0.0, 1e-12 );
+
+  cross_section = atom->getReactionCrossSection( 
+		   1e5,
+		   MonteCarlo::K_SUBSHELL_ELECTROIONIZATION_ELECTROATOMIC_REACTION );
+
+  // Test that the atomic excitation cross section can be returned
+  cross_section = atom->getReactionCrossSection(
+                    2.000000000000E-03,
+                    MonteCarlo::ATOMIC_EXCITATION_ELECTROATOMIC_REACTION );
+
+  TEST_FLOATING_EQUALITY( cross_section, 1.965170000000E+08, 1e-12 );
+  
+  cross_section = atom->getReactionCrossSection(
+                    4.000000000000E-04,
+                    MonteCarlo::ATOMIC_EXCITATION_ELECTROATOMIC_REACTION );
+
+  TEST_FLOATING_EQUALITY( cross_section, 6.226820000000E+08, 1e-12 );
+
+  cross_section = atom->getReactionCrossSection(
+                    9.000000000000E-05,
+                    MonteCarlo::ATOMIC_EXCITATION_ELECTROATOMIC_REACTION );
+
+  TEST_FLOATING_EQUALITY( cross_section, 1.160420000000E+09, 1e-12 );
+
+  // Test that the bremsstrahlung cross section can be returned
+  cross_section = atom->getReactionCrossSection(
+                    2.000000000000E-03,
+                    MonteCarlo::BREMSSTRAHLUNG_ELECTROATOMIC_REACTION );
+
+  TEST_FLOATING_EQUALITY( cross_section, 9.258661418255E+03, 1e-12 );
+
+  cross_section = atom->getReactionCrossSection(
+                    4.000000000000E-04,
+				 MonteCarlo::BREMSSTRAHLUNG_ELECTROATOMIC_REACTION );
+  
+  TEST_FLOATING_EQUALITY( cross_section, 8.914234996439E+03, 1e-12 );
+  
+  cross_section = atom->getReactionCrossSection(
+                    9.000000000000E-05,
+                    MonteCarlo::BREMSSTRAHLUNG_ELECTROATOMIC_REACTION );
+  
+  TEST_FLOATING_EQUALITY( cross_section, 7.249970966838E+03, 1e-12 );
+
+  // Test that the cutoff elastic cross section can be returned
+  cross_section = atom->getReactionCrossSection(
+                    2.000000000000E-03,
+                    MonteCarlo::CUTOFF_ELASTIC_ELECTROATOMIC_REACTION );
+
+  TEST_FLOATING_EQUALITY( cross_section, 
+                          2.100574153670E+08, 
+                          1e-12 );
+
+  cross_section = atom->getReactionCrossSection(
+                    4.000000000000E-04,
+                    MonteCarlo::CUTOFF_ELASTIC_ELECTROATOMIC_REACTION );
+  
+  TEST_FLOATING_EQUALITY( cross_section,  
+                          4.436635458458E+08, 
+                          1e-12 );
+  
+  cross_section = atom->getReactionCrossSection(
+                    9.000000000000E-05,
+                    MonteCarlo::CUTOFF_ELASTIC_ELECTROATOMIC_REACTION );
+  
+  TEST_FLOATING_EQUALITY( cross_section,  
+                          8.887469904554E+08, 
+                          1e-12 );
+
+  // Reset the electroatom factory
+  electroatom_factory.reset();
+}
+
+//---------------------------------------------------------------------------//
+// Check that a electroatom map can be created (only basic data)
+TEUCHOS_UNIT_TEST( ElectroatomFactory, createElectroatomMap_native_basic )
+{
+  // Create the set of electroatom aliases
+  electroatom_aliases.clear();
+  electroatom_aliases.insert( "Pb-Native" );
+  
+  // Set the bremsstrahlung photon angular distribution function
+  function = MonteCarlo::DIPOLE_DISTRIBUTION;
+
   double cutoff_angle = 1.0e-6;
 
   electroatom_factory.reset( new MonteCarlo::ElectroatomFactory(
@@ -68,19 +253,6 @@
                                               function,
                                               false,
                                               cutoff_angle ) );
-=======
-  double cutoff_angle_cosine = 0.999999;
->>>>>>> 6fc334e6
-
-  electroatom_factory.reset( new MonteCarlo::ElectroatomFactory(
-        cross_sections_xml_directory,
-        cross_section_table_info,
-        electroatom_aliases,
-        atomic_relaxation_model_factory,
-        hash_grid_bins,  
-        function,
-        false,
-        cutoff_angle_cosine ) );
 
   std::unordered_map<std::string,Teuchos::RCP<MonteCarlo::Electroatom> > 
     electroatom_map;
@@ -88,41 +260,40 @@
   electroatom_factory->createElectroatomMap( electroatom_map );
 
   TEST_EQUALITY_CONST( electroatom_map.size(), 1 );
-  TEST_ASSERT( electroatom_map.count( "Pb" ) );
-  TEST_ASSERT( !electroatom_map["Pb"].is_null() );
-
-  Teuchos::RCP<MonteCarlo::Electroatom>& atom = electroatom_map["Pb"];
+  TEST_ASSERT( electroatom_map.count( "Pb-Native" ) );
+  TEST_ASSERT( !electroatom_map["Pb-Native"].is_null() );
+
+  Teuchos::RCP<MonteCarlo::Electroatom>& atom = electroatom_map["Pb-Native"];
 
   // Test the electroatom properties
-  TEST_EQUALITY_CONST( atom->getAtomName(), "82000.12p" );
   TEST_EQUALITY_CONST( atom->getAtomicNumber(), 82 );
   TEST_FLOATING_EQUALITY( atom->getAtomicWeight(), 207.1999470456033, 1e-12 );
 
   // Test that the total cross section can be returned
-  double energy = 2.000000000000E-03;
+  double energy = 1.00E-05;
   double cross_section = 
     atom->getTotalCrossSection( energy );
 
   TEST_FLOATING_EQUALITY( cross_section, 
-                          4.806193787852E+08,
-                          1e-12 );
-
-
-  energy = 4.000000000000E-04;
+                          2.629060119800000E+09,
+                          1e-12 );
+
+
+  energy = 2.00E-01;
   cross_section = 
     atom->getTotalCrossSection( energy );
  
   TEST_FLOATING_EQUALITY( cross_section, 
-                          1.278128947846E+09,
-                          1e-12 );
-
-
-  energy = 9.000000000000E-05;
-  cross_section = 
-    atom->getTotalCrossSection( energy );
-
-  TEST_FLOATING_EQUALITY( cross_section, 
-                          2.411603154884E+09,
+                          2.252314241820250E+07,
+                          1e-12 );
+
+
+  energy = 1.00E+05;
+  cross_section = 
+    atom->getTotalCrossSection( energy );
+
+  TEST_FLOATING_EQUALITY( cross_section, 
+                          4.957013047900000E+06,
                           1e-12 );
 
   // Test that the absorption cross section can be returned
@@ -146,195 +317,6 @@
 
    TEST_EQUALITY_CONST( cross_section, 0.0 );
 
-  // Test that the total electroionization cross section can be returned
-  cross_section = atom->getReactionCrossSection( 
-                   1.000000000000E-02,
-                   MonteCarlo::TOTAL_ELECTROIONIZATION_ELECTROATOMIC_REACTION );
-
-  TEST_FLOATING_EQUALITY( cross_section, 2.053785458456E+07, 1e-12 );
-    
-  cross_section = atom->getReactionCrossSection( 
-                   2.000000000000E-03,
-                   MonteCarlo::TOTAL_ELECTROIONIZATION_ELECTROATOMIC_REACTION );
-
-  TEST_FLOATING_EQUALITY( cross_section, 7.403570475672E+07, 1e-12 );
-
-  cross_section = atom->getReactionCrossSection( 
-                   4.000000000000E-04,
-                   MonteCarlo::TOTAL_ELECTROIONIZATION_ELECTROATOMIC_REACTION );
-
-  TEST_FLOATING_EQUALITY( cross_section, 2.117744877649E+08, 1e-12 );
-
-  cross_section = atom->getReactionCrossSection( 
-                   9.000000000000E-05,
-                   MonteCarlo::TOTAL_ELECTROIONIZATION_ELECTROATOMIC_REACTION );
-
-  TEST_FLOATING_EQUALITY( cross_section, 3.624289144575E+08, 1e-12 );
-
-  // Test that there are no subshell cross sections
-  cross_section = atom->getReactionCrossSection(
-		   1e-6,
-		   MonteCarlo::K_SUBSHELL_ELECTROIONIZATION_ELECTROATOMIC_REACTION );
-
-  TEST_FLOATING_EQUALITY( cross_section, 0.0, 1e-12 );
-
-  cross_section = atom->getReactionCrossSection( 
-		   1e5,
-		   MonteCarlo::K_SUBSHELL_ELECTROIONIZATION_ELECTROATOMIC_REACTION );
-
-  // Test that the atomic excitation cross section can be returned
-  cross_section = atom->getReactionCrossSection(
-                    2.000000000000E-03,
-                    MonteCarlo::ATOMIC_EXCITATION_ELECTROATOMIC_REACTION );
-
-  TEST_FLOATING_EQUALITY( cross_section, 1.965170000000E+08, 1e-12 );
-  
-  cross_section = atom->getReactionCrossSection(
-                    4.000000000000E-04,
-                    MonteCarlo::ATOMIC_EXCITATION_ELECTROATOMIC_REACTION );
-
-  TEST_FLOATING_EQUALITY( cross_section, 6.226820000000E+08, 1e-12 );
-
-  cross_section = atom->getReactionCrossSection(
-                    9.000000000000E-05,
-                    MonteCarlo::ATOMIC_EXCITATION_ELECTROATOMIC_REACTION );
-
-  TEST_FLOATING_EQUALITY( cross_section, 1.160420000000E+09, 1e-12 );
-
-  // Test that the bremsstrahlung cross section can be returned
-  cross_section = atom->getReactionCrossSection(
-                    2.000000000000E-03,
-                    MonteCarlo::BREMSSTRAHLUNG_ELECTROATOMIC_REACTION );
-
-  TEST_FLOATING_EQUALITY( cross_section, 9.258661418255E+03, 1e-12 );
-
-  cross_section = atom->getReactionCrossSection(
-                    4.000000000000E-04,
-				 MonteCarlo::BREMSSTRAHLUNG_ELECTROATOMIC_REACTION );
-  
-  TEST_FLOATING_EQUALITY( cross_section, 8.914234996439E+03, 1e-12 );
-  
-  cross_section = atom->getReactionCrossSection(
-                    9.000000000000E-05,
-                    MonteCarlo::BREMSSTRAHLUNG_ELECTROATOMIC_REACTION );
-  
-  TEST_FLOATING_EQUALITY( cross_section, 7.249970966838E+03, 1e-12 );
-
-  // Test that the analog elastic cross section can be returned
-  cross_section = atom->getReactionCrossSection(
-                    2.000000000000E-03,
-                    MonteCarlo::ANALOG_ELASTIC_ELECTROATOMIC_REACTION );
-
-  TEST_FLOATING_EQUALITY( cross_section, 
-                          2.100574153670E+08, 
-                          1e-12 );
-
-  cross_section = atom->getReactionCrossSection(
-                    4.000000000000E-04,
-                    MonteCarlo::ANALOG_ELASTIC_ELECTROATOMIC_REACTION );
-  
-  TEST_FLOATING_EQUALITY( cross_section,  
-                          4.436635458458E+08, 
-                          1e-12 );
-  
-  cross_section = atom->getReactionCrossSection(
-                    9.000000000000E-05,
-                    MonteCarlo::ANALOG_ELASTIC_ELECTROATOMIC_REACTION );
-  
-  TEST_FLOATING_EQUALITY( cross_section,  
-                          8.887469904554E+08, 
-                          1e-12 );
-
-  // Reset the electroatom factory
-  electroatom_factory.reset();
-}
-
-//---------------------------------------------------------------------------//
-// Check that a electroatom map can be created (only basic data)
-TEUCHOS_UNIT_TEST( ElectroatomFactory, createElectroatomMap_native_basic )
-{
-  // Create the set of electroatom aliases
-  electroatom_aliases.clear();
-  electroatom_aliases.insert( "Pb-Native" );
-  
-  // Set the bremsstrahlung photon angular distribution function
-  function = MonteCarlo::DIPOLE_DISTRIBUTION;
-
-  double cutoff_angle = 1.0e-6;
-
-  electroatom_factory.reset( new MonteCarlo::ElectroatomFactory(
-                                              cross_sections_xml_directory,
-					                          cross_section_table_info,
-                                              electroatom_aliases,
-					                          atomic_relaxation_model_factory,
-                                              hash_grid_bins,  
-                                              function,
-                                              false,
-                                              cutoff_angle ) );
-
-  boost::unordered_map<std::string,Teuchos::RCP<MonteCarlo::Electroatom> > 
-    electroatom_map;
-
-  electroatom_factory->createElectroatomMap( electroatom_map );
-
-  TEST_EQUALITY_CONST( electroatom_map.size(), 1 );
-  TEST_ASSERT( electroatom_map.count( "Pb-Native" ) );
-  TEST_ASSERT( !electroatom_map["Pb-Native"].is_null() );
-
-  Teuchos::RCP<MonteCarlo::Electroatom>& atom = electroatom_map["Pb-Native"];
-
-  // Test the electroatom properties
-  TEST_EQUALITY_CONST( atom->getAtomicNumber(), 82 );
-  TEST_FLOATING_EQUALITY( atom->getAtomicWeight(), 207.1999470456033, 1e-12 );
-
-  // Test that the total cross section can be returned
-  double energy = 1.00E-05;
-  double cross_section = 
-    atom->getTotalCrossSection( energy );
-
-  TEST_FLOATING_EQUALITY( cross_section, 
-                          2.629060119800000E+09,
-                          1e-12 );
-
-
-  energy = 2.00E-01;
-  cross_section = 
-    atom->getTotalCrossSection( energy );
- 
-  TEST_FLOATING_EQUALITY( cross_section, 
-                          2.252314241820250E+07,
-                          1e-12 );
-
-
-  energy = 1.00E+05;
-  cross_section = 
-    atom->getTotalCrossSection( energy );
-
-  TEST_FLOATING_EQUALITY( cross_section, 
-                          4.957013047900000E+06,
-                          1e-12 );
-
-  // Test that the absorption cross section can be returned
-  cross_section = 
-    atom->getAbsorptionCrossSection( 1.000000000E-02 );
-
-   TEST_EQUALITY_CONST( cross_section, 0.0 );
-    
-  cross_section =
-    atom->getAbsorptionCrossSection( 2.000000000000E-03 );
-
-   TEST_EQUALITY_CONST( cross_section, 0.0 );
-
-  cross_section = 
-    atom->getAbsorptionCrossSection( 4.000000000000E-04 );
-
-   TEST_EQUALITY_CONST( cross_section, 0.0 );
-
-  cross_section = 
-    atom->getAbsorptionCrossSection( 9.000000000000E-05 );
-
-   TEST_EQUALITY_CONST( cross_section, 0.0 );
-
   // Test that there is no total electroionization
   cross_section = atom->getReactionCrossSection( 
                    1.000000000000E-02,
@@ -417,14 +399,10 @@
   
   TEST_FLOATING_EQUALITY( cross_section, 4.869800E+03, 1e-12 );
 
-  // Test that the analog elastic cross section can be returned
+  // Test that the cutoff elastic cross section can be returned
   cross_section = atom->getReactionCrossSection(
                     2.000000000000E-03,
-<<<<<<< HEAD
-                    MonteCarlo::ANALOG_ELASTIC_ELECTROATOMIC_REACTION );
-=======
-                    MonteCarlo::CUTOFF_ELASTIC_ELECTROATOMIC_REACTION );
->>>>>>> 6fc334e6
+                    MonteCarlo::CUTOFF_ELASTIC_ELECTROATOMIC_REACTION );
 
   TEST_FLOATING_EQUALITY( cross_section, 
                           2.100574153670E+08, 
@@ -432,11 +410,7 @@
 
   cross_section = atom->getReactionCrossSection(
                     4.000000000000E-04,
-<<<<<<< HEAD
-                    MonteCarlo::ANALOG_ELASTIC_ELECTROATOMIC_REACTION );
-=======
-                    MonteCarlo::CUTOFF_ELASTIC_ELECTROATOMIC_REACTION );
->>>>>>> 6fc334e6
+                    MonteCarlo::CUTOFF_ELASTIC_ELECTROATOMIC_REACTION );
   
   TEST_FLOATING_EQUALITY( cross_section,  
                           4.436635458458E+08, 
@@ -444,9 +418,8 @@
   
   cross_section = atom->getReactionCrossSection(
                     9.000000000000E-05,
-<<<<<<< HEAD
-                    MonteCarlo::ANALOG_ELASTIC_ELECTROATOMIC_REACTION );
-  
+                    MonteCarlo::CUTOFF_ELASTIC_ELECTROATOMIC_REACTION );
+
   TEST_FLOATING_EQUALITY( cross_section,  
                           8.887469904554E+08, 
                           1e-12 );
@@ -467,9 +440,6 @@
   TEST_FLOATING_EQUALITY( cross_section,  
                           1.088440E+06, 
                           1e-12 );
-=======
-                    MonteCarlo::CUTOFF_ELASTIC_ELECTROATOMIC_REACTION );
->>>>>>> 6fc334e6
   
   cross_section = atom->getReactionCrossSection(
             6.309570E+00,
@@ -521,21 +491,7 @@
   // Set the bremsstrahlung photon angular distribution function
   function = MonteCarlo::TWOBS_DISTRIBUTION;
 
-<<<<<<< HEAD
-  double cutoff_angle = 1.0e-6;
-
-  electroatom_factory.reset( new MonteCarlo::ElectroatomFactory(
-                                              cross_sections_xml_directory,
-					                          cross_section_table_info,
-                                              electroatom_aliases,
-					                          atomic_relaxation_model_factory,
-                                              hash_grid_bins,
-                                              function,
-                                              false,
-                                              cutoff_angle ) );
-=======
   double cutoff_angle_cosine = 0.999999;
->>>>>>> 6fc334e6
 
   electroatom_factory.reset( new MonteCarlo::ElectroatomFactory(
         cross_sections_xml_directory,
@@ -685,14 +641,10 @@
   
   TEST_FLOATING_EQUALITY( cross_section, 7.249970966838E+03, 1e-12 );
 
-  // Test that the analog elastic cross section can be returned
+  // Test that the cutoff elastic cross section can be returned
   cross_section = atom->getReactionCrossSection(
                     2.000000000000E-03,
-<<<<<<< HEAD
-                    MonteCarlo::ANALOG_ELASTIC_ELECTROATOMIC_REACTION );
-=======
-                    MonteCarlo::CUTOFF_ELASTIC_ELECTROATOMIC_REACTION );
->>>>>>> 6fc334e6
+                    MonteCarlo::CUTOFF_ELASTIC_ELECTROATOMIC_REACTION );
 
   TEST_FLOATING_EQUALITY( cross_section, 
                           2.100574153670E+08, 
@@ -700,11 +652,7 @@
 
   cross_section = atom->getReactionCrossSection(
                     4.000000000000E-04,
-<<<<<<< HEAD
-                    MonteCarlo::ANALOG_ELASTIC_ELECTROATOMIC_REACTION );
-=======
-                    MonteCarlo::CUTOFF_ELASTIC_ELECTROATOMIC_REACTION );
->>>>>>> 6fc334e6
+                    MonteCarlo::CUTOFF_ELASTIC_ELECTROATOMIC_REACTION );
   
   TEST_FLOATING_EQUALITY( cross_section,  
                           4.436635458458E+08, 
@@ -712,11 +660,7 @@
   
   cross_section = atom->getReactionCrossSection(
                     9.000000000000E-05,
-<<<<<<< HEAD
-                    MonteCarlo::ANALOG_ELASTIC_ELECTROATOMIC_REACTION );
-=======
-                    MonteCarlo::CUTOFF_ELASTIC_ELECTROATOMIC_REACTION );
->>>>>>> 6fc334e6
+                    MonteCarlo::CUTOFF_ELASTIC_ELECTROATOMIC_REACTION );
   
   TEST_FLOATING_EQUALITY( cross_section,  
                           8.887469904554E+08, 
@@ -734,24 +678,10 @@
   electroatom_aliases.clear();
   electroatom_aliases.insert( "Pb-Native" );
   
-<<<<<<< HEAD
   // Set the bremsstrahlung photon angular distribution function
   function = MonteCarlo::TWOBS_DISTRIBUTION;
 
-  double cutoff_angle = 1.0e-6;
-
-  electroatom_factory.reset( new MonteCarlo::ElectroatomFactory(
-                                              cross_sections_xml_directory,
-					                          cross_section_table_info,
-                                              electroatom_aliases,
-					                          atomic_relaxation_model_factory,
-                                              hash_grid_bins,  
-                                              function,
-                                              false,
-                                              cutoff_angle ) );
-=======
   double cutoff_angle_cosine = 0.999999;
->>>>>>> 6fc334e6
 
   electroatom_factory.reset( new MonteCarlo::ElectroatomFactory(
         cross_sections_xml_directory,
@@ -908,10 +838,10 @@
   
   TEST_FLOATING_EQUALITY( cross_section, 4.869800E+03, 1e-12 );
 
-  // Test that the analog elastic cross section can be returned
+  // Test that the cutoff elastic cross section can be returned
   cross_section = atom->getReactionCrossSection(
                     2.000000000000E-03,
-                    MonteCarlo::ANALOG_ELASTIC_ELECTROATOMIC_REACTION );
+                    MonteCarlo::CUTOFF_ELASTIC_ELECTROATOMIC_REACTION );
 
   TEST_FLOATING_EQUALITY( cross_section, 
                           2.100574153670E+08, 
@@ -919,7 +849,7 @@
 
   cross_section = atom->getReactionCrossSection(
                     4.000000000000E-04,
-                    MonteCarlo::ANALOG_ELASTIC_ELECTROATOMIC_REACTION );
+                    MonteCarlo::CUTOFF_ELASTIC_ELECTROATOMIC_REACTION );
   
   TEST_FLOATING_EQUALITY( cross_section,  
                           4.436635458458E+08, 
@@ -927,7 +857,7 @@
   
   cross_section = atom->getReactionCrossSection(
                     9.000000000000E-05,
-                    MonteCarlo::ANALOG_ELASTIC_ELECTROATOMIC_REACTION );
+                    MonteCarlo::CUTOFF_ELASTIC_ELECTROATOMIC_REACTION );
   
   TEST_FLOATING_EQUALITY( cross_section,  
                           8.887469904554E+08, 
@@ -985,7 +915,7 @@
                                               true,
                                               cutoff_angle ) );
 
-  boost::unordered_map<std::string,Teuchos::RCP<MonteCarlo::Electroatom> > 
+  std::unordered_map<std::string,Teuchos::RCP<MonteCarlo::Electroatom> > 
     electroatom_map;
 
   electroatom_factory->createElectroatomMap( electroatom_map );
@@ -1088,14 +1018,10 @@
   
   TEST_FLOATING_EQUALITY( cross_section, 7.249970966838E+03, 1e-12 );
 
-  // Test that the analog elastic cross section can be returned
+  // Test that the cutoff elastic cross section can be returned
   cross_section = atom->getReactionCrossSection(
                     2.000000000000E-03,
-<<<<<<< HEAD
-                    MonteCarlo::ANALOG_ELASTIC_ELECTROATOMIC_REACTION );
-=======
-                    MonteCarlo::CUTOFF_ELASTIC_ELECTROATOMIC_REACTION );
->>>>>>> 6fc334e6
+                    MonteCarlo::CUTOFF_ELASTIC_ELECTROATOMIC_REACTION );
 
   TEST_FLOATING_EQUALITY( cross_section, 
                           2.100574153670E+08, 
@@ -1103,11 +1029,7 @@
 
   cross_section = atom->getReactionCrossSection(
                     4.000000000000E-04,
-<<<<<<< HEAD
-                    MonteCarlo::ANALOG_ELASTIC_ELECTROATOMIC_REACTION );
-=======
-                    MonteCarlo::CUTOFF_ELASTIC_ELECTROATOMIC_REACTION );
->>>>>>> 6fc334e6
+                    MonteCarlo::CUTOFF_ELASTIC_ELECTROATOMIC_REACTION );
   
   TEST_FLOATING_EQUALITY( cross_section,  
                           4.436635458458E+08, 
@@ -1115,11 +1037,7 @@
   
   cross_section = atom->getReactionCrossSection(
                     9.000000000000E-05,
-<<<<<<< HEAD
-                    MonteCarlo::ANALOG_ELASTIC_ELECTROATOMIC_REACTION );
-=======
-                    MonteCarlo::CUTOFF_ELASTIC_ELECTROATOMIC_REACTION );
->>>>>>> 6fc334e6
+                    MonteCarlo::CUTOFF_ELASTIC_ELECTROATOMIC_REACTION );
   
   TEST_FLOATING_EQUALITY( cross_section,  
                           8.887469904554E+08, 
@@ -1199,7 +1117,7 @@
                                               true,
                                               cutoff_angle ) );
 
-  boost::unordered_map<std::string,Teuchos::RCP<MonteCarlo::Electroatom> > 
+  std::unordered_map<std::string,Teuchos::RCP<MonteCarlo::Electroatom> > 
     electroatom_map;
 
   electroatom_factory->createElectroatomMap( electroatom_map );
@@ -1344,10 +1262,10 @@
   
   TEST_FLOATING_EQUALITY( cross_section, 4.869800E+03, 1e-12 );
 
-  // Test that the analog elastic cross section can be returned
+  // Test that the cutoff elastic cross section can be returned
   cross_section = atom->getReactionCrossSection(
                     2.000000000000E-03,
-                    MonteCarlo::ANALOG_ELASTIC_ELECTROATOMIC_REACTION );
+                    MonteCarlo::CUTOFF_ELASTIC_ELECTROATOMIC_REACTION );
 
   TEST_FLOATING_EQUALITY( cross_section, 
                           2.100574153670E+08, 
@@ -1355,7 +1273,7 @@
 
   cross_section = atom->getReactionCrossSection(
                     4.000000000000E-04,
-                    MonteCarlo::ANALOG_ELASTIC_ELECTROATOMIC_REACTION );
+                    MonteCarlo::CUTOFF_ELASTIC_ELECTROATOMIC_REACTION );
   
   TEST_FLOATING_EQUALITY( cross_section,  
                           4.436635458458E+08, 
@@ -1363,7 +1281,7 @@
   
   cross_section = atom->getReactionCrossSection(
                     9.000000000000E-05,
-                    MonteCarlo::ANALOG_ELASTIC_ELECTROATOMIC_REACTION );
+                    MonteCarlo::CUTOFF_ELASTIC_ELECTROATOMIC_REACTION );
   
   TEST_FLOATING_EQUALITY( cross_section,  
                           8.887469904554E+08, 
@@ -1410,21 +1328,7 @@
   // Set the bremsstrahlung photon angular distribution function
   function = MonteCarlo::DIPOLE_DISTRIBUTION;
   
-<<<<<<< HEAD
-  double cutoff_angle = 1.0e-6;
-
-  electroatom_factory.reset( new MonteCarlo::ElectroatomFactory(
-                                              cross_sections_xml_directory,
-					                          cross_section_table_info,
-                                              electroatom_aliases,
-					                          atomic_relaxation_model_factory,
-                                              hash_grid_bins,
-                                              function,
-                                              true,
-                                              cutoff_angle ) );
-=======
   double cutoff_angle_cosine = 0.999999;
->>>>>>> 6fc334e6
 
   electroatom_factory.reset( new MonteCarlo::ElectroatomFactory(
         cross_sections_xml_directory,
