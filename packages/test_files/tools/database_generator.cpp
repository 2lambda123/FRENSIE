--- conflicted
+++ resolved
@@ -46,18 +46,11 @@
                           const std::string& library_filepath,
                           const int library_filestartline,
                           Data::ScatteringCenterPropertiesDatabase& database );
-<<<<<<< HEAD
-
-//! Add the "test_c_epr_ace_file.txt" properties
-void addCEPRACEFile( const boost::filesystem::path& ace_test_data_dir,
-=======
-  
+
 //! Add the 6000.12p properties
 void addCEPRACEFile( const bool library_available,
                      const std::string& library_filepath,
                      const int library_filestartline,
->>>>>>> 656985a0
-                     Data::ScatteringCenterPropertiesDatabase& database );
 
 //! Add the grph.10t properties
 void addGrphSabACEFile( const bool library_available,
@@ -89,18 +82,11 @@
                        const std::string& library_filepath,
                        const int library_filestartline,
                        Data::ScatteringCenterPropertiesDatabase& database );
-<<<<<<< HEAD
-
-//! Add the "test_h_epr_ace_file.txt" properties
-void addHEPRACEFile( const boost::filesystem::path& ace_test_data_dir,
-=======
   
 //! Add the 1000.12p properties
 void addHEPRACEFile( const bool library_available,
                      const std::string& library_filepath,
                      const int library_filestartline,
->>>>>>> 656985a0
-                     Data::ScatteringCenterPropertiesDatabase& database );
 
 //! Add the poly.10t properties
 void addPolySabACEFile( const bool library_available,
@@ -464,24 +450,6 @@
                       "The database output file name cannot contain any "
                       "white space!" );
 
-<<<<<<< HEAD
-  // Set the ace test data directory path
-  TEST_FOR_EXCEPTION( !command_line_arguments.count( "ace_dir" ),
-                      std::runtime_error,
-                      "The ace test data directory must be specified!" );
-
-  boost::filesystem::path ace_test_data_dir =
-    command_line_arguments["ace_dir"].as<std::string>();
-
-  TEST_FOR_EXCEPTION( !boost::filesystem::is_directory( ace_test_data_dir ),
-                      std::runtime_error,
-                      "The ace test data directory is not valid!" );
-
-  ace_test_data_dir = boost::filesystem::relative( ace_test_data_dir );
-
-
-=======
->>>>>>> 656985a0
   // Set the native test data directory path
   TEST_FOR_EXCEPTION( !command_line_arguments.count( "native_dir" ),
                       std::runtime_error,
@@ -610,21 +578,6 @@
                             const int library_filestartline,
                             Data::ScatteringCenterPropertiesDatabase& database )
 {
-<<<<<<< HEAD
-  boost::filesystem::path ace_test_data_file = ace_test_data_dir;
-  ace_test_data_file /= "test_au_epr14_ace_file.txt";
-
-  TEST_FOR_EXCEPTION( !boost::filesystem::exists( ace_test_data_file ),
-                      std::runtime_error,
-                      "The \"test_au_epr14_ace_file.txt\" data file could not "
-                      "be found (check ace test data directory path)!" );
-
-  if( !database.doAtomPropertiesExist( Data::Au_ATOM ) )
-    database.initializeAtomProperties( Data::Au_ATOM, 195.275000 );
-
-  Data::AtomProperties& atom_properties =
-    database.getAtomProperties( Data::Au_ATOM );
-=======
   if( library_available )
   {
     boost::filesystem::path ace_test_data_file = library_filepath;
@@ -635,7 +588,6 @@
                         "The 79000.14p data file ("
                         << library_filepath <<
                         ") could not be found!" );
->>>>>>> 656985a0
 
     if( !database.doAtomPropertiesExist( Data::Au_ATOM ) )
       database.initializeAtomProperties( Data::Au_ATOM, 195.275000 );
@@ -643,16 +595,6 @@
     Data::AtomProperties& atom_properties =
       database.getAtomProperties( Data::Au_ATOM );
 
-<<<<<<< HEAD
-  std::shared_ptr<const Data::PhotoatomicDataProperties>
-    photoatomic_properties( new Data::ACEPhotoatomicDataProperties(
-                                                            atomic_weight,
-                                                            ace_test_data_file,
-                                                            1,
-                                                            "79000.14p" ) );
-
-  atom_properties.setPhotoatomicDataProperties( photoatomic_properties );
-=======
     auto atomic_weight =
       195.275000*Utility::PhysicalConstants::neutron_rest_mass_amu_q;
     
@@ -664,7 +606,6 @@
                                                          "79000.14p" ) );
     
     atom_properties.setPhotoatomicDataProperties( photoatomic_properties );
->>>>>>> 656985a0
 
     std::shared_ptr<const Data::ElectroatomicDataProperties>
       electroatomic_properties( new Data::ACEElectroatomicDataProperties(
@@ -892,30 +833,6 @@
                    const int library_filestartline,
                    Data::ScatteringCenterPropertiesDatabase& database )
 {
-<<<<<<< HEAD
-  boost::filesystem::path ace_test_data_file = ace_test_data_dir;
-  ace_test_data_file /= "test_h1_ace_file.txt";
-
-  TEST_FOR_EXCEPTION( !boost::filesystem::exists( ace_test_data_file ),
-                      std::runtime_error,
-                      "The \"test_h1_ace_file.txt\" data file could not be "
-                      "found (check ace test data directory path)!" );
-
-  if( !database.doNuclidePropertiesExist( 1001 ) )
-    database.initializeNuclideProperties( 1001, 0.999167 );
-
-  Data::NuclideProperties& nuclide_properties =
-    database.getNuclideProperties( 1001 );
-
-  std::shared_ptr<const Data::NuclearDataProperties>
-    nuclear_properties( new Data::ACENuclearDataProperties( 0.999167,
-                                                            2.53010E-08*MeV,
-                                                            ace_test_data_file,
-                                                            1,
-                                                            "1001.70c" ) );
-
-  nuclide_properties.setNuclearDataProperties( nuclear_properties );
-=======
   if( library_available )
   {
     boost::filesystem::path ace_test_data_file = library_filepath;
@@ -943,7 +860,6 @@
   
     nuclide_properties.setNuclearDataProperties( nuclear_properties );
   }
->>>>>>> 656985a0
 }
 
 // Add the lwtr.10t properties
@@ -1002,19 +918,6 @@
     Data::NuclideProperties& nuclide_properties =
       database.getNuclideProperties( 1002 );
 
-<<<<<<< HEAD
-  auto atomic_weight =
-    1.996300*Utility::PhysicalConstants::neutron_rest_mass_amu_q;
-
-  std::shared_ptr<const Data::PhotonuclearDataProperties>
-    photonuclear_properties( new Data::ACEPhotonuclearDataProperties(
-                                                            atomic_weight,
-                                                            ace_test_data_file,
-                                                            1,
-                                                            "1002.24u" ) );
-
-  nuclide_properties.setPhotonuclearDataProperties( photonuclear_properties );
-=======
     auto atomic_weight =
       1.996300*Utility::PhysicalConstants::neutron_rest_mass_amu_q;
     
@@ -1027,7 +930,6 @@
   
     nuclide_properties.setPhotonuclearDataProperties( photonuclear_properties );
   }
->>>>>>> 656985a0
 }
 
 // Add the 1000.14p properties
@@ -1036,33 +938,6 @@
                        const int library_filestartline,
                        Data::ScatteringCenterPropertiesDatabase& database )
 {
-<<<<<<< HEAD
-  boost::filesystem::path ace_test_data_file = ace_test_data_dir;
-  ace_test_data_file /= "test_h_epr14_ace_file.txt";
-
-  TEST_FOR_EXCEPTION( !boost::filesystem::exists( ace_test_data_file ),
-                      std::runtime_error,
-                      "The \"test_h_epr14_ace_file.txt\" data file could not "
-                      "be found (check ace test data directory path)!" );
-
-  if( !database.doAtomPropertiesExist( Data::H_ATOM ) )
-    database.initializeAtomProperties( Data::H_ATOM, 0.999242 );
-
-  Data::AtomProperties& atom_properties =
-    database.getAtomProperties( Data::H_ATOM );
-
-  auto atomic_weight =
-    0.999242*Utility::PhysicalConstants::neutron_rest_mass_amu_q;
-
-  std::shared_ptr<const Data::PhotoatomicDataProperties>
-    photoatomic_properties( new Data::ACEPhotoatomicDataProperties(
-                                                            atomic_weight,
-                                                            ace_test_data_file,
-                                                            1,
-                                                            "1000.14p" ) );
-
-  atom_properties.setPhotoatomicDataProperties( photoatomic_properties );
-=======
   if( library_available )
   {
     boost::filesystem::path ace_test_data_file = library_filepath;
@@ -1091,7 +966,6 @@
                                                          "1000.14p" ) );
     
     atom_properties.setPhotoatomicDataProperties( photoatomic_properties );
->>>>>>> 656985a0
 
     std::shared_ptr<const Data::ElectroatomicDataProperties>
       electroatomic_properties( new Data::ACEElectroatomicDataProperties(
@@ -1103,45 +977,6 @@
     atom_properties.setElectroatomicDataProperties( electroatomic_properties );
   }
 }
-<<<<<<< HEAD
-
-// Add the "test_h_epr_ace_file.txt" properties
-void addHEPRACEFile( const boost::filesystem::path& ace_test_data_dir,
-                     Data::ScatteringCenterPropertiesDatabase& database )
-{
-  boost::filesystem::path ace_test_data_file = ace_test_data_dir;
-  ace_test_data_file /= "test_h_epr_ace_file.txt";
-
-  TEST_FOR_EXCEPTION( !boost::filesystem::exists( ace_test_data_file ),
-                      std::runtime_error,
-                      "The \"test_h_epr_ace_file.txt\" data file could not "
-                      "be found (check ace test data directory path)!" );
-
-  if( !database.doAtomPropertiesExist( Data::H_ATOM ) )
-    database.initializeAtomProperties( Data::H_ATOM, 0.999242 );
-
-  Data::AtomProperties& atom_properties =
-    database.getAtomProperties( Data::H_ATOM );
-
-  auto atomic_weight =
-    0.999242*Utility::PhysicalConstants::neutron_rest_mass_amu_q;
-
-  std::shared_ptr<const Data::PhotoatomicDataProperties>
-    photoatomic_properties( new Data::ACEPhotoatomicDataProperties(
-                                                            atomic_weight,
-                                                            ace_test_data_file,
-                                                            1,
-                                                            "1000.12p" ) );
-
-  atom_properties.setPhotoatomicDataProperties( photoatomic_properties );
-
-  std::shared_ptr<const Data::ElectroatomicDataProperties>
-    electroatomic_properties( new Data::ACEElectroatomicDataProperties(
-                                                            atomic_weight,
-                                                            ace_test_data_file,
-                                                            1,
-                                                            "1000.12p" ) );
-=======
   
 // Add the 1000.12p properties
 void addHEPRACEFile( const bool library_available,
@@ -1184,8 +1019,7 @@
                                                          ace_test_data_file,
                                                          library_filestartline,
                                                          "1000.12p" ) );
->>>>>>> 656985a0
-
+    
     atom_properties.setElectroatomicDataProperties( electroatomic_properties );
   }
 }
@@ -1227,30 +1061,6 @@
                     const int library_filestartline,
                     Data::ScatteringCenterPropertiesDatabase& database )
 {
-<<<<<<< HEAD
-  boost::filesystem::path ace_test_data_file = ace_test_data_dir;
-  ace_test_data_file /= "test_o16_ace_file.txt";
-
-  TEST_FOR_EXCEPTION( !boost::filesystem::exists( ace_test_data_file ),
-                      std::runtime_error,
-                      "The \"test_o16_ace_file.txt\" data file could not be "
-                      "found (check ace test data directory path)!" );
-
-  if( !database.doNuclidePropertiesExist( 8016 ) )
-    database.initializeNuclideProperties( 8016, 15.857510 );
-
-  Data::NuclideProperties& nuclide_properties =
-    database.getNuclideProperties( 8016 );
-
-  std::shared_ptr<const Data::NuclearDataProperties>
-    nuclear_properties( new Data::ACENuclearDataProperties( 15.857510,
-                                                            2.53010E-08*MeV,
-                                                            ace_test_data_file,
-                                                            1,
-                                                            "8016.70c" ) );
-
-  nuclide_properties.setNuclearDataProperties( nuclear_properties );
-=======
   if( library_available )
   {
     boost::filesystem::path ace_test_data_file = library_filepath;
@@ -1278,7 +1088,6 @@
   
     nuclide_properties.setNuclearDataProperties( nuclear_properties );
   }
->>>>>>> 656985a0
 }
 
 // Add the 8000.12p properties
@@ -1333,30 +1142,6 @@
                       const int library_filestartline,
                       Data::ScatteringCenterPropertiesDatabase& database )
 {
-<<<<<<< HEAD
-  boost::filesystem::path ace_test_data_file = ace_test_data_dir;
-  ace_test_data_file /= "test_pb208_ace_file.txt";
-
-  TEST_FOR_EXCEPTION( !boost::filesystem::exists( ace_test_data_file ),
-                      std::runtime_error,
-                      "The \"test_pb208_ace_file.txt\" data file could not be "
-                      "found (check ace test data directory path)!" );
-
-  if( !database.doNuclidePropertiesExist( 82208 ) )
-    database.initializeNuclideProperties( 82208, 206.190000 );
-
-  Data::NuclideProperties& nuclide_properties =
-    database.getNuclideProperties( 82208 );
-
-  std::shared_ptr<const Data::NuclearDataProperties>
-    nuclear_properties( new Data::ACENuclearDataProperties( 206.190000,
-                                                            2.53010E-08*MeV,
-                                                            ace_test_data_file,
-                                                            1,
-                                                            "82208.70c" ) );
-
-  nuclide_properties.setNuclearDataProperties( nuclear_properties );
-=======
   if( library_available )
   {
     boost::filesystem::path ace_test_data_file = library_filepath;
@@ -1384,7 +1169,6 @@
   
     nuclide_properties.setNuclearDataProperties( nuclear_properties );
   }
->>>>>>> 656985a0
 }
 
 // Add the 82000.03e properties
@@ -1560,30 +1344,6 @@
                      const int library_filestartline,
                      Data::ScatteringCenterPropertiesDatabase& database )
 {
-<<<<<<< HEAD
-  boost::filesystem::path ace_test_data_file = ace_test_data_dir;
-  ace_test_data_file /= "test_u238_ace_file.txt";
-
-  TEST_FOR_EXCEPTION( !boost::filesystem::exists( ace_test_data_file ),
-                      std::runtime_error,
-                      "The \"test_u238_ace_file.txt\" data file could not be "
-                      "found (check ace test data directory path)!" );
-
-  if( !database.doNuclidePropertiesExist( 92238 ) )
-    database.initializeNuclideProperties( 92238, 236.005800 );
-
-  Data::NuclideProperties& nuclide_properties =
-    database.getNuclideProperties( 92238 );
-
-  std::shared_ptr<const Data::NuclearDataProperties>
-    nuclear_properties( new Data::ACENuclearDataProperties( 236.005800,
-                                                            2.53010E-08*MeV,
-                                                            ace_test_data_file,
-                                                            1,
-                                                            "92238.70c" ) );
-
-  nuclide_properties.setNuclearDataProperties( nuclear_properties );
-=======
   if( library_available )
   {
     boost::filesystem::path ace_test_data_file = library_filepath;
@@ -1611,7 +1371,6 @@
   
     nuclide_properties.setNuclearDataProperties( nuclear_properties );
   }
->>>>>>> 656985a0
 }
 
 // Add the 92000.12p properties
