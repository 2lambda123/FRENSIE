--- conflicted
+++ resolved
@@ -29,22 +29,6 @@
 
   //! Create a electroatom core (using the provided atomic relaxation model)
   static void createElectroatomCore(
-<<<<<<< HEAD
-	    const Data::XSSEPRDataExtractor& raw_electroatom_data,
-	    const Teuchos::RCP<AtomicRelaxationModel>& atomic_relaxation_model,
-            const SimulationElectronProperties& properties,
-	    Teuchos::RCP<ElectroatomCore>& electroatom_core );            
-
-  //! Create a electroatom (using the provided atomic relaxation model)
-  static void createElectroatom(
-	    const Data::XSSEPRDataExtractor& raw_electroatom_data,
-	    const std::string& electroatom_name,
-            const double atomic_weight,
-            const Teuchos::RCP<AtomicRelaxationModel>& atomic_relaxation_model,
-            const SimulationElectronProperties& properties,
-	    Teuchos::RCP<Electroatom>& electroatom );
-           
-=======
             const Data::XSSEPRDataExtractor& raw_electroatom_data,
             const Teuchos::RCP<AtomicRelaxationModel>& atomic_relaxation_model,
             const SimulationElectronProperties& properties,
@@ -59,7 +43,6 @@
             const SimulationElectronProperties& properties,
             Teuchos::RCP<Electroatom>& electroatom );
 
->>>>>>> f89aeb69
 private:
 
   // Constructor
