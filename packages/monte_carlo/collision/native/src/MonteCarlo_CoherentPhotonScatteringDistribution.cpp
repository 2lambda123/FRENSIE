--- conflicted
+++ resolved
@@ -67,18 +67,6 @@
     // Sample the form factor squared arg from the form factor function squared,
     // reject with reject function: R( scattering_angle_cosine )
     do{
-<<<<<<< HEAD
-    // Randomly sample the form factor squared
-    form_factor_arg_squared = d_form_factor_function_squared->
-                                 sample( max_form_factor_arg_squared );
-
-    // Calculate the outgoing photon angle cosine from the sampled form factor 
-    scattering_angle_cosine = 1.0 - 2.0*wavelength_sqr*form_factor_arg_squared;
-
-    random_number = Utility::RandomNumberGenerator::getRandomNumber<double>();
-    }while( random_number > 0.5*( 
-            1.0 + scattering_angle_cosine*scattering_angle_cosine ) );
-=======
       // Randomly sample the form factor squared
       form_factor_arg_squared = 
 	d_form_factor_function_squared->sample( max_form_factor_arg_squared );
@@ -91,7 +79,6 @@
 	Utility::RandomNumberGenerator::getRandomNumber<double>();
     }while( random_number > 
 	    0.5*( 1.0 + scattering_angle_cosine*scattering_angle_cosine ) );
->>>>>>> 08af5353
 
     // Calculate the outgoing direction
    double outgoing_photon_direction[3];
