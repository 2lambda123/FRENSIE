//---------------------------------------------------------------------------//
//!
//! \file   tstSimulationElectronProperties.cpp
//! \author Alex Robinson, Luke Kersting
//! \brief  Simulation electron properties unit tests.
//!
//---------------------------------------------------------------------------//

// Std Lib Includes
#include <iostream>

// FRENSIE Includes
#include "MonteCarlo_SimulationElectronProperties.hpp"
#include "MonteCarlo_BremsstrahlungAngularDistributionType.hpp"
#include "MonteCarlo_ElasticElectronDistributionType.hpp"
#include "MonteCarlo_TwoDInterpolationType.hpp"
<<<<<<< HEAD
#include "MonteCarlo_TwoDGridType.hpp"
=======
#include "MonteCarlo_TwoDSamplingType.hpp"
#include "Utility_UnitTestHarnessWithMain.hpp"
#include "ArchiveTestHelpers.hpp"

//---------------------------------------------------------------------------//
// Testing Types
//---------------------------------------------------------------------------//

typedef TestArchiveHelper::TestArchives TestArchives;
>>>>>>> 1eeb2a37

//---------------------------------------------------------------------------//
// Tests.
//---------------------------------------------------------------------------//
// Test the simulation properties defaults
FRENSIE_UNIT_TEST( SimulationElectronProperties, defaults )
{
  MonteCarlo::SimulationElectronProperties properties;

  FRENSIE_CHECK_EQUAL( properties.getMinElectronEnergy(), 1.5e-5 );
  FRENSIE_CHECK_EQUAL( properties.getMaxElectronEnergy(), 20.0 );
  FRENSIE_CHECK_EQUAL( properties.getElectronEvaluationTolerance(), 1e-7 );
  FRENSIE_CHECK_EQUAL( properties.getElectronTwoDInterpPolicy(),
                       MonteCarlo::LOGLOGLOG_INTERPOLATION );
<<<<<<< HEAD
  TEST_EQUALITY_CONST( properties.getElectronTwoDGridPolicy(),
                       MonteCarlo::UNIT_BASE_CORRELATED_GRID );
  TEST_ASSERT( properties.isAtomicRelaxationModeOn() );
  TEST_ASSERT( properties.isElasticModeOn() );
  TEST_EQUALITY_CONST( properties.getElasticElectronDistributionMode(),
                       MonteCarlo::DECOUPLED_DISTRIBUTION );
  TEST_EQUALITY_CONST( properties.getCoupledElasticSamplingMode(),
                       MonteCarlo::TWO_D_UNION );
  TEST_EQUALITY_CONST( properties.getElasticCutoffAngleCosine(), 1.0 );
  TEST_ASSERT( properties.isElectroionizationModeOn() );
  TEST_ASSERT( properties.isBremsstrahlungModeOn() );
  TEST_EQUALITY_CONST( properties.getBremsstrahlungAngularDistributionFunction(),
=======
  FRENSIE_CHECK_EQUAL( properties.getElectronTwoDSamplingPolicy(),
                       MonteCarlo::UNIT_BASE_CORRELATED_SAMPLING );
  FRENSIE_CHECK( properties.isAtomicRelaxationModeOn() );
  FRENSIE_CHECK( properties.isElasticModeOn() );
  FRENSIE_CHECK_EQUAL( properties.getElasticElectronDistributionMode(),
                       MonteCarlo::DECOUPLED_DISTRIBUTION );
  FRENSIE_CHECK_EQUAL( properties.getCoupledElasticSamplingMode(),
                       MonteCarlo::SIMPLIFIED_UNION );
  FRENSIE_CHECK_EQUAL( properties.getElasticCutoffAngleCosine(), 1.0 );
  FRENSIE_CHECK( properties.isElectroionizationModeOn() );
  FRENSIE_CHECK( properties.isBremsstrahlungModeOn() );
  FRENSIE_CHECK_EQUAL( properties.getBremsstrahlungAngularDistributionFunction(),
>>>>>>> 1eeb2a37
                       MonteCarlo::TWOBS_DISTRIBUTION );
  FRENSIE_CHECK( properties.isAtomicExcitationModeOn() );
}

//---------------------------------------------------------------------------//
// Test that the min electron energy can be set
FRENSIE_UNIT_TEST( SimulationElectronProperties, setMinElectronEnergy )
{
  MonteCarlo::SimulationElectronProperties properties;

  properties.setMinElectronEnergy( 1e-2 );

  FRENSIE_CHECK_EQUAL( properties.getMinElectronEnergy(), 1e-2 );
}

//---------------------------------------------------------------------------//
// Test that the max electron energy can be set
FRENSIE_UNIT_TEST( SimulationElectronProperties, setMaxElectronEnergy )
{
  MonteCarlo::SimulationElectronProperties properties;

  properties.setMaxElectronEnergy( 15.0 );

  FRENSIE_CHECK_EQUAL( properties.getMaxElectronEnergy(), 15.0 );
}

//---------------------------------------------------------------------------//
// Test that the electron evaluation tolerance can be set
FRENSIE_UNIT_TEST( SimulationElectronProperties, setElectronEvaluationTolerance )
{
  MonteCarlo::SimulationElectronProperties properties;

  properties.setElectronEvaluationTolerance( 1e-4 );

  FRENSIE_CHECK_EQUAL( properties.getElectronEvaluationTolerance(), 1e-4 );
}

//---------------------------------------------------------------------------//
// Test that the electron 2D interpolation policy can be set
FRENSIE_UNIT_TEST( SimulationElectronProperties, setElectronTwoDInterpPolicy )
{
  MonteCarlo::SimulationElectronProperties properties;

  FRENSIE_CHECK_EQUAL( properties.getElectronTwoDInterpPolicy(),
                       MonteCarlo::LOGLOGLOG_INTERPOLATION );

  MonteCarlo::TwoDInterpolationType interp;

  interp = MonteCarlo::LINLINLIN_INTERPOLATION;
  properties.setElectronTwoDInterpPolicy( interp );
  FRENSIE_CHECK_EQUAL( properties.getElectronTwoDInterpPolicy(), interp );

  interp = MonteCarlo::LINLINLOG_INTERPOLATION;
  properties.setElectronTwoDInterpPolicy( interp );
  FRENSIE_CHECK_EQUAL( properties.getElectronTwoDInterpPolicy(), interp );

  interp = MonteCarlo::LINLOGLIN_INTERPOLATION;
  properties.setElectronTwoDInterpPolicy( interp );
  FRENSIE_CHECK_EQUAL( properties.getElectronTwoDInterpPolicy(), interp );

  interp = MonteCarlo::LOGLINLIN_INTERPOLATION;
  properties.setElectronTwoDInterpPolicy( interp );
  FRENSIE_CHECK_EQUAL( properties.getElectronTwoDInterpPolicy(), interp );

  interp = MonteCarlo::LINLOGLOG_INTERPOLATION;
  properties.setElectronTwoDInterpPolicy( interp );
  FRENSIE_CHECK_EQUAL( properties.getElectronTwoDInterpPolicy(), interp );

  interp = MonteCarlo::LOGLINLOG_INTERPOLATION;
  properties.setElectronTwoDInterpPolicy( interp );
  FRENSIE_CHECK_EQUAL( properties.getElectronTwoDInterpPolicy(), interp );

  interp = MonteCarlo::LOGLOGLIN_INTERPOLATION;
  properties.setElectronTwoDInterpPolicy( interp );
  FRENSIE_CHECK_EQUAL( properties.getElectronTwoDInterpPolicy(), interp );

  interp = MonteCarlo::LOGLOGLOG_INTERPOLATION;
  properties.setElectronTwoDInterpPolicy( interp );
  FRENSIE_CHECK_EQUAL( properties.getElectronTwoDInterpPolicy(), interp );
}

//---------------------------------------------------------------------------//
<<<<<<< HEAD
// Test that the electron 2D grid policy can be set
TEUCHOS_UNIT_TEST( SimulationElectronProperties, setElectronTwoDGridPolicy )
{
  MonteCarlo::SimulationElectronProperties properties;

  TEST_EQUALITY_CONST( properties.getElectronTwoDGridPolicy(),
                       MonteCarlo::UNIT_BASE_CORRELATED_GRID );

  MonteCarlo::TwoDGridType type = MonteCarlo::CORRELATED_GRID;
  properties.setElectronTwoDGridPolicy( type );
  TEST_EQUALITY_CONST( properties.getElectronTwoDGridPolicy(), type );

  type = MonteCarlo::DIRECT_GRID;
  properties.setElectronTwoDGridPolicy( type );
  TEST_EQUALITY_CONST( properties.getElectronTwoDGridPolicy(), type );

  type = MonteCarlo::UNIT_BASE_GRID;
  properties.setElectronTwoDGridPolicy( type );
  TEST_EQUALITY_CONST( properties.getElectronTwoDGridPolicy(), type );

  type = MonteCarlo::UNIT_BASE_CORRELATED_GRID;
  properties.setElectronTwoDGridPolicy( type );
  TEST_EQUALITY_CONST( properties.getElectronTwoDGridPolicy(), type );
=======
// Test that the electron 2D sampling policy can be set
FRENSIE_UNIT_TEST( SimulationElectronProperties, setElectronTwoDSamplingPolicy )
{
  MonteCarlo::SimulationElectronProperties properties;

  FRENSIE_CHECK_EQUAL( properties.getElectronTwoDSamplingPolicy(),
                       MonteCarlo::UNIT_BASE_CORRELATED_SAMPLING );

  MonteCarlo::TwoDSamplingType type = MonteCarlo::CORRELATED_SAMPLING;
  properties.setElectronTwoDSamplingPolicy( type );
  FRENSIE_CHECK_EQUAL( properties.getElectronTwoDSamplingPolicy(), type );

  type = MonteCarlo::DIRECT_SAMPLING;
  properties.setElectronTwoDSamplingPolicy( type );
  FRENSIE_CHECK_EQUAL( properties.getElectronTwoDSamplingPolicy(), type );

  type = MonteCarlo::UNIT_BASE_SAMPLING;
  properties.setElectronTwoDSamplingPolicy( type );
  FRENSIE_CHECK_EQUAL( properties.getElectronTwoDSamplingPolicy(), type );

  type = MonteCarlo::UNIT_BASE_CORRELATED_SAMPLING;
  properties.setElectronTwoDSamplingPolicy( type );
  FRENSIE_CHECK_EQUAL( properties.getElectronTwoDSamplingPolicy(), type );
>>>>>>> 1eeb2a37
}

//---------------------------------------------------------------------------//
// Test that atomic relaxation mode can be turned off
FRENSIE_UNIT_TEST( SimulationElectronProperties, setAtomicRelaxationModeOffOn )
{
  MonteCarlo::SimulationElectronProperties properties;

  properties.setAtomicRelaxationModeOff();

  FRENSIE_CHECK( !properties.isAtomicRelaxationModeOn() );

  properties.setAtomicRelaxationModeOn();
<<<<<<< HEAD

  TEST_ASSERT( properties.isAtomicRelaxationModeOn() );
=======
  
  FRENSIE_CHECK( properties.isAtomicRelaxationModeOn() );
>>>>>>> 1eeb2a37
}

//---------------------------------------------------------------------------//
// Test that elastic mode can be turned off
FRENSIE_UNIT_TEST( SimulationElectronProperties, setElasticModeOffOn )
{
  MonteCarlo::SimulationElectronProperties properties;

  properties.setElasticModeOff();

  FRENSIE_CHECK( !properties.isElasticModeOn() );

  properties.setElasticModeOn();
<<<<<<< HEAD

  TEST_ASSERT( properties.isElasticModeOn() );
=======
  
  FRENSIE_CHECK( properties.isElasticModeOn() );
>>>>>>> 1eeb2a37
}

//---------------------------------------------------------------------------//
// Test that the elastic distribution mode can be set
FRENSIE_UNIT_TEST( SimulationElectronProperties, setElasticElectronDistributionMode )
{
  MonteCarlo::SimulationElectronProperties properties;

  FRENSIE_CHECK_EQUAL( properties.getElasticElectronDistributionMode(),
                       MonteCarlo::DECOUPLED_DISTRIBUTION );

  MonteCarlo::ElasticElectronDistributionType mode;

  mode = MonteCarlo::COUPLED_DISTRIBUTION;
  properties.setElasticElectronDistributionMode( mode );
  FRENSIE_CHECK_EQUAL( properties.getElasticElectronDistributionMode(),
                       mode );

  mode = MonteCarlo::HYBRID_DISTRIBUTION;
  properties.setElasticElectronDistributionMode( mode );
  FRENSIE_CHECK_EQUAL( properties.getElasticElectronDistributionMode(),
                       mode );

  mode = MonteCarlo::CUTOFF_DISTRIBUTION;
  properties.setElasticElectronDistributionMode( mode );
  FRENSIE_CHECK_EQUAL( properties.getElasticElectronDistributionMode(),
                       mode );

  mode = MonteCarlo::SCREENED_RUTHERFORD_DISTRIBUTION;
  properties.setElasticElectronDistributionMode( mode );
  FRENSIE_CHECK_EQUAL( properties.getElasticElectronDistributionMode(),
                       mode );
}

//---------------------------------------------------------------------------//
// Test that the coupled elastic sampling mode can be set
FRENSIE_UNIT_TEST( SimulationElectronProperties, setCoupledElasticSamplingMode )
{
  MonteCarlo::SimulationElectronProperties properties;

<<<<<<< HEAD
  TEST_EQUALITY_CONST( properties.getCoupledElasticSamplingMode(),
                       MonteCarlo::TWO_D_UNION );
=======
  FRENSIE_CHECK_EQUAL( properties.getCoupledElasticSamplingMode(),
                       MonteCarlo::SIMPLIFIED_UNION );
>>>>>>> 1eeb2a37

  MonteCarlo::CoupledElasticSamplingMethod mode;

  mode = MonteCarlo::ONE_D_UNION;
  properties.setCoupledElasticSamplingMode( mode );
  FRENSIE_CHECK_EQUAL( properties.getCoupledElasticSamplingMode(),
                       mode );

  mode = MonteCarlo::TWO_D_UNION;
  properties.setCoupledElasticSamplingMode( mode );
  FRENSIE_CHECK_EQUAL( properties.getCoupledElasticSamplingMode(),
                       mode );

  mode = MonteCarlo::MODIFIED_TWO_D_UNION;
  properties.setCoupledElasticSamplingMode( mode );
  FRENSIE_CHECK_EQUAL( properties.getCoupledElasticSamplingMode(),
                       mode );
}

//---------------------------------------------------------------------------//
// Test that the elastic cutoff angle cosine can be set
FRENSIE_UNIT_TEST( SimulationElectronProperties, setElasticCutoffAngleCosine )
{
  MonteCarlo::SimulationElectronProperties properties;

  properties.setElasticCutoffAngleCosine( 0.9 );

  FRENSIE_CHECK_EQUAL( properties.getElasticCutoffAngleCosine(), 0.9 );
}

//---------------------------------------------------------------------------//
// Test that electroionization mode can be turned off
FRENSIE_UNIT_TEST( SimulationElectronProperties, setElectroionizationModeOffOn )
{
  MonteCarlo::SimulationElectronProperties properties;

  properties.setElectroionizationModeOff();

  FRENSIE_CHECK( !properties.isElectroionizationModeOn() );

  properties.setElectroionizationModeOn();
<<<<<<< HEAD

  TEST_ASSERT( properties.isElectroionizationModeOn() );
=======
  
  FRENSIE_CHECK( properties.isElectroionizationModeOn() );
>>>>>>> 1eeb2a37
}

//---------------------------------------------------------------------------//
// Test that bremsstrahlung mode can be turned off
FRENSIE_UNIT_TEST( SimulationElectronProperties, setBremsstrahlungModeOffOn )
{
  MonteCarlo::SimulationElectronProperties properties;

  properties.setBremsstrahlungModeOff();

  FRENSIE_CHECK( !properties.isBremsstrahlungModeOn() );

  properties.setBremsstrahlungModeOn();
<<<<<<< HEAD

  TEST_ASSERT( properties.isBremsstrahlungModeOn() );
=======
  
  FRENSIE_CHECK( properties.isBremsstrahlungModeOn() );
>>>>>>> 1eeb2a37
}

//---------------------------------------------------------------------------//
// Test that the bremsstrahlung angular distribution function can be turned to Dipole
FRENSIE_UNIT_TEST( SimulationElectronProperties,
                   setBremsstrahlungAngularDistributionFunction_Dipole )
{
  MonteCarlo::SimulationElectronProperties properties;

  MonteCarlo::BremsstrahlungAngularDistributionType function;
  function = MonteCarlo::DIPOLE_DISTRIBUTION;

  properties.setBremsstrahlungAngularDistributionFunction( function );

  FRENSIE_CHECK_EQUAL(
                     properties.getBremsstrahlungAngularDistributionFunction(),
                     MonteCarlo::DIPOLE_DISTRIBUTION );
}

//---------------------------------------------------------------------------//
// Test that the bremsstrahlung angular distribution function can be turned to Tabular
FRENSIE_UNIT_TEST( SimulationElectronProperties,
                   setBremsstrahlungAngularDistributionFunction_Tabular )
{
  MonteCarlo::SimulationElectronProperties properties;

  MonteCarlo::BremsstrahlungAngularDistributionType function;
  function = MonteCarlo::TABULAR_DISTRIBUTION;

  properties.setBremsstrahlungAngularDistributionFunction( function );

  FRENSIE_CHECK_EQUAL(
                     properties.getBremsstrahlungAngularDistributionFunction(),
                     MonteCarlo::TABULAR_DISTRIBUTION );
}

//---------------------------------------------------------------------------//
// Test that atomic excitation mode can be turned off
FRENSIE_UNIT_TEST( SimulationElectronProperties, setAtomicExcitationModeOffOn )
{
  MonteCarlo::SimulationElectronProperties properties;

  properties.setAtomicExcitationModeOff();

  FRENSIE_CHECK( !properties.isAtomicExcitationModeOn() );

  properties.setAtomicExcitationModeOn();
<<<<<<< HEAD

  TEST_ASSERT( properties.isAtomicExcitationModeOn() );
=======
  
  FRENSIE_CHECK( properties.isAtomicExcitationModeOn() );
}

//---------------------------------------------------------------------------//
// Check that the properties can be archived
FRENSIE_UNIT_TEST_TEMPLATE_EXPAND( SimulationElectronProperties,
                                   archive,
                                   TestArchives )
{
  FETCH_TEMPLATE_PARAM( 0, RawOArchive );
  FETCH_TEMPLATE_PARAM( 1, RawIArchive );

  typedef typename std::remove_pointer<RawOArchive>::type OArchive;
  typedef typename std::remove_pointer<RawIArchive>::type IArchive;

  std::string archive_base_name( "test_simulation_electron_props" );
  std::ostringstream archive_ostream;

  {
    std::unique_ptr<OArchive> oarchive;

    createOArchive( archive_base_name, archive_ostream, oarchive );

    MonteCarlo::SimulationElectronProperties default_properties;

    MonteCarlo::SimulationElectronProperties custom_properties;
    custom_properties.setMinElectronEnergy( 1e-2 );
    custom_properties.setMaxElectronEnergy( 15.0 );
    custom_properties.setElectronEvaluationTolerance( 1e-4 );
    custom_properties.setElectronTwoDInterpPolicy( MonteCarlo::LINLINLIN_INTERPOLATION );
    custom_properties.setElectronTwoDSamplingPolicy( MonteCarlo::DIRECT_SAMPLING );
    custom_properties.setAtomicRelaxationModeOff();
    custom_properties.setElasticModeOff();
    custom_properties.setElasticElectronDistributionMode( MonteCarlo::COUPLED_DISTRIBUTION );
    custom_properties.setCoupledElasticSamplingMode( MonteCarlo::ONE_D_UNION );
    custom_properties.setElasticCutoffAngleCosine( 0.9 );
    custom_properties.setElectroionizationModeOff();
    custom_properties.setBremsstrahlungModeOff();
    custom_properties.setBremsstrahlungAngularDistributionFunction( MonteCarlo::DIPOLE_DISTRIBUTION );
    custom_properties.setAtomicExcitationModeOff();

    FRENSIE_REQUIRE_NO_THROW( (*oarchive) << BOOST_SERIALIZATION_NVP( default_properties ) );
    FRENSIE_REQUIRE_NO_THROW( (*oarchive) << BOOST_SERIALIZATION_NVP( custom_properties ) );
  }

  // Copy the archive ostream to an istream
  std::istringstream archive_istream( archive_ostream.str() );

  // Load the archived distributions
  std::unique_ptr<IArchive> iarchive;

  createIArchive( archive_istream, iarchive );

  MonteCarlo::SimulationElectronProperties default_properties;

  FRENSIE_REQUIRE_NO_THROW( (*iarchive) >> BOOST_SERIALIZATION_NVP( default_properties ) );

  FRENSIE_CHECK_EQUAL( default_properties.getMinElectronEnergy(), 1.5e-5 );
  FRENSIE_CHECK_EQUAL( default_properties.getMaxElectronEnergy(), 20.0 );
  FRENSIE_CHECK_EQUAL( default_properties.getElectronEvaluationTolerance(), 1e-7 );
  FRENSIE_CHECK_EQUAL( default_properties.getElectronTwoDInterpPolicy(),
                       MonteCarlo::LOGLOGLOG_INTERPOLATION );
  FRENSIE_CHECK_EQUAL( default_properties.getElectronTwoDSamplingPolicy(),
                       MonteCarlo::UNIT_BASE_CORRELATED_SAMPLING );
  FRENSIE_CHECK( default_properties.isAtomicRelaxationModeOn() );
  FRENSIE_CHECK( default_properties.isElasticModeOn() );
  FRENSIE_CHECK_EQUAL( default_properties.getElasticElectronDistributionMode(),
                       MonteCarlo::DECOUPLED_DISTRIBUTION );
  FRENSIE_CHECK_EQUAL( default_properties.getCoupledElasticSamplingMode(),
                       MonteCarlo::SIMPLIFIED_UNION );
  FRENSIE_CHECK_EQUAL( default_properties.getElasticCutoffAngleCosine(), 1.0 );
  FRENSIE_CHECK( default_properties.isElectroionizationModeOn() );
  FRENSIE_CHECK( default_properties.isBremsstrahlungModeOn() );
  FRENSIE_CHECK_EQUAL( default_properties.getBremsstrahlungAngularDistributionFunction(),
                       MonteCarlo::TWOBS_DISTRIBUTION );
  FRENSIE_CHECK( default_properties.isAtomicExcitationModeOn() );

  MonteCarlo::SimulationElectronProperties custom_properties;

  FRENSIE_REQUIRE_NO_THROW( (*iarchive) >> BOOST_SERIALIZATION_NVP( custom_properties ) );

  FRENSIE_CHECK_EQUAL( custom_properties.getMinElectronEnergy(), 1e-2 );
  FRENSIE_CHECK_EQUAL( custom_properties.getMaxElectronEnergy(), 15.0 );
  FRENSIE_CHECK_EQUAL( custom_properties.getElectronEvaluationTolerance(), 1e-4 );
  FRENSIE_CHECK_EQUAL( custom_properties.getElectronTwoDInterpPolicy(),
                       MonteCarlo::LINLINLIN_INTERPOLATION );
  FRENSIE_CHECK_EQUAL( custom_properties.getElectronTwoDSamplingPolicy(),
                       MonteCarlo::DIRECT_SAMPLING )
  FRENSIE_CHECK( !custom_properties.isAtomicRelaxationModeOn() );
  FRENSIE_CHECK( !custom_properties.isElasticModeOn() );
  FRENSIE_CHECK_EQUAL( custom_properties.getElasticElectronDistributionMode(),
                       MonteCarlo::COUPLED_DISTRIBUTION );
  FRENSIE_CHECK_EQUAL( custom_properties.getCoupledElasticSamplingMode(),
                       MonteCarlo::ONE_D_UNION );
  FRENSIE_CHECK_EQUAL( custom_properties.getElasticCutoffAngleCosine(), 0.9 );
  FRENSIE_CHECK( !custom_properties.isElectroionizationModeOn() );
  FRENSIE_CHECK( !custom_properties.isBremsstrahlungModeOn() );
  FRENSIE_CHECK_EQUAL( custom_properties.getBremsstrahlungAngularDistributionFunction(),
                       MonteCarlo::DIPOLE_DISTRIBUTION );
  FRENSIE_CHECK( !custom_properties.isAtomicExcitationModeOn() );
>>>>>>> 1eeb2a37
}

//---------------------------------------------------------------------------//
// end tstSimulationElectronProperties.cpp
//---------------------------------------------------------------------------//<|MERGE_RESOLUTION|>--- conflicted
+++ resolved
@@ -14,10 +14,7 @@
 #include "MonteCarlo_BremsstrahlungAngularDistributionType.hpp"
 #include "MonteCarlo_ElasticElectronDistributionType.hpp"
 #include "MonteCarlo_TwoDInterpolationType.hpp"
-<<<<<<< HEAD
 #include "MonteCarlo_TwoDGridType.hpp"
-=======
-#include "MonteCarlo_TwoDSamplingType.hpp"
 #include "Utility_UnitTestHarnessWithMain.hpp"
 #include "ArchiveTestHelpers.hpp"
 
@@ -26,7 +23,6 @@
 //---------------------------------------------------------------------------//
 
 typedef TestArchiveHelper::TestArchives TestArchives;
->>>>>>> 1eeb2a37
 
 //---------------------------------------------------------------------------//
 // Tests.
@@ -41,33 +37,18 @@
   FRENSIE_CHECK_EQUAL( properties.getElectronEvaluationTolerance(), 1e-7 );
   FRENSIE_CHECK_EQUAL( properties.getElectronTwoDInterpPolicy(),
                        MonteCarlo::LOGLOGLOG_INTERPOLATION );
-<<<<<<< HEAD
-  TEST_EQUALITY_CONST( properties.getElectronTwoDGridPolicy(),
+  FRENSIE_CHECK_EQUAL( properties.getElectronTwoDGridPolicy(),
                        MonteCarlo::UNIT_BASE_CORRELATED_GRID );
-  TEST_ASSERT( properties.isAtomicRelaxationModeOn() );
-  TEST_ASSERT( properties.isElasticModeOn() );
-  TEST_EQUALITY_CONST( properties.getElasticElectronDistributionMode(),
-                       MonteCarlo::DECOUPLED_DISTRIBUTION );
-  TEST_EQUALITY_CONST( properties.getCoupledElasticSamplingMode(),
-                       MonteCarlo::TWO_D_UNION );
-  TEST_EQUALITY_CONST( properties.getElasticCutoffAngleCosine(), 1.0 );
-  TEST_ASSERT( properties.isElectroionizationModeOn() );
-  TEST_ASSERT( properties.isBremsstrahlungModeOn() );
-  TEST_EQUALITY_CONST( properties.getBremsstrahlungAngularDistributionFunction(),
-=======
-  FRENSIE_CHECK_EQUAL( properties.getElectronTwoDSamplingPolicy(),
-                       MonteCarlo::UNIT_BASE_CORRELATED_SAMPLING );
   FRENSIE_CHECK( properties.isAtomicRelaxationModeOn() );
   FRENSIE_CHECK( properties.isElasticModeOn() );
   FRENSIE_CHECK_EQUAL( properties.getElasticElectronDistributionMode(),
                        MonteCarlo::DECOUPLED_DISTRIBUTION );
   FRENSIE_CHECK_EQUAL( properties.getCoupledElasticSamplingMode(),
-                       MonteCarlo::SIMPLIFIED_UNION );
+                       MonteCarlo::TWO_D_UNION );
   FRENSIE_CHECK_EQUAL( properties.getElasticCutoffAngleCosine(), 1.0 );
   FRENSIE_CHECK( properties.isElectroionizationModeOn() );
   FRENSIE_CHECK( properties.isBremsstrahlungModeOn() );
   FRENSIE_CHECK_EQUAL( properties.getBremsstrahlungAngularDistributionFunction(),
->>>>>>> 1eeb2a37
                        MonteCarlo::TWOBS_DISTRIBUTION );
   FRENSIE_CHECK( properties.isAtomicExcitationModeOn() );
 }
@@ -150,55 +131,29 @@
 }
 
 //---------------------------------------------------------------------------//
-<<<<<<< HEAD
-// Test that the electron 2D grid policy can be set
-TEUCHOS_UNIT_TEST( SimulationElectronProperties, setElectronTwoDGridPolicy )
-{
-  MonteCarlo::SimulationElectronProperties properties;
-
-  TEST_EQUALITY_CONST( properties.getElectronTwoDGridPolicy(),
+// Test that the electron 2D sampling policy can be set
+FRENSIE_UNIT_TEST( SimulationElectronProperties, setElectronTwoDGridPolicy )
+{
+  MonteCarlo::SimulationElectronProperties properties;
+
+  FRENSIE_CHECK_EQUAL( properties.getElectronTwoDGridPolicy(),
                        MonteCarlo::UNIT_BASE_CORRELATED_GRID );
 
   MonteCarlo::TwoDGridType type = MonteCarlo::CORRELATED_GRID;
   properties.setElectronTwoDGridPolicy( type );
-  TEST_EQUALITY_CONST( properties.getElectronTwoDGridPolicy(), type );
+  FRENSIE_CHECK_EQUAL( properties.getElectronTwoDGridPolicy(), type );
 
   type = MonteCarlo::DIRECT_GRID;
   properties.setElectronTwoDGridPolicy( type );
-  TEST_EQUALITY_CONST( properties.getElectronTwoDGridPolicy(), type );
+  FRENSIE_CHECK_EQUAL( properties.getElectronTwoDGridPolicy(), type );
 
   type = MonteCarlo::UNIT_BASE_GRID;
   properties.setElectronTwoDGridPolicy( type );
-  TEST_EQUALITY_CONST( properties.getElectronTwoDGridPolicy(), type );
+  FRENSIE_CHECK_EQUAL( properties.getElectronTwoDGridPolicy(), type );
 
   type = MonteCarlo::UNIT_BASE_CORRELATED_GRID;
   properties.setElectronTwoDGridPolicy( type );
-  TEST_EQUALITY_CONST( properties.getElectronTwoDGridPolicy(), type );
-=======
-// Test that the electron 2D sampling policy can be set
-FRENSIE_UNIT_TEST( SimulationElectronProperties, setElectronTwoDSamplingPolicy )
-{
-  MonteCarlo::SimulationElectronProperties properties;
-
-  FRENSIE_CHECK_EQUAL( properties.getElectronTwoDSamplingPolicy(),
-                       MonteCarlo::UNIT_BASE_CORRELATED_SAMPLING );
-
-  MonteCarlo::TwoDSamplingType type = MonteCarlo::CORRELATED_SAMPLING;
-  properties.setElectronTwoDSamplingPolicy( type );
-  FRENSIE_CHECK_EQUAL( properties.getElectronTwoDSamplingPolicy(), type );
-
-  type = MonteCarlo::DIRECT_SAMPLING;
-  properties.setElectronTwoDSamplingPolicy( type );
-  FRENSIE_CHECK_EQUAL( properties.getElectronTwoDSamplingPolicy(), type );
-
-  type = MonteCarlo::UNIT_BASE_SAMPLING;
-  properties.setElectronTwoDSamplingPolicy( type );
-  FRENSIE_CHECK_EQUAL( properties.getElectronTwoDSamplingPolicy(), type );
-
-  type = MonteCarlo::UNIT_BASE_CORRELATED_SAMPLING;
-  properties.setElectronTwoDSamplingPolicy( type );
-  FRENSIE_CHECK_EQUAL( properties.getElectronTwoDSamplingPolicy(), type );
->>>>>>> 1eeb2a37
+  FRENSIE_CHECK_EQUAL( properties.getElectronTwoDGridPolicy(), type );
 }
 
 //---------------------------------------------------------------------------//
@@ -212,13 +167,8 @@
   FRENSIE_CHECK( !properties.isAtomicRelaxationModeOn() );
 
   properties.setAtomicRelaxationModeOn();
-<<<<<<< HEAD
-
-  TEST_ASSERT( properties.isAtomicRelaxationModeOn() );
-=======
-  
+
   FRENSIE_CHECK( properties.isAtomicRelaxationModeOn() );
->>>>>>> 1eeb2a37
 }
 
 //---------------------------------------------------------------------------//
@@ -232,13 +182,8 @@
   FRENSIE_CHECK( !properties.isElasticModeOn() );
 
   properties.setElasticModeOn();
-<<<<<<< HEAD
-
-  TEST_ASSERT( properties.isElasticModeOn() );
-=======
-  
+
   FRENSIE_CHECK( properties.isElasticModeOn() );
->>>>>>> 1eeb2a37
 }
 
 //---------------------------------------------------------------------------//
@@ -279,13 +224,8 @@
 {
   MonteCarlo::SimulationElectronProperties properties;
 
-<<<<<<< HEAD
-  TEST_EQUALITY_CONST( properties.getCoupledElasticSamplingMode(),
+  FRENSIE_CHECK_EQUAL( properties.getCoupledElasticSamplingMode(),
                        MonteCarlo::TWO_D_UNION );
-=======
-  FRENSIE_CHECK_EQUAL( properties.getCoupledElasticSamplingMode(),
-                       MonteCarlo::SIMPLIFIED_UNION );
->>>>>>> 1eeb2a37
 
   MonteCarlo::CoupledElasticSamplingMethod mode;
 
@@ -327,13 +267,8 @@
   FRENSIE_CHECK( !properties.isElectroionizationModeOn() );
 
   properties.setElectroionizationModeOn();
-<<<<<<< HEAD
-
-  TEST_ASSERT( properties.isElectroionizationModeOn() );
-=======
-  
+
   FRENSIE_CHECK( properties.isElectroionizationModeOn() );
->>>>>>> 1eeb2a37
 }
 
 //---------------------------------------------------------------------------//
@@ -347,13 +282,8 @@
   FRENSIE_CHECK( !properties.isBremsstrahlungModeOn() );
 
   properties.setBremsstrahlungModeOn();
-<<<<<<< HEAD
-
-  TEST_ASSERT( properties.isBremsstrahlungModeOn() );
-=======
-  
+
   FRENSIE_CHECK( properties.isBremsstrahlungModeOn() );
->>>>>>> 1eeb2a37
 }
 
 //---------------------------------------------------------------------------//
@@ -401,11 +331,7 @@
   FRENSIE_CHECK( !properties.isAtomicExcitationModeOn() );
 
   properties.setAtomicExcitationModeOn();
-<<<<<<< HEAD
-
-  TEST_ASSERT( properties.isAtomicExcitationModeOn() );
-=======
-  
+
   FRENSIE_CHECK( properties.isAtomicExcitationModeOn() );
 }
 
@@ -436,7 +362,7 @@
     custom_properties.setMaxElectronEnergy( 15.0 );
     custom_properties.setElectronEvaluationTolerance( 1e-4 );
     custom_properties.setElectronTwoDInterpPolicy( MonteCarlo::LINLINLIN_INTERPOLATION );
-    custom_properties.setElectronTwoDSamplingPolicy( MonteCarlo::DIRECT_SAMPLING );
+    custom_properties.setElectronTwoDGridPolicy( MonteCarlo::DIRECT_GRID );
     custom_properties.setAtomicRelaxationModeOff();
     custom_properties.setElasticModeOff();
     custom_properties.setElasticElectronDistributionMode( MonteCarlo::COUPLED_DISTRIBUTION );
@@ -468,14 +394,14 @@
   FRENSIE_CHECK_EQUAL( default_properties.getElectronEvaluationTolerance(), 1e-7 );
   FRENSIE_CHECK_EQUAL( default_properties.getElectronTwoDInterpPolicy(),
                        MonteCarlo::LOGLOGLOG_INTERPOLATION );
-  FRENSIE_CHECK_EQUAL( default_properties.getElectronTwoDSamplingPolicy(),
-                       MonteCarlo::UNIT_BASE_CORRELATED_SAMPLING );
+  FRENSIE_CHECK_EQUAL( default_properties.getElectronTwoDGridPolicy(),
+                       MonteCarlo::UNIT_BASE_CORRELATED_GRID );
   FRENSIE_CHECK( default_properties.isAtomicRelaxationModeOn() );
   FRENSIE_CHECK( default_properties.isElasticModeOn() );
   FRENSIE_CHECK_EQUAL( default_properties.getElasticElectronDistributionMode(),
                        MonteCarlo::DECOUPLED_DISTRIBUTION );
   FRENSIE_CHECK_EQUAL( default_properties.getCoupledElasticSamplingMode(),
-                       MonteCarlo::SIMPLIFIED_UNION );
+                       MonteCarlo::TWO_D_UNION );
   FRENSIE_CHECK_EQUAL( default_properties.getElasticCutoffAngleCosine(), 1.0 );
   FRENSIE_CHECK( default_properties.isElectroionizationModeOn() );
   FRENSIE_CHECK( default_properties.isBremsstrahlungModeOn() );
@@ -492,8 +418,8 @@
   FRENSIE_CHECK_EQUAL( custom_properties.getElectronEvaluationTolerance(), 1e-4 );
   FRENSIE_CHECK_EQUAL( custom_properties.getElectronTwoDInterpPolicy(),
                        MonteCarlo::LINLINLIN_INTERPOLATION );
-  FRENSIE_CHECK_EQUAL( custom_properties.getElectronTwoDSamplingPolicy(),
-                       MonteCarlo::DIRECT_SAMPLING )
+  FRENSIE_CHECK_EQUAL( custom_properties.getElectronTwoDGridPolicy(),
+                       MonteCarlo::DIRECT_GRID )
   FRENSIE_CHECK( !custom_properties.isAtomicRelaxationModeOn() );
   FRENSIE_CHECK( !custom_properties.isElasticModeOn() );
   FRENSIE_CHECK_EQUAL( custom_properties.getElasticElectronDistributionMode(),
@@ -506,7 +432,6 @@
   FRENSIE_CHECK_EQUAL( custom_properties.getBremsstrahlungAngularDistributionFunction(),
                        MonteCarlo::DIPOLE_DISTRIBUTION );
   FRENSIE_CHECK( !custom_properties.isAtomicExcitationModeOn() );
->>>>>>> 1eeb2a37
 }
 
 //---------------------------------------------------------------------------//
