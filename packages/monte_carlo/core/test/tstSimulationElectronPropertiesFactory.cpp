//---------------------------------------------------------------------------//
//!
//! \file   tstSimulationElectronPropertiesFactory.cpp
//! \author Alex Robinson, Luke Kersting
//! \brief  Simulation electron properties factory unit tests
//!
//---------------------------------------------------------------------------//

// Std Lib Includes
#include <iostream>

// Trilinos Includes
#include <Teuchos_UnitTestHarness.hpp>
#include <Teuchos_VerboseObject.hpp>
#include <Teuchos_RCP.hpp>
#include <Teuchos_XMLParameterListCoreHelpers.hpp>

// FRENSIE Includes
#include "MonteCarlo_SimulationElectronProperties.hpp"
#include "MonteCarlo_SimulationElectronPropertiesFactory.hpp"
<<<<<<< HEAD
=======
#include "MonteCarlo_ElasticElectronDistributionType.hpp"
>>>>>>> 7fdd6c71
#include "Utility_UnitTestHarnessExtensions.hpp"

//---------------------------------------------------------------------------//
// Testing Variables
//---------------------------------------------------------------------------//

Teuchos::ParameterList properties;

//---------------------------------------------------------------------------//
// Tests
//---------------------------------------------------------------------------//
// Check that the properties can be parsed and set
TEUCHOS_UNIT_TEST( SimulationElectronPropertiesFactory, initializeProperties )
{
  Teuchos::ParameterList electron_properties =
      properties.get<Teuchos::ParameterList>( "Electron Properties" );

  MonteCarlo::SimulationElectronProperties properties;

  MonteCarlo::SimulationElectronPropertiesFactory::initializeProperties(
                                                           electron_properties,
                                                           properties );

  TEST_EQUALITY_CONST( properties.getMinElectronEnergy(), 1e-2 );
  TEST_EQUALITY_CONST( properties.getMaxElectronEnergy(), 10.0 );
<<<<<<< HEAD
  TEST_ASSERT( !properties.isAtomicRelaxationModeOn() );
  TEST_ASSERT( !properties.isElasticModeOn() );
  TEST_ASSERT( !properties.isElectroionizationModeOn() );
  TEST_ASSERT( !properties.isBremsstrahlungModeOn() );
  TEST_ASSERT( !properties.isAtomicExcitationModeOn() );
  TEST_EQUALITY_CONST( properties.getElectronEvaluationTolerance(), 1e-5 );
  TEST_ASSERT( !properties.isLinLinLogInterpolationModeOn() );
  TEST_ASSERT( !properties.isCorrelatedSamplingModeOn() );
  TEST_ASSERT( !properties.isUnitBasedInterpolationModeOn() );
  TEST_EQUALITY_CONST(
                     properties.getBremsstrahlungAngularDistributionFunction(),
                     MonteCarlo::DIPOLE_DISTRIBUTION );
  TEST_EQUALITY_CONST( properties.getElasticCutoffAngleCosine(), 0.9 );
=======
  TEST_EQUALITY_CONST( properties.getNumberOfElectronHashGridBins(), 400 );
  TEST_EQUALITY_CONST( properties.getElectronEvaluationTolerance(), 1e-5 );
  TEST_ASSERT( !properties.isCorrelatedSamplingModeOn() );
  TEST_ASSERT( !properties.isUnitBasedInterpolationModeOn() );
  TEST_ASSERT( !properties.isAtomicRelaxationModeOn() );
  TEST_ASSERT( !properties.isElasticModeOn() );
  TEST_EQUALITY_CONST( properties.getElasticTwoDInterpPolicy(),
                       MonteCarlo::LINLINLIN_INTERPOLATION );
  TEST_EQUALITY_CONST( properties.getElasticElectronDistributionMode(),
                       MonteCarlo::HYBRID_DISTRIBUTION );
  TEST_EQUALITY_CONST( properties.getElasticCutoffAngleCosine(), 0.9 );
  TEST_ASSERT( !properties.isElectroionizationModeOn() );
  TEST_EQUALITY_CONST( properties.getElasticTwoDInterpPolicy(),
                       MonteCarlo::LINLINLIN_INTERPOLATION );
  TEST_ASSERT( !properties.isBremsstrahlungModeOn() );
  TEST_EQUALITY_CONST( properties.getElasticTwoDInterpPolicy(),
                       MonteCarlo::LINLINLIN_INTERPOLATION );
  TEST_EQUALITY_CONST(
             properties.getBremsstrahlungAngularDistributionFunction(),
             MonteCarlo::DIPOLE_DISTRIBUTION );
  TEST_ASSERT( !properties.isAtomicExcitationModeOn() );
>>>>>>> 7fdd6c71
}

//---------------------------------------------------------------------------//
// Custom setup
//---------------------------------------------------------------------------//
UTILITY_CUSTOM_TEUCHOS_UNIT_TEST_SETUP_BEGIN();

std::string test_properties_xml_file_name;

UTILITY_CUSTOM_TEUCHOS_UNIT_TEST_COMMAND_LINE_OPTIONS()
{
  clp().setOption( "test_properties_xml_file",
                   &test_properties_xml_file_name,
                   "Test properties.xml file name" );
}

UTILITY_CUSTOM_TEUCHOS_UNIT_TEST_DATA_INITIALIZATION()
{
  // Read in the xml file storing the simulation properties
  Teuchos::updateParametersFromXmlFile( test_properties_xml_file_name,
                                        Teuchos::inoutArg( properties ) );
}

UTILITY_CUSTOM_TEUCHOS_UNIT_TEST_SETUP_END();

//---------------------------------------------------------------------------//
// end tstSimulationElectronPropertiesFactory.cpp
//---------------------------------------------------------------------------//<|MERGE_RESOLUTION|>--- conflicted
+++ resolved
@@ -18,10 +18,7 @@
 // FRENSIE Includes
 #include "MonteCarlo_SimulationElectronProperties.hpp"
 #include "MonteCarlo_SimulationElectronPropertiesFactory.hpp"
-<<<<<<< HEAD
-=======
 #include "MonteCarlo_ElasticElectronDistributionType.hpp"
->>>>>>> 7fdd6c71
 #include "Utility_UnitTestHarnessExtensions.hpp"
 
 //---------------------------------------------------------------------------//
@@ -47,21 +44,6 @@
 
   TEST_EQUALITY_CONST( properties.getMinElectronEnergy(), 1e-2 );
   TEST_EQUALITY_CONST( properties.getMaxElectronEnergy(), 10.0 );
-<<<<<<< HEAD
-  TEST_ASSERT( !properties.isAtomicRelaxationModeOn() );
-  TEST_ASSERT( !properties.isElasticModeOn() );
-  TEST_ASSERT( !properties.isElectroionizationModeOn() );
-  TEST_ASSERT( !properties.isBremsstrahlungModeOn() );
-  TEST_ASSERT( !properties.isAtomicExcitationModeOn() );
-  TEST_EQUALITY_CONST( properties.getElectronEvaluationTolerance(), 1e-5 );
-  TEST_ASSERT( !properties.isLinLinLogInterpolationModeOn() );
-  TEST_ASSERT( !properties.isCorrelatedSamplingModeOn() );
-  TEST_ASSERT( !properties.isUnitBasedInterpolationModeOn() );
-  TEST_EQUALITY_CONST(
-                     properties.getBremsstrahlungAngularDistributionFunction(),
-                     MonteCarlo::DIPOLE_DISTRIBUTION );
-  TEST_EQUALITY_CONST( properties.getElasticCutoffAngleCosine(), 0.9 );
-=======
   TEST_EQUALITY_CONST( properties.getNumberOfElectronHashGridBins(), 400 );
   TEST_EQUALITY_CONST( properties.getElectronEvaluationTolerance(), 1e-5 );
   TEST_ASSERT( !properties.isCorrelatedSamplingModeOn() );
@@ -83,7 +65,6 @@
              properties.getBremsstrahlungAngularDistributionFunction(),
              MonteCarlo::DIPOLE_DISTRIBUTION );
   TEST_ASSERT( !properties.isAtomicExcitationModeOn() );
->>>>>>> 7fdd6c71
 }
 
 //---------------------------------------------------------------------------//
