//---------------------------------------------------------------------------//
//!
//! \file   Utility_OneDDistribution.hpp
//! \author Alex Robinson
//! \brief  One-dimensional distribution class declaration
//!
//---------------------------------------------------------------------------//

#ifndef UTILITY_ONE_D_DISTRIBUTION_HPP
#define UTILITY_ONE_D_DISTRIBUTION_HPP

// Std Lib Includes
#include <limits>
#include <stdexcept>
#include <iostream>

// Boost Includes
#include <boost/units/quantity.hpp>
#include <boost/mpl/and.hpp>
#include <boost/utility/enable_if.hpp>

// Boost Includes
#include <boost/units/quantity.hpp>

// FRENSIE Includes
#include "Utility_OneDDistributionType.hpp"
#include "Utility_ComparePolicy.hpp"
#include "Utility_UnitTraits.hpp"
#include "Utility_QuantityTraits.hpp"
#include "Utility_ExceptionTestMacros.hpp"

/*! \defgroup one_d_distributions One-Dimensional Distributions
 */

namespace Utility{

<<<<<<< HEAD
//! The unit-aware one-dimensional distribution declaration
=======
/*! The unit-aware one-dimensional distribution
 * \details When the IndependentUnit type and/or the DependentUnit type 
 * resolves to void, the IndepQuantity and/or the DepQuantity type reduces to 
 * double respectively.
 * \ingroup one_d_distributions
 */
>>>>>>> ad45df39
template<typename IndependentUnit, typename DependentUnit>
class UnitAwareOneDDistribution
{

protected:

  //! The independent unit traits typedef
  typedef UnitTraits<IndependentUnit> IndepUnitTraits;

<<<<<<< HEAD
  //! The dependent unit traits typedef
  typedef UnitTraits<DependentUnit> DepUnitTraits;

public:

  //! The independent quantity type
  typedef typename IndepUnitTraits::template GetQuantityType<double>::value IndepQuantity;

  //! The dependent quantity type
  typedef typename DepUnitTraits::template GetQuantityType<double>::value DepQuantity;
=======
  //! The inverse independent unit traits typedef
  typedef UnitTraits<typename UnitTraits<IndependentUnit>::InverseUnit> InverseIndepUnitTraits;

  //! The dependent unit traits typedef
  typedef UnitTraits<DependentUnit> DepUnitTraits;

  //! The distribution normalization unit traits typedef
  typedef UnitTraits<typename UnitTraits<typename UnitTraits<DependentUnit>::InverseUnit>::template GetMultipliedUnitType<typename UnitTraits<IndependentUnit>::InverseUnit>::type> DistNormUnitTraits;

  //! The distribution normalization quantity type
  typedef typename DistNormUnitTraits::template GetQuantityType<double>::type DistNormQuantity;

public:

  //! The independent quantity type
  typedef typename IndepUnitTraits::template GetQuantityType<double>::type IndepQuantity;

  //! The inverse independent quantity type
  typedef typename InverseIndepUnitTraits::template GetQuantityType<double>::type InverseIndepQuantity;

  //! The dependent quantity type
  typedef typename DepUnitTraits::template GetQuantityType<double>::type DepQuantity;
>>>>>>> ad45df39

  //! Constructor
  UnitAwareOneDDistribution()
  { /* ... */ }

  //! Destructor
  virtual ~UnitAwareOneDDistribution()
  { /* ... */ }

  //! Evaluate the distribution
  virtual DepQuantity evaluate( const IndepQuantity indep_var_value ) const = 0;

  //! Evaluate the PDF
<<<<<<< HEAD
  virtual double evaluatePDF( const IndepQuantity indep_var_value ) const = 0;

  //! Return a random sample from the distribution
  virtual DepQuantity sample() const = 0;
=======
  virtual InverseIndepQuantity evaluatePDF( const IndepQuantity indep_var_value ) const = 0;

  //! Return a random sample from the distribution
  virtual IndepQuantity sample() const = 0;
>>>>>>> ad45df39

  //! Return a random sample and record the number of trials
  virtual IndepQuantity sampleAndRecordTrials( unsigned& trials ) const = 0;

  //! Return the upper bound of the distribution independent variable
  virtual IndepQuantity getUpperBoundOfIndepVar() const = 0;

  //! Return the lower bound of the distribution independent variable
  virtual IndepQuantity getLowerBoundOfIndepVar() const = 0;

  //! Return the distribution type
  virtual OneDDistributionType getDistributionType() const = 0;

  //! Test if the distribution is tabular
  virtual bool isTabular() const;

  //! Test if the distribution is continuous
  virtual bool isContinuous() const = 0;

  //! Test if the distribution has the same bounds
  bool hasSameBounds( const UnitAwareOneDDistribution<IndependentUnit,DependentUnit>& distribution ) const;
};

// Test if the distribution is tabular
template<typename IndependentUnit, typename DependentUnit>
inline bool UnitAwareOneDDistribution<IndependentUnit,DependentUnit>::isTabular() const
{
  return false;
}

// Test if the distribution has the same bounds
template<typename IndependentUnit, typename DependentUnit>
inline bool UnitAwareOneDDistribution<IndependentUnit,DependentUnit>::hasSameBounds( 
	const UnitAwareOneDDistribution<IndependentUnit,DependentUnit>& distribution ) const
{
  return
    Policy::relError( getRawQuantity( this->getUpperBoundOfIndepVar() ),
		      getRawQuantity( distribution.getUpperBoundOfIndepVar() ))
    < 1e-9 &&
    Policy::relError( getRawQuantity( this->getLowerBoundOfIndepVar() ),
		      getRawQuantity( distribution.getLowerBoundOfIndepVar() ))
    < 1e-9;
}

<<<<<<< HEAD
//! The unit-agnostic one-dimensional distribution declaration
=======
/*! The one-dimensional distribution (unit-agnostic)
 * \ingroup one_d_distributions
 */
>>>>>>> ad45df39
typedef UnitAwareOneDDistribution<void,void> OneDDistribution;

//! The invalid distribution string name error
class InvalidDistributionStringName : public std::logic_error
{

public:

  InvalidDistributionStringName( const std::string& what_arg )
    : std::logic_error( what_arg )
  { /* ... */ }
};

/*! The invalid distribution string representation error
 * \ingroup one_d_distributions
 */
class InvalidDistributionStringRepresentation : public std::logic_error
{

public:
  
  InvalidDistributionStringRepresentation( const std::string& what_arg )
    : std::logic_error( what_arg ) 
  { /* ... */ }
};

/*! Macro for defining the unitless copy constructor
 *
 * \details This is a convenience macro for defining the unitless copy
 * constructor, which is a bit messy to define properly (and safely!!!). This
 * constructor will be defined inline as it is a template function. Place it
 * in the same location of the header file as you would any other public
 * constructor. It will only compile if the members packDataInString and 
 * unpackDataFromString are defined for the distribution class of interest 
 * (see ParameterListCompatibleObject). The constructor defined relies on 
 * SFINAE and the Boost disable_if object to prevent a duplicate copy 
 * constructor when the distribution template parameters are both void 
 * (unitless distribution). It also ensures that units can only be added to 
 * completely unitless distributions and not removed (one-way construction)
 * so that we don't undermine the safety provided by keeping track of units
 * in the first place.
 * \ingroup one_d_distributions
 */
#define UNITLESS_COPY_CONSTRUCTOR( Distribution, DistIndepUnit, DistDepUnit ) \
template<typename InputIndepUnit, typename InputDepUnit> \
Distribution( const Distribution<InputIndepUnit,InputDepUnit>& unitless_dist_instance,	\
  typename boost::disable_if<boost::mpl::or_<boost::mpl::and_<typename boost::is_same<DistIndepUnit,void>::type,typename boost::is_same<DistDepUnit,void>::type>,boost::mpl::not_<typename boost::is_same<InputIndepUnit,void>::type>,boost::mpl::not_<typename boost::is_same<InputDepUnit,void>::type> > >::type* dummy = 0 ) \
{ this->unpackDataFromString( unitless_dist_instance.packDataInString() ); } \
void __need_semicolin__() const

/*! Macro for defining the default unitless copy constructor
 *
 * \details This macro is the same as the ENABLE_UNITLESS_COPY_CONSTRUCTOR
 * macro except that default template parameters are used.
 * \ingroup one_d_distributions
 */
#define UNITLESS_COPY_CONSTRUCTOR_DEFAULT( Distribution ) \
  UNITLESS_COPY_CONSTRUCTOR( Distribution, IndependentUnit, DependentUnit )

/*! Macro for restricting distribution units to a certain dimension
 *
 * \details Certain distributions only make sense when defined on a certain
 * dimension (e.g. energy). This macro will prevent improper use of a 
 * distribution by preventing the distribution template instance from
 * compiling when the template parameter has the incorrect dimension. Void
 * will also be allowed (needed for creating unit-agnostic distribution). If
 * the compiler shows "__unit_has_invalid_dimension_if_visible__" then you
 * know that an attempt to use a unit with a restricted dimension was made, 
 * which should help remedy the error faster (given that boost::units
 * template errors can be intimidating!). This macro can only be used
 * once - using it multiple times in the same header will prevent your 
 * distribution from working with any dimension! It is safe to place it
 * anywhere in the distribution class declaration.
 * \ingroup one_d_distributions
 */
#define RESTRICT_UNIT_TO_BOOST_DIMENSION( Unit, Dim )\
typedef typename boost::enable_if<boost::mpl::or_<typename boost::is_same<typename UnitTraits<Unit>::Dimension,boost::units::Dim>::type,typename boost::is_same<typename UnitTraits<Unit>::Dimension,void>::type> >::type __unit_has_invalid_dimension_if_visible__

/*! Macro for excluding a unit from a certain dimension
 *
 * \details Certain distributions do not make sense when defined on a 
 * certain dimension. This macro will prevent improper use of a distribution
 * by preventing the distribution template instance from compiling when
 * the template parameter has the incorrect dimension. If the compiler shows
 * "__unit_has_invalid_dimension_if_visible__" then you know that an attempt
 * to use a unit with a restricted dimension was made, which should help remedy
 * the error faster (given that boost::units template errors can be
 * intimidating!). This macro can be used as many times as desired in a
 * distribution header file, but only once per dimension (obviously). It is
 * safe to place it anywhere in the distribution class declaration.
 * \ingroup one_d_distributions
 */
#define RESTRICT_UNIT_FROM_BOOST_DIMENSION( Unit, Dim )\
typedef typename boost::disable_if<typename boost::is_same<typename UnitTraits<Unit>::Dimension,boost::units::Dim>::type>,Unit>::type __unit_has_invalid_ ## Dim ## _if_visible__

} // end Utility namespace

#endif // end UTILITY_ONE_D_DISTRIBUTION_HPP

//---------------------------------------------------------------------------//
// end Utility_OneDDistribution.hpp
//---------------------------------------------------------------------------//
<|MERGE_RESOLUTION|>--- conflicted
+++ resolved
@@ -18,9 +18,6 @@
 #include <boost/units/quantity.hpp>
 #include <boost/mpl/and.hpp>
 #include <boost/utility/enable_if.hpp>
-
-// Boost Includes
-#include <boost/units/quantity.hpp>
 
 // FRENSIE Includes
 #include "Utility_OneDDistributionType.hpp"
@@ -34,16 +31,12 @@
 
 namespace Utility{
 
-<<<<<<< HEAD
-//! The unit-aware one-dimensional distribution declaration
-=======
 /*! The unit-aware one-dimensional distribution
  * \details When the IndependentUnit type and/or the DependentUnit type 
  * resolves to void, the IndepQuantity and/or the DepQuantity type reduces to 
  * double respectively.
  * \ingroup one_d_distributions
  */
->>>>>>> ad45df39
 template<typename IndependentUnit, typename DependentUnit>
 class UnitAwareOneDDistribution
 {
@@ -53,24 +46,12 @@
   //! The independent unit traits typedef
   typedef UnitTraits<IndependentUnit> IndepUnitTraits;
 
-<<<<<<< HEAD
+  //! The inverse independent unit traits typedef
+  typedef UnitTraits<typename UnitTraits<IndependentUnit>::InverseUnit> InverseIndepUnitTraits;
+
   //! The dependent unit traits typedef
   typedef UnitTraits<DependentUnit> DepUnitTraits;
 
-public:
-
-  //! The independent quantity type
-  typedef typename IndepUnitTraits::template GetQuantityType<double>::value IndepQuantity;
-
-  //! The dependent quantity type
-  typedef typename DepUnitTraits::template GetQuantityType<double>::value DepQuantity;
-=======
-  //! The inverse independent unit traits typedef
-  typedef UnitTraits<typename UnitTraits<IndependentUnit>::InverseUnit> InverseIndepUnitTraits;
-
-  //! The dependent unit traits typedef
-  typedef UnitTraits<DependentUnit> DepUnitTraits;
-
   //! The distribution normalization unit traits typedef
   typedef UnitTraits<typename UnitTraits<typename UnitTraits<DependentUnit>::InverseUnit>::template GetMultipliedUnitType<typename UnitTraits<IndependentUnit>::InverseUnit>::type> DistNormUnitTraits;
 
@@ -87,7 +68,6 @@
 
   //! The dependent quantity type
   typedef typename DepUnitTraits::template GetQuantityType<double>::type DepQuantity;
->>>>>>> ad45df39
 
   //! Constructor
   UnitAwareOneDDistribution()
@@ -101,17 +81,10 @@
   virtual DepQuantity evaluate( const IndepQuantity indep_var_value ) const = 0;
 
   //! Evaluate the PDF
-<<<<<<< HEAD
-  virtual double evaluatePDF( const IndepQuantity indep_var_value ) const = 0;
-
-  //! Return a random sample from the distribution
-  virtual DepQuantity sample() const = 0;
-=======
   virtual InverseIndepQuantity evaluatePDF( const IndepQuantity indep_var_value ) const = 0;
 
   //! Return a random sample from the distribution
   virtual IndepQuantity sample() const = 0;
->>>>>>> ad45df39
 
   //! Return a random sample and record the number of trials
   virtual IndepQuantity sampleAndRecordTrials( unsigned& trials ) const = 0;
@@ -156,13 +129,9 @@
     < 1e-9;
 }
 
-<<<<<<< HEAD
-//! The unit-agnostic one-dimensional distribution declaration
-=======
 /*! The one-dimensional distribution (unit-agnostic)
  * \ingroup one_d_distributions
  */
->>>>>>> ad45df39
 typedef UnitAwareOneDDistribution<void,void> OneDDistribution;
 
 //! The invalid distribution string name error
