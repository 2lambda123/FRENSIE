--- conflicted
+++ resolved
@@ -22,11 +22,7 @@
 public:
 
   //! Create a simple dipole bremsstrahlung distribution
-<<<<<<< HEAD
-  template <typename TwoDInterpPolicy = Utility::LinLinLog>
-=======
   template <typename TwoDInterpPolicy = Utility::LogLogLog>
->>>>>>> 7fdd6c71
   static void createBremsstrahlungDistribution(
     const Data::ElectronPhotonRelaxationDataContainer& data_container,
     const std::vector<double>& bremsstrahlung_energy_grid,
@@ -37,11 +33,7 @@
     const double evaluation_tol = 1e-7 );
 
   //! Create a simple dipole bremsstrahlung distribution
-<<<<<<< HEAD
-  template <typename TwoDInterpPolicy = Utility::LinLinLog>
-=======
   template <typename TwoDInterpPolicy = Utility::LogLogLog>
->>>>>>> 7fdd6c71
   static void createBremsstrahlungDistribution(
     const Data::ElectronPhotonRelaxationDataContainer& data_container,
     std::shared_ptr<const BremsstrahlungElectronScatteringDistribution>&
@@ -51,11 +43,7 @@
     const double evaluation_tol = 1e-7 );
 
   //! Create a detailed 2BS bremsstrahlung distribution
-<<<<<<< HEAD
-  template <typename TwoDInterpPolicy = Utility::LinLinLog>
-=======
   template <typename TwoDInterpPolicy = Utility::LogLogLog>
->>>>>>> 7fdd6c71
   static void createBremsstrahlungDistribution(
     const Data::ElectronPhotonRelaxationDataContainer& data_container,
     const int atomic_number,
@@ -66,11 +54,7 @@
     const double evaluation_tol = 1e-7 );
 
   //! Create a detailed 2BS bremsstrahlung distribution
-<<<<<<< HEAD
-  template <typename TwoDInterpPolicy = Utility::LinLinLog>
-=======
   template <typename TwoDInterpPolicy = Utility::LogLogLog>
->>>>>>> 7fdd6c71
   static void createBremsstrahlungDistribution(
     const Data::ElectronPhotonRelaxationDataContainer& data_container,
     const int atomic_number,
@@ -82,11 +66,7 @@
     const double evaluation_tol = 1e-7 );
 
   //! Create the energy loss function
-<<<<<<< HEAD
-  template <typename TwoDInterpPolicy = Utility::LinLinLog>
-=======
   template <typename TwoDInterpPolicy = Utility::LogLogLog>
->>>>>>> 7fdd6c71
   static void createEnergyLossFunction(
     const Data::ElectronPhotonRelaxationDataContainer& data_container,
     const std::vector<double> bremsstrahlung_energy_grid,
