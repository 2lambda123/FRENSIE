--- conflicted
+++ resolved
@@ -279,10 +279,7 @@
 		     data_container.getImpulseApproxTotalCrossSection().back(),
 		     3.59008691830915092e-02 );
 
-<<<<<<< HEAD
-=======
-
->>>>>>> 16e620a4
+
   std::vector<double> energy_grid = data_container.getElectronEnergyGrid();
   TEST_EQUALITY_CONST( energy_grid.front(), 1.0e-5 );
   TEST_EQUALITY_CONST( energy_grid.back(), 1.0e+5 );
@@ -323,28 +320,28 @@
   TEST_EQUALITY_CONST( angular_grid.size(), 16 );
 
   std::vector<double> elastic_angles = 
-    data_container.getAnalogElasticAngles(1.0e-5);
+    data_container.getCutoffElasticAngles(1.0e-5);
 
   TEST_EQUALITY_CONST( elastic_angles.front(), -1.0 );
   TEST_EQUALITY_CONST( elastic_angles.back(), 0.999999 );
   TEST_EQUALITY_CONST( elastic_angles.size(), 2 );
 
   elastic_angles = 
-    data_container.getAnalogElasticAngles(1.0e+5);
+    data_container.getCutoffElasticAngles(1.0e+5);
 
   TEST_EQUALITY_CONST( elastic_angles.front(), -1.0 );
   TEST_EQUALITY_CONST( elastic_angles.back(), 0.999999 );
   TEST_EQUALITY_CONST( elastic_angles.size(), 96 );
 
   std::vector<double> elastic_pdf = 
-    data_container.getAnalogElasticPDF(1.0e-5);
+    data_container.getCutoffElasticPDF(1.0e-5);
 
   TEST_EQUALITY_CONST( elastic_pdf.front(), 0.5 );
   TEST_EQUALITY_CONST( elastic_pdf.back(), 0.5 );
   TEST_EQUALITY_CONST( elastic_pdf.size(), 2 );
 
   elastic_pdf = 
-    data_container.getAnalogElasticPDF(1.0e+5);
+    data_container.getCutoffElasticPDF(1.0e+5);
 
   TEST_EQUALITY_CONST( elastic_pdf.front(), 6.25670e-13 );
   TEST_EQUALITY_CONST( elastic_pdf.back(), 9.86945e+5 );
@@ -931,10 +928,7 @@
 		     3.13351484549591885e-01,
 		     1e-15 );
 
-<<<<<<< HEAD
-=======
   // Check the electron energy grid data
->>>>>>> 16e620a4
   std::vector<double> energy_grid = data_container.getElectronEnergyGrid();
   TEST_EQUALITY_CONST( energy_grid.front(), 1.0e-5 );
   TEST_EQUALITY_CONST( energy_grid.back(), 1.0e+5 );
@@ -973,28 +967,28 @@
   TEST_EQUALITY_CONST( angular_grid.size(), 16 );
 
   std::vector<double> elastic_angles = 
-    data_container.getAnalogElasticAngles(1.0e-5);
+    data_container.getCutoffElasticAngles(1.0e-5);
 
   TEST_EQUALITY_CONST( elastic_angles.front(), -1.0 );
   TEST_EQUALITY_CONST( elastic_angles.back(), 0.999999 );
   TEST_EQUALITY_CONST( elastic_angles.size(), 2 );
 
   elastic_angles = 
-    data_container.getAnalogElasticAngles(1.0e+5);
+    data_container.getCutoffElasticAngles(1.0e+5);
 
   TEST_EQUALITY_CONST( elastic_angles.front(), -1.0 );
   TEST_EQUALITY_CONST( elastic_angles.back(), 0.999999 );
   TEST_EQUALITY_CONST( elastic_angles.size(), 96 );
 
   std::vector<double> elastic_pdf = 
-    data_container.getAnalogElasticPDF(1.0e-5);
+    data_container.getCutoffElasticPDF(1.0e-5);
 
   TEST_EQUALITY_CONST( elastic_pdf.front(), 0.5 );
   TEST_EQUALITY_CONST( elastic_pdf.back(), 0.5 );
   TEST_EQUALITY_CONST( elastic_pdf.size(), 2 );
 
   elastic_pdf = 
-    data_container.getAnalogElasticPDF(1.0e+5);
+    data_container.getCutoffElasticPDF(1.0e+5);
 
   TEST_EQUALITY_CONST( elastic_pdf.front(), 1.693970E-11 );
   TEST_EQUALITY_CONST( elastic_pdf.back(), 9.868670E+05 );
