#! ${PYTHON_EXECUTABLE}
#-----------------------------------------------------------------------------#
## MonteCarlo.SimulationGeneralProperties class unit tests
#  \file   tstMonteCarlo.SimulationGeneralProperties.py
#  \author Luke Kersting
#  \brief  Unit tests for the MonteCarlo.SimulationGeneralProperties class
#-----------------------------------------------------------------------------#

# System imports
import numpy
import sys
import unittest
from optparse import *

# Parse the command-line arguments
parser = OptionParser()
parser.add_option("-v", "--verbosity", type="int", dest="verbosity", default=2,
                  help="set the verbosity level [default 2]")

options,args = parser.parse_args()

from testingHelpers import importPyFrensieModuleFromBuildDir
MonteCarlo = importPyFrensieModuleFromBuildDir('MonteCarlo')

#-----------------------------------------------------------------------------#
# Tests.
#-----------------------------------------------------------------------------#
# Test the SimulationGeneralProperties class
class SimulationGeneralPropertiesTestCase(unittest.TestCase):
    "TestCase class for MonteCarlo.SimulationGeneralProperties class"

    def testDefaults(self):
        "*Test MonteCarlo.SimulationGeneralProperties defaults"
        properties = MonteCarlo.SimulationGeneralProperties()

        self.assertEqual( properties.getParticleMode(), MonteCarlo.NEUTRON_MODE )
<<<<<<< HEAD
        self.assertEqual( properties.getSimulationWallTime(), float('inf') )
=======
        self.assertEqual( properties.getSimulationWallTime(), float('Inf') )
>>>>>>> 931091cd
        self.assertEqual( properties.getNumberOfHistories(), 0 )
        self.assertEqual( properties.getMinNumberOfRendezvous(), 1 )
        self.assertEqual( properties.getMaxRendezvousBatchSize(), 1000000000 )
        self.assertEqual( properties.getMinNumberOfBatchesPerRendezvous(), 1 )
        self.assertEqual( properties.getMaxBatchSize(), 1000000000 )
<<<<<<< HEAD
=======
        self.assertEqual( properties.getNumberOfBatchesPerProcessor(), 1 )
>>>>>>> 931091cd
        self.assertEqual( properties.getSurfaceFluxEstimatorAngleCosineCutoff(), 0.001 )
        self.assertFalse( properties.isImplicitCaptureModeOn() )

    def testSetParticleMode(self):
        "*Test MonteCarlo.SimulationGeneralProperties setParticleMode"
        properties = MonteCarlo.SimulationGeneralProperties()

        properties.setParticleMode( MonteCarlo.NEUTRON_MODE )
        self.assertEqual( properties.getParticleMode(),
                          MonteCarlo.NEUTRON_MODE )

        properties.setParticleMode( MonteCarlo.PHOTON_MODE )
        self.assertEqual( properties.getParticleMode(), MonteCarlo.PHOTON_MODE )

        properties.setParticleMode( MonteCarlo.ELECTRON_MODE )
        self.assertEqual( properties.getParticleMode(),
                          MonteCarlo.ELECTRON_MODE )

        properties.setParticleMode( MonteCarlo.NEUTRON_PHOTON_MODE )
        self.assertEqual( properties.getParticleMode(),
                          MonteCarlo.NEUTRON_PHOTON_MODE )

        properties.setParticleMode( MonteCarlo.PHOTON_ELECTRON_MODE )
        self.assertEqual( properties.getParticleMode(),
                          MonteCarlo.PHOTON_ELECTRON_MODE )

        properties.setParticleMode( MonteCarlo.NEUTRON_PHOTON_ELECTRON_MODE )
        self.assertEqual( properties.getParticleMode(),
                          MonteCarlo.NEUTRON_PHOTON_ELECTRON_MODE )

        properties.setParticleMode( MonteCarlo.ADJOINT_PHOTON_MODE )
        self.assertEqual( properties.getParticleMode(),
                          MonteCarlo.ADJOINT_PHOTON_MODE )

        properties.setParticleMode( MonteCarlo.ADJOINT_ELECTRON_MODE )
        self.assertEqual( properties.getParticleMode(),
                          MonteCarlo.ADJOINT_ELECTRON_MODE )

    def testSetSimulationWallTime(self):
        "*Test MonteCarlo.SimulationGeneralProperties setSimulationWallTime"
        properties = MonteCarlo.SimulationGeneralProperties()

        properties.setSimulationWallTime( 300.0 )
<<<<<<< HEAD
=======

>>>>>>> 931091cd
        self.assertEqual( properties.getSimulationWallTime(), 300.0 )

    def testSetNumberOfHistories(self):
        "*Test MonteCarlo.SimulationGeneralProperties setNumberOfHistories"
        properties = MonteCarlo.SimulationGeneralProperties()

        properties.setNumberOfHistories( 1000000000 )
        self.assertEqual( properties.getNumberOfHistories(), 1000000000 )

    def testSetMinNumberOfRendezvous(self):
        "*Test MonteCarlo.SimulationGeneralProperties setMinNumberOfRendezvous"
        properties = MonteCarlo.SimulationGeneralProperties()

        properties.setMinNumberOfRendezvous( 10 )
        self.assertEqual( properties.getMinNumberOfRendezvous(), 10 )

    def testSetMaxRendezvousBatchSize(self):
        "*Test MonteCarlo.SimulationGeneralProperties setMaxRendezvousBatchSize"
        properties = MonteCarlo.SimulationGeneralProperties()

        properties.setMaxRendezvousBatchSize( 1000000 )
        self.assertEqual( properties.getMaxRendezvousBatchSize(), 1000000 )

    def testSetMinNumberOfBatchesPerRendezvous(self):
        "*Test MonteCarlo.SimulationGeneralProperties setMinNumberOfBatchesPerRendezvous"
        properties = MonteCarlo.SimulationGeneralProperties()

        properties.setMinNumberOfBatchesPerRendezvous( 20 )
        self.assertEqual( properties.getMinNumberOfBatchesPerRendezvous(), 20 )

    def testSetMaxBatchSize(self):
        "*Test MonteCarlo.SimulationGeneralProperties setMaxBatchSize"
        properties = MonteCarlo.SimulationGeneralProperties()

        properties.setMaxBatchSize( 100000 )
        self.assertEqual( properties.getMaxBatchSize(), 100000 )

    def testSetNumberOfBatchesPerProcessor(self):
        "*Test MonteCarlo.SimulationGeneralProperties setNumberOfBatchesPerProcessor"
        properties = MonteCarlo.SimulationGeneralProperties()

        properties.setNumberOfBatchesPerProcessor( 25 )
        self.assertEqual( properties.getNumberOfBatchesPerProcessor(), 25 )

    def testSetSurfaceFluxEstimatorAngleCosineCutoff(self):
        "*Test MonteCarlo.SimulationGeneralProperties setSurfaceFluxEstimatorAngleCosineCutoff"
        properties = MonteCarlo.SimulationGeneralProperties()

        properties.setSurfaceFluxEstimatorAngleCosineCutoff( 0.1 )
        self.assertEqual( properties.getSurfaceFluxEstimatorAngleCosineCutoff(),
                          0.1 )

<<<<<<< HEAD
=======
    def testSetMinNumberOfRendezvous(self):
        "*Test MonteCarlo.SimulationGeneralProperties setMinNumberOfRendezvous"
        properties = MonteCarlo.SimulationGeneralProperties()

        properties.setMinNumberOfRendezvous( 10 )
        self.assertEqual( properties.getMinNumberOfRendezvous(), 10 )

    def testSetMaxRendezvousBatchSize(self):
        "*Test MonteCarlo.SimulationGeneralProperties setMaxRendezvousBatchSize"
        properties = MonteCarlo.SimulationGeneralProperties()

        properties.setMaxRendezvousBatchSize( 1000000 )
        self.assertEqual( properties.getMaxRendezvousBatchSize(), 1000000 )

    def testSetMinNumberOfBatchesPerRendezvous(self):
        "*Test MonteCarlo.SimulationGeneralProperties setMinNumberOfBatchesPerRendezvous"
        properties = MonteCarlo.SimulationGeneralProperties()

        properties.setMinNumberOfBatchesPerRendezvous( 20 )
        self.assertEqual( properties.getMinNumberOfBatchesPerRendezvous(), 20 )

    def testSetMaxBatchSize(self):
        "*Test MonteCarlo.SimulationGeneralProperties setMaxBatchSize"
        properties = MonteCarlo.SimulationGeneralProperties()

        properties.setMaxBatchSize( 100000 )
        self.assertEqual( properties.getMaxBatchSize(), 100000 )

    def testSetNumberOfBatchesPerProcessor(self):
        "*Test MonteCarlo.SimulationGeneralProperties setNumberOfBatchesPerProcessor"
        properties = MonteCarlo.SimulationGeneralProperties()

        properties.setNumberOfBatchesPerProcessor( 2 )
        self.assertEqual( properties.getNumberOfBatchesPerProcessor(), 2 )

    def testSetSurfaceFluxEstimatorAngleCosineCutoff(self):
        "*Test MonteCarlo.SimulationGeneralProperties setSurfaceFluxEstimatorAngleCosineCutoff"
        properties = MonteCarlo.SimulationGeneralProperties()

        properties.setSurfaceFluxEstimatorAngleCosineCutoff( 0.1 )
        self.assertEqual( properties.getSurfaceFluxEstimatorAngleCosineCutoff(), 0.1 )

>>>>>>> 931091cd
    def testSetImplicitCaptureModeOnOff(self):
        "*Test MonteCarlo.SimulationGeneralProperties setImplicitCaptureModeOnOff"
        properties = MonteCarlo.SimulationGeneralProperties()

        properties.setImplicitCaptureModeOn()
        self.assertTrue( properties.isImplicitCaptureModeOn() )

        properties.setAnalogueCaptureModeOn()
        self.assertFalse( properties.isImplicitCaptureModeOn() )

#-----------------------------------------------------------------------------#
# Custom main
#-----------------------------------------------------------------------------#
if __name__ == "__main__":

    # Create the testSuite object
    suite = unittest.TestSuite()

    # Add the test cases to the testSuite
    suite.addTest(unittest.makeSuite(SimulationGeneralPropertiesTestCase))

    print >>sys.stderr, \
        "\n**************************************\n" + \
        "Testing MonteCarlo.Model \n" + \
        "**************************************\n"
    result = unittest.TextTestRunner(verbosity=options.verbosity).run(suite)

    errs_plus_fails = len(result.errors) + len(result.failures)

    if errs_plus_fails == 0:
        print "End Result: TEST PASSED"

    # Delete the suite
    del suite

    # Exit
    sys.exit(errs_plus_fails)

#-----------------------------------------------------------------------------#
# end tstMonteCarlo.SimulationGeneralProperties.py
#-----------------------------------------------------------------------------#<|MERGE_RESOLUTION|>--- conflicted
+++ resolved
@@ -34,20 +34,13 @@
         properties = MonteCarlo.SimulationGeneralProperties()
 
         self.assertEqual( properties.getParticleMode(), MonteCarlo.NEUTRON_MODE )
-<<<<<<< HEAD
-        self.assertEqual( properties.getSimulationWallTime(), float('inf') )
-=======
         self.assertEqual( properties.getSimulationWallTime(), float('Inf') )
->>>>>>> 931091cd
         self.assertEqual( properties.getNumberOfHistories(), 0 )
         self.assertEqual( properties.getMinNumberOfRendezvous(), 1 )
         self.assertEqual( properties.getMaxRendezvousBatchSize(), 1000000000 )
         self.assertEqual( properties.getMinNumberOfBatchesPerRendezvous(), 1 )
         self.assertEqual( properties.getMaxBatchSize(), 1000000000 )
-<<<<<<< HEAD
-=======
         self.assertEqual( properties.getNumberOfBatchesPerProcessor(), 1 )
->>>>>>> 931091cd
         self.assertEqual( properties.getSurfaceFluxEstimatorAngleCosineCutoff(), 0.001 )
         self.assertFalse( properties.isImplicitCaptureModeOn() )
 
@@ -91,10 +84,6 @@
         properties = MonteCarlo.SimulationGeneralProperties()
 
         properties.setSimulationWallTime( 300.0 )
-<<<<<<< HEAD
-=======
-
->>>>>>> 931091cd
         self.assertEqual( properties.getSimulationWallTime(), 300.0 )
 
     def testSetNumberOfHistories(self):
@@ -147,51 +136,6 @@
         self.assertEqual( properties.getSurfaceFluxEstimatorAngleCosineCutoff(),
                           0.1 )
 
-<<<<<<< HEAD
-=======
-    def testSetMinNumberOfRendezvous(self):
-        "*Test MonteCarlo.SimulationGeneralProperties setMinNumberOfRendezvous"
-        properties = MonteCarlo.SimulationGeneralProperties()
-
-        properties.setMinNumberOfRendezvous( 10 )
-        self.assertEqual( properties.getMinNumberOfRendezvous(), 10 )
-
-    def testSetMaxRendezvousBatchSize(self):
-        "*Test MonteCarlo.SimulationGeneralProperties setMaxRendezvousBatchSize"
-        properties = MonteCarlo.SimulationGeneralProperties()
-
-        properties.setMaxRendezvousBatchSize( 1000000 )
-        self.assertEqual( properties.getMaxRendezvousBatchSize(), 1000000 )
-
-    def testSetMinNumberOfBatchesPerRendezvous(self):
-        "*Test MonteCarlo.SimulationGeneralProperties setMinNumberOfBatchesPerRendezvous"
-        properties = MonteCarlo.SimulationGeneralProperties()
-
-        properties.setMinNumberOfBatchesPerRendezvous( 20 )
-        self.assertEqual( properties.getMinNumberOfBatchesPerRendezvous(), 20 )
-
-    def testSetMaxBatchSize(self):
-        "*Test MonteCarlo.SimulationGeneralProperties setMaxBatchSize"
-        properties = MonteCarlo.SimulationGeneralProperties()
-
-        properties.setMaxBatchSize( 100000 )
-        self.assertEqual( properties.getMaxBatchSize(), 100000 )
-
-    def testSetNumberOfBatchesPerProcessor(self):
-        "*Test MonteCarlo.SimulationGeneralProperties setNumberOfBatchesPerProcessor"
-        properties = MonteCarlo.SimulationGeneralProperties()
-
-        properties.setNumberOfBatchesPerProcessor( 2 )
-        self.assertEqual( properties.getNumberOfBatchesPerProcessor(), 2 )
-
-    def testSetSurfaceFluxEstimatorAngleCosineCutoff(self):
-        "*Test MonteCarlo.SimulationGeneralProperties setSurfaceFluxEstimatorAngleCosineCutoff"
-        properties = MonteCarlo.SimulationGeneralProperties()
-
-        properties.setSurfaceFluxEstimatorAngleCosineCutoff( 0.1 )
-        self.assertEqual( properties.getSurfaceFluxEstimatorAngleCosineCutoff(), 0.1 )
-
->>>>>>> 931091cd
     def testSetImplicitCaptureModeOnOff(self):
         "*Test MonteCarlo.SimulationGeneralProperties setImplicitCaptureModeOnOff"
         properties = MonteCarlo.SimulationGeneralProperties()
