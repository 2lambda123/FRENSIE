--- conflicted
+++ resolved
@@ -170,22 +170,6 @@
               test_pb_native_file_name,
               test_al_native_file_name;
 
-<<<<<<< HEAD
-  Teuchos::CommandLineProcessor& clp = Teuchos::UnitTestRepository::getCLP();
-
-  clp.setOption( "test_h_native_file",
-         &test_h_native_file_name,
-         "Test NATIVE H file name" );
-  clp.setOption( "test_pb_native_file",
-         &test_pb_native_file_name,
-         "Test NATIVE Pb file name" );
-  clp.setOption( "test_al_native_file",
-         &test_al_native_file_name,
-         "Test NATIVE Al file name" );
-
-  const Teuchos::RCP<Teuchos::FancyOStream> out =
-    Teuchos::VerboseObjectBase::getDefaultOStream();
-=======
 UTILITY_CUSTOM_TEUCHOS_UNIT_TEST_COMMAND_LINE_OPTIONS()
 {
   clp().setOption( "test_h_native_file",
@@ -198,15 +182,9 @@
                     &test_al_native_file_name,
                     "Test NATIVE Al file name" );
 }
->>>>>>> 7fdd6c71
 
 UTILITY_CUSTOM_TEUCHOS_UNIT_TEST_DATA_INITIALIZATION()
 {
-
-  double min_energy = 0.00001;
-  double max_energy = 20.0;
-  double tabular_evaluation_tol = 1e-7;
-  bool linlinlog_interpolation_mode_on = true;
 
   double min_energy = 0.00001;
   double max_energy = 20.0;
