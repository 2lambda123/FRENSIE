--- conflicted
+++ resolved
@@ -8,23 +8,11 @@
 
 // FRENSIE Includes
 #include "MonteCarlo_BremsstrahlungAdjointElectronScatteringDistribution.hpp"
-<<<<<<< HEAD
-#include "MonteCarlo_AdjointElectronState.hpp"
-#include "Utility_TabularDistribution.hpp"
-=======
->>>>>>> 7fdd6c71
 
 namespace MonteCarlo{
 
 // Constructor
 BremsstrahlungAdjointElectronScatteringDistribution::BremsstrahlungAdjointElectronScatteringDistribution(
-<<<<<<< HEAD
-    const std::shared_ptr<TwoDDist>& brem_distribution )
-  : d_brem_distribution( brem_distribution )
-{
-  // Make sure the array is valid
-  testPrecondition( d_brem_distribution.use_count() > 0 );
-=======
     const std::shared_ptr<TwoDDist>& adjoint_brem_scatter_dist,
     const bool correlated_sampling_mode_on,
     const bool unit_based_interpolation_mode_on )
@@ -127,27 +115,18 @@
        std::placeholders::_1,
        std::placeholders::_2 );
   }
->>>>>>> 7fdd6c71
 }
 
 // Return the min incoming energy
 double BremsstrahlungAdjointElectronScatteringDistribution::getMinEnergy() const
 {
-<<<<<<< HEAD
-  return d_brem_distribution->getLowerBoundOfPrimaryIndepVar();
-=======
   return d_adjoint_brem_scatter_dist->getLowerBoundOfPrimaryIndepVar();
->>>>>>> 7fdd6c71
 }
 
 // Return the Max incoming energy
 double BremsstrahlungAdjointElectronScatteringDistribution::getMaxEnergy() const
 {
-<<<<<<< HEAD
-  return d_brem_distribution->getUpperBoundOfPrimaryIndepVar();
-=======
   return d_adjoint_brem_scatter_dist->getUpperBoundOfPrimaryIndepVar();
->>>>>>> 7fdd6c71
 }
 
 // Evaluate the distribution
@@ -160,11 +139,7 @@
   testPrecondition( outgoing_energy > incoming_energy );
 
   // evaluate the distribution
-<<<<<<< HEAD
-  return d_brem_distribution->evaluateExact( incoming_energy, outgoing_energy );
-=======
   return d_evaluate_func( incoming_energy, outgoing_energy );
->>>>>>> 7fdd6c71
 }
 
 // Evaluate the PDF
@@ -177,13 +152,7 @@
   testPrecondition( outgoing_energy > incoming_energy );
 
   // evaluate the pdf
-<<<<<<< HEAD
-  return d_brem_distribution->evaluateSecondaryConditionalPDFExact(
-            incoming_energy,
-            outgoing_energy );
-=======
   return d_evaluate_pdf_func( incoming_energy, outgoing_energy );
->>>>>>> 7fdd6c71
 }
 
 // Evaluate the PDF
@@ -196,13 +165,7 @@
   testPrecondition( outgoing_energy > incoming_energy );
 
   // evaluate the cdf
-<<<<<<< HEAD
-  return d_brem_distribution->evaluateSecondaryConditionalCDFExact(
-            incoming_energy,
-            outgoing_energy );
-=======
   return d_evaluate_cdf_func( incoming_energy, outgoing_energy );
->>>>>>> 7fdd6c71
 }
 
 // Sample an outgoing energy and direction from the distribution
@@ -220,14 +183,9 @@
   // The adjoint electron angle scattering is assumed to be negligible
   scattering_angle_cosine = 1.0;
 
-<<<<<<< HEAD
-  outgoing_energy = incoming_energy +
-    d_brem_distribution->sampleSecondaryConditionalExact( incoming_energy );
-=======
   outgoing_energy = d_sample_func( incoming_energy );
 
   testPostcondition( outgoing_energy > incoming_energy );
->>>>>>> 7fdd6c71
 }
 
 // Sample an outgoing energy and direction and record the number of trials
