--- conflicted
+++ resolved
@@ -229,11 +229,7 @@
   void multiplyWeight( const double weight_factor );
 
   //! Set the ray safety distance ( i.e. distance to the closest boundary )
-<<<<<<< HEAD
   void setRaySafetyDistance( const raySafetyDistanceType ray_safety_distance );
-=======
-  void setRaySafetyDistance( const raySafetyDistanceType safety_distance );
->>>>>>> 465fe4bd
 
   //! Return the ray safety distance (i.e. distance to the closest boundary)
   raySafetyDistanceType getRaySafetyDistance() const;
@@ -355,11 +351,7 @@
   // The weight of the particle
   weightType d_weight;
 
-<<<<<<< HEAD
-  // The ray safety op (i.e. distance to the closest boundary)
-=======
   // The ray safety distance (i.e. distance to the closest boundary)
->>>>>>> 465fe4bd
   raySafetyDistanceType d_ray_safety_distance;
 
   // The source (starting) cell of the particle (history)
