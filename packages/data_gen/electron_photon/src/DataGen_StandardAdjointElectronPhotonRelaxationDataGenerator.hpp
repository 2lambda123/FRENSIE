//---------------------------------------------------------------------------//
//!
//! \file   DataGen_StandardAdjointElectronPhotonRelaxationDataGenerator.hpp
//! \author Luke Kersting, Alex Robinson
//! \brief  The standard electron-photon-relaxation data generator class decl.
//!
//---------------------------------------------------------------------------//

#ifndef DATA_GEN_STANDARD_ADJOINT_ELECTRON_PHOTON_RELAXATION_DATA_GENERATOR_HPP
#define DATA_GEN_STANDARD_ADJOINT_ELECTRON_PHOTON_RELAXATION_DATA_GENERATOR_HPP

// Std Lib Includes
#include <utility>

// Trilinos Includes
#include <Teuchos_RCP.hpp>

// FRENSIE Includes
#include "DataGen_AdjointElectronPhotonRelaxationDataGenerator.hpp"
#include "DataGen_AdjointElectronCrossSectionEvaluator.hpp"
#include "DataGen_AdjointElectroionizationSubshellCrossSectionEvaluator.hpp"
#include "DataGen_ElasticElectronMomentsEvaluator.hpp"
#include "Data_ElectronPhotonRelaxationDataContainer.hpp"
#include "Utility_OneDDistribution.hpp"
#include "MonteCarlo_BremsstrahlungElectroatomicReaction.hpp"
#include "MonteCarlo_ElectroionizationSubshellElectroatomicReaction.hpp"

namespace DataGen{

//! The standard adjoint electron-photon-relaxation data generator class
class StandardAdjointElectronPhotonRelaxationDataGenerator : public AdjointElectronPhotonRelaxationDataGenerator
{

public:

<<<<<<< HEAD
  typedef MonteCarlo::ElectroionizationSubshellElectroatomicReaction<Utility::LinLin>
    ElectroionizationReaction;

  typedef MonteCarlo::BremsstrahlungElectroatomicReaction<Utility::LinLin> 
    BremsstrahlungReaction;

  //! Constructor
  StandardAdjointElectronPhotonRelaxationDataGenerator(
        const unsigned atomic_number,
        const std::shared_ptr<const Data::XSSEPRDataExtractor>& ace_epr_data,
        const std::shared_ptr<const Data::ENDLDataContainer>& forward_endl_data,
        const double min_photon_energy,
        const double max_photon_energy,
        const double min_electron_energy,
        const double max_electron_energy,
        const double cutoff_angle_cosine = 1.0,
        const unsigned number_of_moment_preserving_angles = 0,
        const double adjoint_bremsstrahlung_evaluation_tolerance = 0.001,
        const double adjoint_electroionization_evaluation_tolerance = 0.001,
        const double grid_convergence_tol = 0.001,
        const double grid_absolute_diff_tol = 1e-13,
        const double grid_distance_tol = 1e-13 );
=======
  //! Advanced Constructor
  StandardAdjointElectronPhotonRelaxationDataGenerator(
      const std::shared_ptr<const Data::ElectronPhotonRelaxationDataContainer>&
      forward_epr_data,
      const double min_photon_energy,
      const double max_photon_energy,
      const double min_electron_energy,
      const double max_electron_energy,
      const double cutoff_angle_cosine = 1.0,
      const unsigned number_of_moment_preserving_angles = 0,
      const double adjoint_bremsstrahlung_evaluation_tolerance = 0.001,
      const double grid_convergence_tol = 0.001,
      const double grid_absolute_diff_tol = 1e-13,
      const double grid_distance_tol = 1e-13 );

  //! Basic Constructor
  StandardAdjointElectronPhotonRelaxationDataGenerator(
      const std::shared_ptr<const Data::ElectronPhotonRelaxationDataContainer>&
      forward_epr_data,
      const double cutoff_angle_cosine = 1.0,
      const unsigned number_of_moment_preserving_angles = 0,
      const double adjoint_bremsstrahlung_evaluation_tolerance = 0.001,
      const double grid_convergence_tol = 0.001,
      const double grid_absolute_diff_tol = 1e-13,
      const double grid_distance_tol = 1e-13 );
>>>>>>> 9869350c

  //! Destructor
  ~StandardAdjointElectronPhotonRelaxationDataGenerator()
  { /* ... */ }

  //! Populate the adjoint electron-photon-relaxation data container
  void populateEPRDataContainer(
    Data::AdjointElectronPhotonRelaxationVolatileDataContainer& data_container ) const;

  //! Repopulate the adjoint electron moment preserving data
  static void repopulateAdjointMomentPreservingData(
    Data::AdjointElectronPhotonRelaxationVolatileDataContainer& data_container,
    const double cutoff_angle_cosine = 0.9,
    const unsigned number_of_moment_preserving_angles = 1 );

protected:

  //! Set the adjoint atomic data
  void setAdjointRelaxationData(
    Data::AdjointElectronPhotonRelaxationVolatileDataContainer& data_container ) const;

  //! Set the adjoint photon data
  void setAdjointPhotonData(
    Data::AdjointElectronPhotonRelaxationVolatileDataContainer& data_container ) const;

  //! Set the adjoint electron data
  void setAdjointElectronData(
    Data::AdjointElectronPhotonRelaxationVolatileDataContainer& data_container ) const;

private:

  // Test if a value is greater than or equal to one
  static bool greaterThanOrEqualToOne( const double value );

  // Test if a value is greater than one
  static bool greaterThanOne( const double value );

  // The if a value is not equal to zero
  static bool notEqualZero( const double value );

  // Set the electron cross section union energy grid
  void setAdjointElectronCrossSectionsData(
    Data::AdjointElectronPhotonRelaxationVolatileDataContainer& data_container,
    bool recalculate_union_energy_grid = false ) const;

  // Set the adjoint moment preserving data
  static void setAdjointMomentPreservingData(
    std::vector<double>& elastic_energy_grid,
    Data::AdjointElectronPhotonRelaxationVolatileDataContainer& data_container );

  // Initialize the electron union energy grid
  void initializeAdjointElectronUnionEnergyGrid(
     const Data::AdjointElectronPhotonRelaxationVolatileDataContainer& data_container,
     std::list<double>& union_energy_grid ) const;

  // Create the cross section on the union energy grid
  void createAdjointCrossSectionOnUnionEnergyGrid(
   const std::list<double>& union_energy_grid,
   const std::shared_ptr<const Utility::OneDDistribution>& original_cross_section,
   std::vector<double>& cross_section,
   unsigned& threshold_index ) const;

  // Create the cross section on the union energy grid
  template <typename ElectroatomicReaction>
  void createAdjointCrossSectionOnUnionEnergyGrid(
   const std::list<double>& union_energy_grid,
   const std::shared_ptr<DataGen::AdjointElectronCrossSectionEvaluator<ElectroatomicReaction> >
        adjoint_electron_cs_evaluator,
   const double evaluation_tolerance,
   std::vector<double>& cross_section,
   unsigned& threshold_index ) const;

  // Create the cross section on the union energy grid
  template <typename ElectroatomicReaction>
  void createAdjointCrossSectionOnUnionEnergyGrid(
   const std::list<double>& union_energy_grid,
   const std::list<double>& old_union_energy_grid,
   const std::vector<double>& old_cross_section,
   const std::shared_ptr<DataGen::AdjointElectronCrossSectionEvaluator<ElectroatomicReaction> >
        adjoint_electron_cs_evaluator,
   const double evaluation_tolerance,
   std::vector<double>& cross_section,
   unsigned& threshold_index ) const;

  // Merge the electron union energy grid
  void mergeAdjointElectronUnionEnergyGrid(
    const std::vector<double>& energy_grid,
    std::list<double>& union_energy_grid ) const;

  // Calculate the elastic anglular grid for the angle cosine
  void calculateElasticAngleCosine(
    const std::vector<double>& raw_elastic_angle,
    std::vector<double>& elastic_angle) const;

  // Calculate the elastic anglular distribution for the angle cosine
  void calculateElasticAngleCosine(
    const std::vector<double>& raw_elastic_angle,
    const std::vector<double>& raw_elastic_pdf,
    std::vector<double>& elastic_angle,
    std::vector<double>& elastic_pdf ) const;

  // Generate elastic moment preserving discrete angle cosines and weights
  static void evaluateDisceteAnglesAndWeights(
    const std::shared_ptr<DataGen::ElasticElectronMomentsEvaluator>& moments_evaluator,
    const double& energy,
    const int& number_of_moment_preserving_angles,
    std::vector<double>& discrete_angles,
    std::vector<double>& weights,
    double& cross_section_reduction );

  // Generate adjoint elastic moment preserving cross section
  static void evaluateAdjointMomentPreservingCrossSection(
    const Teuchos::ArrayRCP<double>& electron_energy_grid,
    const Teuchos::RCP<MonteCarlo::AnalogElasticElectroatomicReaction<Utility::LinLin> >&
        analog_reaction,
    const std::shared_ptr<const MonteCarlo::AnalogElasticElectronScatteringDistribution>&
        analog_distribution,
    const std::shared_ptr<const Utility::OneDDistribution>& reduction_distribution,
    const double cutoff_angle_cosine,
    const unsigned threshold_energy_index,
    std::vector<double>& moment_preserving_cross_section );

  // Create the adjoint bremsstrahlung cross section evaluator
  void createAdjointBremsstrahlungCrossSectionEvaluator(
    Data::AdjointElectronPhotonRelaxationVolatileDataContainer& data_container,
    std::shared_ptr<DataGen::AdjointElectronCrossSectionEvaluator<BremsstrahlungReaction> >&
        adjoint_bremsstrahlung_cs_evaluator ) const;

  // Generate adjoint bremsstrahlung photon energy distribution
  void evaluateAdjointBremsstrahlungPhotonDistribution(
    const double incoming_adjoint_energy,
    const unsigned bin_index,
    const unsigned threshold_energy_index,
    const Teuchos::ArrayRCP<const double>& adjoint_cross_section,
    const Teuchos::ArrayRCP<const double>& adjoint_electron_energy_grid,
    const std::shared_ptr<DataGen::AdjointElectronCrossSectionEvaluator<BremsstrahlungReaction> >
        adjoint_bremsstrahlung_cs_evaluator,
    const std::vector<double>& adjoint_bremsstrahlung_photon_energy,
    std::vector<double>& adjoint_bremsstrahlung_pdf ) const;

  // Create the adjoint electroionization subshell cross section evaluator
  void createAdjointElectroionizationSubshellCrossSectionEvaluator(
    Data::AdjointElectronPhotonRelaxationVolatileDataContainer& data_container,
    std::map<unsigned,std::shared_ptr<DataGen::AdjointElectronCrossSectionEvaluator<ElectroionizationReaction> > >&
        adjoint_electroionization_cs_evaluators ) const;

  // The threshold energy nudge factor
  static const double s_threshold_energy_nudge_factor;

<<<<<<< HEAD
  // The minimum tabulated energy loss
  static const double s_min_tabulated_energy_loss;

  // The ACE forward data
  std::shared_ptr<const Data::XSSEPRDataExtractor> d_ace_epr_data;

  // The EDNL forward epr data
  std::shared_ptr<const Data::ENDLDataContainer> d_forward_endl_data;
=======
  // The forward data
  std::shared_ptr<const Data::ElectronPhotonRelaxationDataContainer>
  d_forward_epr_data;
>>>>>>> 9869350c

  // The min photon energy
  double d_min_photon_energy;

  // The max photon energy
  double d_max_photon_energy;

  // The min electron energy
  double d_min_electron_energy;

  // The max electron energy
  double d_max_electron_energy;

  // The cutoff angle cosine above which screened rutherford is used
  double d_cutoff_angle_cosine;

  // The grid convergence tolerance
  double d_grid_convergence_tol;

  // The grid absolute difference tolerance
  double d_grid_absolute_diff_tol;

  // The grid distance tolerance
  double d_grid_distance_tol;

  // The number of moment preserving angles
  int d_number_of_moment_preserving_angles;

  // The evaluation tolerance for the adjoint bremsstrahlung cross sections
  double d_adjoint_bremsstrahlung_evaluation_tolerance;

  // The evaluation tolerance for the adjoint electroionization cross sections
  double d_adjoint_electroionization_evaluation_tolerance;
};

// Test if a value is greater than or equal to one
inline bool
StandardAdjointElectronPhotonRelaxationDataGenerator::greaterThanOrEqualToOne(
							   const double value )
{
  return value >= 1.0;
}

// Test if a value is greater than one
inline bool
StandardAdjointElectronPhotonRelaxationDataGenerator::greaterThanOne(
							   const double value )
{
  return value > 1.0;
}

// The if a value is not equal to zero
inline bool StandardAdjointElectronPhotonRelaxationDataGenerator::notEqualZero(
							   const double value )
{
  return value != 0.0;
}

} // end DataGen namespace

#endif // end DATA_GEN_STANDARD_ADJOINT_ELECTRON_PHOTON_RELAXATION_DATA_GENERATOR_HPP

//---------------------------------------------------------------------------//
// end DataGen_StandardAdjointElectronPhotonRelaxationDataGenerator.hpp
//---------------------------------------------------------------------------//<|MERGE_RESOLUTION|>--- conflicted
+++ resolved
@@ -33,30 +33,12 @@
 
 public:
 
-<<<<<<< HEAD
   typedef MonteCarlo::ElectroionizationSubshellElectroatomicReaction<Utility::LinLin>
     ElectroionizationReaction;
 
   typedef MonteCarlo::BremsstrahlungElectroatomicReaction<Utility::LinLin> 
     BremsstrahlungReaction;
 
-  //! Constructor
-  StandardAdjointElectronPhotonRelaxationDataGenerator(
-        const unsigned atomic_number,
-        const std::shared_ptr<const Data::XSSEPRDataExtractor>& ace_epr_data,
-        const std::shared_ptr<const Data::ENDLDataContainer>& forward_endl_data,
-        const double min_photon_energy,
-        const double max_photon_energy,
-        const double min_electron_energy,
-        const double max_electron_energy,
-        const double cutoff_angle_cosine = 1.0,
-        const unsigned number_of_moment_preserving_angles = 0,
-        const double adjoint_bremsstrahlung_evaluation_tolerance = 0.001,
-        const double adjoint_electroionization_evaluation_tolerance = 0.001,
-        const double grid_convergence_tol = 0.001,
-        const double grid_absolute_diff_tol = 1e-13,
-        const double grid_distance_tol = 1e-13 );
-=======
   //! Advanced Constructor
   StandardAdjointElectronPhotonRelaxationDataGenerator(
       const std::shared_ptr<const Data::ElectronPhotonRelaxationDataContainer>&
@@ -68,6 +50,7 @@
       const double cutoff_angle_cosine = 1.0,
       const unsigned number_of_moment_preserving_angles = 0,
       const double adjoint_bremsstrahlung_evaluation_tolerance = 0.001,
+      const double adjoint_electroionization_evaluation_tolerance = 1e-5,
       const double grid_convergence_tol = 0.001,
       const double grid_absolute_diff_tol = 1e-13,
       const double grid_distance_tol = 1e-13 );
@@ -79,10 +62,10 @@
       const double cutoff_angle_cosine = 1.0,
       const unsigned number_of_moment_preserving_angles = 0,
       const double adjoint_bremsstrahlung_evaluation_tolerance = 0.001,
+      const double adjoint_electroionization_evaluation_tolerance = 1e-5,
       const double grid_convergence_tol = 0.001,
       const double grid_absolute_diff_tol = 1e-13,
       const double grid_distance_tol = 1e-13 );
->>>>>>> 9869350c
 
   //! Destructor
   ~StandardAdjointElectronPhotonRelaxationDataGenerator()
@@ -232,20 +215,12 @@
   // The threshold energy nudge factor
   static const double s_threshold_energy_nudge_factor;
 
-<<<<<<< HEAD
   // The minimum tabulated energy loss
   static const double s_min_tabulated_energy_loss;
 
-  // The ACE forward data
-  std::shared_ptr<const Data::XSSEPRDataExtractor> d_ace_epr_data;
-
-  // The EDNL forward epr data
-  std::shared_ptr<const Data::ENDLDataContainer> d_forward_endl_data;
-=======
   // The forward data
   std::shared_ptr<const Data::ElectronPhotonRelaxationDataContainer>
   d_forward_epr_data;
->>>>>>> 9869350c
 
   // The min photon energy
   double d_min_photon_energy;
