//---------------------------------------------------------------------------//
//!
//! \file   tstElectronPhotonRelaxationDataContainer.cpp
//! \author Alex Robinson
//! \brief  Electron-photon-relaxation data container class unit tests
//!
//---------------------------------------------------------------------------//

// Std Lib Includes
#include <string>
#include <iostream>

// Trilinos Includes
#include <Teuchos_UnitTestHarness.hpp>
#include <Teuchos_VerboseObject.hpp>

// FRENSIE Includes
#include "Data_ElectronPhotonRelaxationVolatileDataContainer.hpp"
#include "Data_ElectronPhotonRelaxationDataContainer.hpp"
#include "Utility_UnitTestHarnessExtensions.hpp"


//---------------------------------------------------------------------------//
// Testing Variables
//---------------------------------------------------------------------------//

Data::ElectronPhotonRelaxationVolatileDataContainer epr_data_container;

const std::string notes( "This is a test data table. Do not use it for "
                         "anything other than tests!" );

//---------------------------------------------------------------------------//
// Tests.
//---------------------------------------------------------------------------//
// Check that the notes can be set
TEUCHOS_UNIT_TEST( ElectronPhotonRelaxationDataContainer, setNotes )
{
  epr_data_container.setNotes( notes );

  TEST_EQUALITY_CONST( epr_data_container.getNotes(), notes );
}

//---------------------------------------------------------------------------//
// Check that the atomic number can be set
TEUCHOS_UNIT_TEST( ElectronPhotonRelaxationDataContainer, setAtomicNumber )
{
  epr_data_container.setAtomicNumber( 1u );

  TEST_EQUALITY_CONST( epr_data_container.getAtomicNumber(), 1u );
}

//---------------------------------------------------------------------------//
// Check that the min photon energy can be set
TEUCHOS_UNIT_TEST( ElectronPhotonRelaxationDataContainer, setMinPhotonEnergy )
{
  epr_data_container.setMinPhotonEnergy( 0.001 );

  TEST_EQUALITY_CONST( epr_data_container.getMinPhotonEnergy(),
                       0.001 );
}

//---------------------------------------------------------------------------//
// Check that the max photon energy can be set
TEUCHOS_UNIT_TEST( ElectronPhotonRelaxationDataContainer, setMaxPhotonEnergy )
{
  epr_data_container.setMaxPhotonEnergy( 20.0 );

  TEST_EQUALITY_CONST( epr_data_container.getMaxPhotonEnergy(),
                       20.0 );
}

//---------------------------------------------------------------------------//
// Check that the min electron energy can be set
TEUCHOS_UNIT_TEST( ElectronPhotonRelaxationDataContainer, setMinElectronEnergy )
{
  epr_data_container.setMinElectronEnergy( 1.0e-5 );

  TEST_EQUALITY_CONST( epr_data_container.getMinElectronEnergy(),
                       1.0e-5 );
}

//---------------------------------------------------------------------------//
// Check that the max electron energy can be set
TEUCHOS_UNIT_TEST( ElectronPhotonRelaxationDataContainer, setMaxElectronEnergy )
{
  epr_data_container.setMaxElectronEnergy( 1.0e+5 );

  TEST_EQUALITY_CONST( epr_data_container.getMaxElectronEnergy(),
                       1.0e+5 );
}

//---------------------------------------------------------------------------//
// Check that the occupation number evaluation tolerance can be set
TEUCHOS_UNIT_TEST( ElectronPhotonRelaxationDataContainer,
                   setOccupationNumberEvaluationTolerance )
{
  epr_data_container.setOccupationNumberEvaluationTolerance( 1e-4 );

  TEST_EQUALITY_CONST( epr_data_container.getOccupationNumberEvaluationTolerance(),
                       1e-4 );
}

//---------------------------------------------------------------------------//
// Check that the subshell incoherent evaluation tolerance can be set
TEUCHOS_UNIT_TEST( ElectronPhotonRelaxationDataContainer,
                   setSubshellIncoherentEvaluationTolerance )
{
  epr_data_container.setSubshellIncoherentEvaluationTolerance( 1e-3 );

  TEST_EQUALITY_CONST( epr_data_container.getSubshellIncoherentEvaluationTolerance(),
                       1e-3 );
}

//---------------------------------------------------------------------------//
// Check that the photon threshold energy nudge factor can be set
TEUCHOS_UNIT_TEST( ElectronPhotonRelaxationDataContainer,
                   setPhotonThresholdEnergyNudgeFactor )
{
  epr_data_container.setPhotonThresholdEnergyNudgeFactor( 1.01 );

  TEST_EQUALITY_CONST( epr_data_container.getPhotonThresholdEnergyNudgeFactor(),
                       1.01 );
}

//---------------------------------------------------------------------------//
// Check that the electron total elastic integrated cross section mode can be set
TEUCHOS_UNIT_TEST( ElectronPhotonRelaxationDataContainer,
                   ElectronTotalElasticIntegratedCrossSectionModeOnOff )
{
  epr_data_container.setElectronTotalElasticIntegratedCrossSectionModeOnOff( true );
  TEST_ASSERT( epr_data_container.isElectronTotalElasticIntegratedCrossSectionModeOn() );

  epr_data_container.setElectronTotalElasticIntegratedCrossSectionModeOnOff( false );
  TEST_ASSERT( !epr_data_container.isElectronTotalElasticIntegratedCrossSectionModeOn() );
}

//---------------------------------------------------------------------------//
// Check that the Cutoff Angle can be set
TEUCHOS_UNIT_TEST( ElectronPhotonRelaxationDataContainer, setCutoffAngleCosine )
{
  epr_data_container.setCutoffAngleCosine( 0.9 );

  TEST_EQUALITY_CONST( epr_data_container.getCutoffAngleCosine(),
                       0.9 );
}

//---------------------------------------------------------------------------//
// Check that the number of discrete moment preserving angles can be set
TEUCHOS_UNIT_TEST( ElectronPhotonRelaxationDataContainer,
                   setNumberOfMomentPreservingAngles )
{
  epr_data_container.setNumberOfMomentPreservingAngles( 1 );

  TEST_EQUALITY_CONST( epr_data_container.getNumberOfMomentPreservingAngles(),
                       1 );
}

//---------------------------------------------------------------------------//
<<<<<<< HEAD
// Check that the secondary electron LinLinLog interpolation mode can be set
TEUCHOS_UNIT_TEST( ElectronPhotonRelaxationDataContainer,
                   setElectronLinLinLogInterpolationModeOnOff )
{
  epr_data_container.setElectronLinLinLogInterpolationModeOnOff( false );
  TEST_ASSERT( !epr_data_container.isElectronLinLinLogInterpolationModeOn() );

  epr_data_container.setElectronLinLinLogInterpolationModeOnOff( true );
  TEST_ASSERT( epr_data_container.isElectronLinLinLogInterpolationModeOn() );
=======
// Check that the electron tabular tol can be set
TEUCHOS_UNIT_TEST( ElectronPhotonRelaxationDataContainer,
                   setElectronTabularEvaluationTolerance )
{
  epr_data_container.setElectronTabularEvaluationTolerance( 1e-3 );

  TEST_EQUALITY_CONST( epr_data_container.getElectronTabularEvaluationTolerance(),
                       1e-3 );
}

//---------------------------------------------------------------------------//
// Check that the electron correlated sampling mode can be set
TEUCHOS_UNIT_TEST( ElectronPhotonRelaxationDataContainer,
                   setElectronCorrelatedSamplingModeOnOff )
{
  epr_data_container.setElectronCorrelatedSamplingModeOnOff( false );
  TEST_ASSERT( !epr_data_container.isElectronCorrelatedSamplingModeOn() );

  epr_data_container.setElectronCorrelatedSamplingModeOnOff( true );
  TEST_ASSERT( epr_data_container.isElectronCorrelatedSamplingModeOn() );
}

//---------------------------------------------------------------------------//
// Check that the electron unit based interpolation mode can be set
TEUCHOS_UNIT_TEST( ElectronPhotonRelaxationDataContainer,
                   setElectronUnitBasedInterpolationModeOnOff )
{
  epr_data_container.setElectronUnitBasedInterpolationModeOnOff( false );
  TEST_ASSERT( !epr_data_container.isElectronUnitBasedInterpolationModeOn() );

  epr_data_container.setElectronUnitBasedInterpolationModeOnOff( true );
  TEST_ASSERT( epr_data_container.isElectronUnitBasedInterpolationModeOn() );
>>>>>>> 7fdd6c71
}

//---------------------------------------------------------------------------//
// Check that the grid convergence tolerance can be set
TEUCHOS_UNIT_TEST( ElectronPhotonRelaxationDataContainer,
                   setGridConvergenceTolerance )
{
  epr_data_container.setGridConvergenceTolerance( 0.001 );

  TEST_EQUALITY_CONST( epr_data_container.getGridConvergenceTolerance(),
                       0.001 );
}

//---------------------------------------------------------------------------//
// Check that the grid absolute difference tolerance can be set
TEUCHOS_UNIT_TEST( ElectronPhotonRelaxationDataContainer,
                   setGridAbsoluteDifferenceTolerance )
{
  epr_data_container.setGridAbsoluteDifferenceTolerance( 1e-42 );

  TEST_EQUALITY_CONST( epr_data_container.getGridAbsoluteDifferenceTolerance(),
                       1e-42 );
}

//---------------------------------------------------------------------------//
// Check that the grid distance tolerance can be set
TEUCHOS_UNIT_TEST( ElectronPhotonRelaxationDataContainer,
                   setGridDistanceTolerance )
{
  epr_data_container.setGridDistanceTolerance( 1e-15 );

  TEST_EQUALITY_CONST( epr_data_container.getGridDistanceTolerance(),
                       1e-15 );
}

// Relaxation Tests

//---------------------------------------------------------------------------//
// Check that the subshells can be set
TEUCHOS_UNIT_TEST( ElectronPhotonRelaxationDataContainer, setSubshells )
{
  std::set<unsigned> subshells;
  subshells.insert( 1 );

  epr_data_container.setSubshells( subshells );

  TEST_ASSERT( epr_data_container.getSubshells().count( 1 ) );
  TEST_ASSERT( !epr_data_container.getSubshells().count( 0 ) );
  TEST_ASSERT( !epr_data_container.getSubshells().count( 2 ) );
}

//---------------------------------------------------------------------------//
// Check that the subshell occupancies can be set
TEUCHOS_UNIT_TEST( ElectronPhotonRelaxationDataContainer,
                   setSubshellOccupancy )
{
  epr_data_container.setSubshellOccupancy( 1, 1.0 );

  TEST_EQUALITY_CONST( epr_data_container.getSubshellOccupancy( 1 ), 1.0 );
}

//---------------------------------------------------------------------------//
// Check that the subshell binding energies can be set
TEUCHOS_UNIT_TEST( ElectronPhotonRelaxationDataContainer,
                   setSubshellBindingEnergy )
{
  epr_data_container.setSubshellBindingEnergy( 1, 1.361e-5 );

  TEST_EQUALITY_CONST( epr_data_container.getSubshellBindingEnergy( 1 ),
                       1.361e-5 );
}

//---------------------------------------------------------------------------//
// Check that the number of subshell relaxation transitions can be set
TEUCHOS_UNIT_TEST( ElectronPhotonRelaxationDataContainer,
                   setSubshellRelaxationTransitions )
{
  TEST_ASSERT( !epr_data_container.hasRelaxationData() );

  epr_data_container.setSubshellRelaxationTransitions( 1, 1 );

  TEST_EQUALITY_CONST( epr_data_container.getSubshellRelaxationTransitions(1),
                       1 );
  TEST_ASSERT( epr_data_container.hasRelaxationData() );
  TEST_ASSERT( epr_data_container.hasSubshellRelaxationData( 1 ) );
}

//---------------------------------------------------------------------------//
// Check that the relaxation vacancies for a subshell can be set
TEUCHOS_UNIT_TEST( ElectronPhotonRelaxationDataContainer,
                   setSubshellRelaxationVacancies )
{
  std::vector<std::pair<unsigned,unsigned> > vacancies( 1 );
  vacancies[0].first = 1u;
  vacancies[1].second = 0u;

  epr_data_container.setSubshellRelaxationVacancies( 1, vacancies );

  UTILITY_TEST_COMPARE_ARRAYS(
                        epr_data_container.getSubshellRelaxationVacancies( 1 ),
                        vacancies );

}

//---------------------------------------------------------------------------//
// Check that the relaxation particle energies for a subshell can be set
TEUCHOS_UNIT_TEST( ElectronPhotonRelaxationDataContainer,
                   setSubshellRelaxationEnergies )
{
  std::vector<double> energies( 1 );
  energies[0] = 1e-6;

  epr_data_container.setSubshellRelaxationParticleEnergies( 1, energies );

  TEST_COMPARE_ARRAYS(
                 epr_data_container.getSubshellRelaxationParticleEnergies( 1 ),
                 energies );
}

//---------------------------------------------------------------------------//
// Check that the relaxation probabilities for a subshell can be set
TEUCHOS_UNIT_TEST( ElectronPhotonRelaxationDataContainer,
                   setSubshellRelaxationProbabilities )
{
  std::vector<double> probabilities( 1 );
  probabilities[0] = 1.0;

  epr_data_container.setSubshellRelaxationProbabilities( 1, probabilities );

  TEST_COMPARE_ARRAYS(
                    epr_data_container.getSubshellRelaxationProbabilities( 1 ),
                    probabilities );
}

//---------------------------------------------------------------------------//
// Check that the Compton profile momentum grid can be set
TEUCHOS_UNIT_TEST( ElectronPhotonRelaxationDataContainer,
                   setComptonProfileMomentumGrid )
{
  std::vector<double> compton_profile_momentum_grid( 3 );
  compton_profile_momentum_grid[0] = -1.0;
  compton_profile_momentum_grid[1] = 0.0;
  compton_profile_momentum_grid[2] = 1.0;

  epr_data_container.setComptonProfileMomentumGrid(
                                            1, compton_profile_momentum_grid );

  TEST_COMPARE_ARRAYS( epr_data_container.getComptonProfileMomentumGrid( 1 ),
                       compton_profile_momentum_grid );
}

//---------------------------------------------------------------------------//
// Check that the Compton profile for a subshell can be set
TEUCHOS_UNIT_TEST( ElectronPhotonRelaxationDataContainer,
                   setComptonProfile )
{
  std::vector<double> compton_profile( 3 );
  compton_profile[0] = 1e-12;
  compton_profile[1] = 10.0;
  compton_profile[2] = 1e-12;

  epr_data_container.setComptonProfile( 1, compton_profile );

  TEST_COMPARE_ARRAYS( epr_data_container.getComptonProfile( 1 ),
                       compton_profile );
}

//---------------------------------------------------------------------------//
// Check that the occupation number momentum grid can be set
TEUCHOS_UNIT_TEST( ElectronPhotonRelaxationDataContainer,
                   setOccupationNumberMomentumGrid )
{
  std::vector<double> momentum_grid( 3 );
  momentum_grid[0] = -1.0;
  momentum_grid[1] = 0.0;
  momentum_grid[2] = 1.0;

  epr_data_container.setOccupationNumberMomentumGrid( 1, momentum_grid );

  TEST_COMPARE_ARRAYS( epr_data_container.getOccupationNumberMomentumGrid( 1 ),
                       momentum_grid );
}

//---------------------------------------------------------------------------//
// Check that the occupation number for a subshell can be set
TEUCHOS_UNIT_TEST( ElectronPhotonRelaxationDataContainer,
                   setOccupationNumber )
{
  std::vector<double> occupation_number( 3 );
  occupation_number[0] = 0.0;
  occupation_number[1] = 0.5;
  occupation_number[2] = 1.0;

  epr_data_container.setOccupationNumber( 1, occupation_number );

  TEST_COMPARE_ARRAYS( epr_data_container.getOccupationNumber( 1 ),
                       occupation_number );
}

//---------------------------------------------------------------------------//
// Check that the Waller-Hartree scattering function momentum grid can be set
TEUCHOS_UNIT_TEST( ElectronPhotonRelaxationDataContainer,
                   setWallerHartreeScatteringFunctionMomentumGrid )
{
  std::vector<double> momentum_grid( 4 );
  momentum_grid[0] = 1e-30;
  momentum_grid[1] = 1.0;
  momentum_grid[2] = 10.0;
  momentum_grid[3] = 1e8;

  epr_data_container.setWallerHartreeScatteringFunctionMomentumGrid(
                                                               momentum_grid );

  TEST_COMPARE_ARRAYS( epr_data_container.getWallerHartreeScatteringFunctionMomentumGrid(),
                       momentum_grid );
}

//---------------------------------------------------------------------------//
// Check that the Waller-Hartree scattering function can be set
TEUCHOS_UNIT_TEST( ElectronPhotonRelaxationDataContainer,
                   setWallerHartreeScatteringFunction )
{
  std::vector<double> scattering_function( 4 );
  scattering_function[0] = 1e-30;
  scattering_function[1] = 1e-3;
  scattering_function[2] = 0.1;
  scattering_function[3] = 1.0;

  epr_data_container.setWallerHartreeScatteringFunction( scattering_function );

  TEST_COMPARE_ARRAYS( epr_data_container.getWallerHartreeScatteringFunction(),
                       scattering_function );
}

//---------------------------------------------------------------------------//
// Check that the Waller-Hartree atomic form factor momentum grid can be set
TEUCHOS_UNIT_TEST( ElectronPhotonRelaxationDataContainer,
                   setWallerHartreeAtomicFormFactorMomentumGrid )
{
  std::vector<double> momentum_grid( 4 );
  momentum_grid[0] = 0.0;
  momentum_grid[1] = 1.0;
  momentum_grid[2] = 10.0;
  momentum_grid[3] = 1e8;

  epr_data_container.setWallerHartreeAtomicFormFactorMomentumGrid(
                                                               momentum_grid );

  TEST_COMPARE_ARRAYS( epr_data_container.getWallerHartreeAtomicFormFactorMomentumGrid(),
                       momentum_grid );
}

//---------------------------------------------------------------------------//
// Check that the Waller-Hartree atomic form factor can be set
TEUCHOS_UNIT_TEST( ElectronPhotonRelaxationDataContainer,
                   setWallerHartreeAtomicFormFactor )
{
  std::vector<double> form_factor( 4 );
  form_factor[0] = 1.0;
  form_factor[1] = 1.0;
  form_factor[2] = 0.3;
  form_factor[3] = 0.0;

  epr_data_container.setWallerHartreeAtomicFormFactor( form_factor );

  TEST_COMPARE_ARRAYS( epr_data_container.getWallerHartreeAtomicFormFactor(),
                       form_factor );
}

//---------------------------------------------------------------------------//
// Check that the Waller-Hartree atomic form factor momentum grid can be set
TEUCHOS_UNIT_TEST( ElectronPhotonRelaxationDataContainer,
                   setWallerHartreeSquaredAtomicFormFactorSquaredMomentumGrid )
{
  std::vector<double> squared_momentum_grid( 4 );
  squared_momentum_grid[0] = 0.0;
  squared_momentum_grid[1] = 1.0;
  squared_momentum_grid[2] = 100.0;
  squared_momentum_grid[3] = 1e16;

  epr_data_container.setWallerHartreeSquaredAtomicFormFactorSquaredMomentumGrid(
                                                       squared_momentum_grid );

  TEST_COMPARE_ARRAYS( epr_data_container.getWallerHartreeSquaredAtomicFormFactorSquaredMomentumGrid(),
                       squared_momentum_grid );
}

//---------------------------------------------------------------------------//
// Check that the Waller-Hartree atomic form factor can be set
TEUCHOS_UNIT_TEST( ElectronPhotonRelaxationDataContainer,
                   setWallerHartreeSquaredAtomicFormFactor )
{
  std::vector<double> squared_form_factor( 4 );
  squared_form_factor[0] = 1.0;
  squared_form_factor[1] = 1.0;
  squared_form_factor[2] = 0.09;
  squared_form_factor[3] = 0.0;

  epr_data_container.setWallerHartreeSquaredAtomicFormFactor( squared_form_factor );

  TEST_COMPARE_ARRAYS( epr_data_container.getWallerHartreeSquaredAtomicFormFactor(),
                       squared_form_factor );
}

//---------------------------------------------------------------------------//
// Check that the photon energy grid can be set
TEUCHOS_UNIT_TEST( ElectronPhotonRelaxationDataContainer,
                   setPhotonEnergyGrid )
{
  std::vector<double> photon_energy_grid( 3 );
  photon_energy_grid[0] = 1e-3;
  photon_energy_grid[1] = 1.0;
  photon_energy_grid[2] = 20.0;

  epr_data_container.setPhotonEnergyGrid( photon_energy_grid );

  TEST_COMPARE_ARRAYS( epr_data_container.getPhotonEnergyGrid(),
                       photon_energy_grid );
}

//---------------------------------------------------------------------------//
// Check that the average heating numbers can be set
TEUCHOS_UNIT_TEST( ElectronPhotonRelaxationDataContainer,
                   setAveragePhotonHeatingNumbers )
{
  std::vector<double> heating_numbers( 3 );
  heating_numbers[0] = 1e-6;
  heating_numbers[1] = 1e-3;
  heating_numbers[2] = 1.0;

  epr_data_container.setAveragePhotonHeatingNumbers( heating_numbers );

  TEST_COMPARE_ARRAYS( epr_data_container.getAveragePhotonHeatingNumbers(),
                       heating_numbers );
}

//---------------------------------------------------------------------------//
// Check that the Waller-Hartree incoherent cross section can be set
TEUCHOS_UNIT_TEST( ElectronPhotonRelaxationDataContainer,
                   setWallerHartreeIncoherentCrossSection )
{
  std::vector<double> cross_section( 3 );
  cross_section[0] = 1e-6;
  cross_section[1] = 1e-1;
  cross_section[2] = 1.0;

  epr_data_container.setWallerHartreeIncoherentCrossSection( cross_section );

  TEST_COMPARE_ARRAYS( epr_data_container.getWallerHartreeIncoherentCrossSection(),
                       cross_section );
}

//---------------------------------------------------------------------------//
// Check that the Waller-Hartree incoherent cs threshold index can be set
TEUCHOS_UNIT_TEST( ElectronPhotonRelaxationDataContainer,
                   setWallerHartreeIncoherentCrossSectionThresholdEnergyIndex )
{
  epr_data_container.setWallerHartreeIncoherentCrossSectionThresholdEnergyIndex( 0 );

  TEST_EQUALITY_CONST( epr_data_container.getWallerHartreeIncoherentCrossSectionThresholdEnergyIndex(),
                       0 );
}

//---------------------------------------------------------------------------//
// Check that the impulse approx. incoherent cross section can be set
TEUCHOS_UNIT_TEST( ElectronPhotonRelaxationDataContainer,
                   setImpulseApproxIncoherentCrossSection )
{
  std::vector<double> cross_section( 3 );
  cross_section[0] = 1e-6;
  cross_section[1] = 1e-1;
  cross_section[2] = 1.0;

  epr_data_container.setImpulseApproxIncoherentCrossSection( cross_section );

  TEST_COMPARE_ARRAYS( epr_data_container.getImpulseApproxIncoherentCrossSection(),
                       cross_section );
}

//---------------------------------------------------------------------------//
// Check that the impulse approx. incoherent cs threshold index can be set
TEUCHOS_UNIT_TEST( ElectronPhotonRelaxationDataContainer,
                   setImpulseApproxIncoherentCrossSectionThresholdEnergyIndex )
{
  epr_data_container.setImpulseApproxIncoherentCrossSectionThresholdEnergyIndex( 0 );

  TEST_EQUALITY_CONST( epr_data_container.getImpulseApproxIncoherentCrossSectionThresholdEnergyIndex(),
                       0u );
}

//---------------------------------------------------------------------------//
// Check that the impulse approx. subshell incoherent cross section can be set
TEUCHOS_UNIT_TEST( ElectronPhotonRelaxationDataContainer,
                   setImpulseApproxSubshellIncoherentCrossSection )
{
  std::vector<double> cross_section( 3 );
  cross_section[0] = 1e-6;
  cross_section[1] = 1e-1;
  cross_section[2] = 1.0;

  epr_data_container.setImpulseApproxSubshellIncoherentCrossSection( 1, cross_section );

  TEST_COMPARE_ARRAYS( epr_data_container.getImpulseApproxSubshellIncoherentCrossSection( 1 ),
                       cross_section );
}

//---------------------------------------------------------------------------//
// Check that the impulse approx. subshell incoh. cs threshold index can be set
TEUCHOS_UNIT_TEST( ElectronPhotonRelaxationDataContainer,
                   setImpulseApproxSubshellIncoherentCrossSectionThresholdEnergyIndex )
{
  epr_data_container.setImpulseApproxSubshellIncoherentCrossSectionThresholdEnergyIndex( 1, 0 );

  TEST_EQUALITY_CONST( epr_data_container.getImpulseApproxSubshellIncoherentCrossSectionThresholdEnergyIndex( 1 ),
                       0 );
}

//---------------------------------------------------------------------------//
// Check that the Waller-Hartree coherent cross section can be set
TEUCHOS_UNIT_TEST( ElectronPhotonRelaxationDataContainer,
                   setWallerHartreeCoherentCrossSection )
{
  std::vector<double> cross_section( 3 );
  cross_section[0] = 1e-6;
  cross_section[1] = 1e-1;
  cross_section[2] = 1.0;

  epr_data_container.setWallerHartreeCoherentCrossSection( cross_section );

  TEST_COMPARE_ARRAYS( epr_data_container.getWallerHartreeCoherentCrossSection(),
                       cross_section );
}

//---------------------------------------------------------------------------//
// Check that the Waller-Hartree coherent cs threshold energy index can be set
TEUCHOS_UNIT_TEST( ElectronPhotonRelaxationDataContainer,
                   setWallerHartreeCoherentCrossSectionThresholdEnergyIndex )
{
  epr_data_container.setWallerHartreeCoherentCrossSectionThresholdEnergyIndex( 0 );

  TEST_EQUALITY_CONST( epr_data_container.getWallerHartreeCoherentCrossSectionThresholdEnergyIndex(),
                       0 );
}

//---------------------------------------------------------------------------//
// Check that the pair production cross section can be set
TEUCHOS_UNIT_TEST( ElectronPhotonRelaxationDataContainer,
                   setPairProductionCrossSection )
{
  std::vector<double> cross_section( 2 );
  cross_section[0] = 1e-6;
  cross_section[1] = 1.0;

  epr_data_container.setPairProductionCrossSection( cross_section );

  TEST_COMPARE_ARRAYS( epr_data_container.getPairProductionCrossSection(),
                       cross_section );
}

//---------------------------------------------------------------------------//
// Check that the pair production cross section threshold index can be set
TEUCHOS_UNIT_TEST( ElectronPhotonRelaxationDataContainer,
                   setPairProductionCrossSectionThresholdEnergyIndex )
{
  epr_data_container.setPairProductionCrossSectionThresholdEnergyIndex( 1 );

  TEST_EQUALITY_CONST( epr_data_container.getPairProductionCrossSectionThresholdEnergyIndex(),
                       1 );
}

//---------------------------------------------------------------------------//
// Check that the triplet production cross section can be set
TEUCHOS_UNIT_TEST( ElectronPhotonRelaxationDataContainer,
                   setTripletProductionCrossSection )
{
  std::vector<double> cross_section( 2 );
  cross_section[0] = 1e-12;
  cross_section[1] = 2.0;
  
  epr_data_container.setTripletProductionCrossSection( cross_section );

  TEST_COMPARE_ARRAYS( epr_data_container.getTripletProductionCrossSection(),
                       cross_section );
}

//---------------------------------------------------------------------------//
// Check that the triplet production cross section threshold index can be set
TEUCHOS_UNIT_TEST( ElectronPhotonRelaxationDataContainer,
                   setTripletProductionCrossSectionThresholdEnergyIndex )
{
  epr_data_container.setTripletProductionCrossSectionThresholdEnergyIndex( 1 );

  TEST_EQUALITY_CONST( epr_data_container.getTripletProductionCrossSectionThresholdEnergyIndex(),
                       1 );
}

//---------------------------------------------------------------------------//
// Check that the photoelectric effect cross section can be set
TEUCHOS_UNIT_TEST( ElectronPhotonRelaxationDataContainer,
                   setPhotoelectricCrossSection )
{
  std::vector<double> cross_section( 3 );
  cross_section[0] = 1e-6;
  cross_section[1] = 1e-1;
  cross_section[2] = 1.0;

  epr_data_container.setPhotoelectricCrossSection( cross_section );

  TEST_COMPARE_ARRAYS( epr_data_container.getPhotoelectricCrossSection(),
                       cross_section );
}

//---------------------------------------------------------------------------//
// Check that the photoelectric effect cs threshold energy index can be set
TEUCHOS_UNIT_TEST( ElectronPhotonRelaxationDataContainer,
                   setPhotoelectricCrossSectionThresholdEnergyIndex )
{
  epr_data_container.setPhotoelectricCrossSectionThresholdEnergyIndex( 0u );

  TEST_EQUALITY_CONST( epr_data_container.getPhotoelectricCrossSectionThresholdEnergyIndex(),
                       0u );
}

//---------------------------------------------------------------------------//
// Check that the subshell photoelectric effect cross section can be set
TEUCHOS_UNIT_TEST( ElectronPhotonRelaxationDataContainer,
                   setSubshellPhotoelectricCrossSection )
{
  std::vector<double> cross_section( 3 );
  cross_section[0] = 1e-6;
  cross_section[1] = 1e-1;
  cross_section[2] = 1.0;

  epr_data_container.setSubshellPhotoelectricCrossSection( 1, cross_section );

  TEST_COMPARE_ARRAYS( epr_data_container.getSubshellPhotoelectricCrossSection( 1 ),
                       cross_section );
}

//---------------------------------------------------------------------------//
// Check that the subshell photoelectric effect cs threshold index can be set
TEUCHOS_UNIT_TEST( ElectronPhotonRelaxationDataContainer,
                   setSubshellPhotoelectricCrossSectionThresholdEnergyIndex )
{
  epr_data_container.setSubshellPhotoelectricCrossSectionThresholdEnergyIndex( 1, 0u );

  TEST_EQUALITY_CONST( epr_data_container.getSubshellPhotoelectricCrossSectionThresholdEnergyIndex( 1 ),
                       0u );
}

//---------------------------------------------------------------------------//
// Check that the Waller-Hartree total cross section can be set
TEUCHOS_UNIT_TEST( ElectronPhotonRelaxationDataContainer,
                   setWallerHartreeTotalCrossSection )
{
  std::vector<double> cross_section( 3 );
  cross_section[0] = 1e-6;
  cross_section[1] = 1e-1;
  cross_section[2] = 1.0;

  epr_data_container.setWallerHartreeTotalCrossSection( cross_section );

  TEST_COMPARE_ARRAYS( epr_data_container.getWallerHartreeTotalCrossSection(),
                       cross_section );
}

//---------------------------------------------------------------------------//
// Check that the impulse approx. total cross section can be set
TEUCHOS_UNIT_TEST( ElectronPhotonRelaxationDataContainer,
                   setImpulseApproxTotalCrossSection )
{
  std::vector<double> cross_section( 3 );
  cross_section[0] = 1e-6;
  cross_section[1] = 1e-1;
  cross_section[2] = 1.0;

  epr_data_container.setImpulseApproxTotalCrossSection( cross_section );

  TEST_COMPARE_ARRAYS( epr_data_container.getImpulseApproxTotalCrossSection(),
                       cross_section );
}

//---------------------------------------------------------------------------//
// ELECTRON TESTS
//---------------------------------------------------------------------------//
// Check that the elstic TwoDInterpPolicy can be set
TEUCHOS_UNIT_TEST( ElectronPhotonRelaxationDataContainer,
                   setElasticTwoDInterpPolicy )
{
  std::string interp = "Lin-Lin-Lin";
  epr_data_container.setElasticTwoDInterpPolicy( interp );

  TEST_EQUALITY_CONST( interp,
                       epr_data_container.getElasticTwoDInterpPolicy() );
}

//---------------------------------------------------------------------------//
// Check that the angular energy grid can be set
TEUCHOS_UNIT_TEST( ElectronPhotonRelaxationDataContainer,
                   setElasticAngularEnergyGrid )
{
  std::vector<double> angular_energy_grid(1), grid(1);
  angular_energy_grid[0] = 1.0;

  epr_data_container.setElasticAngularEnergyGrid(
                                    angular_energy_grid );

  grid = epr_data_container.getElasticAngularEnergyGrid();
  TEST_EQUALITY_CONST( grid[0], angular_energy_grid[0] );
}

//---------------------------------------------------------------------------//
// Check that the cutoff elastic InterpPolicy can be set
TEUCHOS_UNIT_TEST( ElectronPhotonRelaxationDataContainer,
                   setCutoffElasticInterpPolicy )
{
  std::string interp = "Lin-Lin";
  epr_data_container.setCutoffElasticInterpPolicy( interp );

  TEST_EQUALITY_CONST( interp,
                       epr_data_container.getCutoffElasticInterpPolicy() );
}

//---------------------------------------------------------------------------//
// Check that the elastic angles can be set
TEUCHOS_UNIT_TEST( ElectronPhotonRelaxationDataContainer,
                   setCutoffElasticAnglesAtEnergy )
{
  std::vector<double> angles( 3 );
  angles[0] = -1.0;
  angles[1] = 0.0;
  angles[2] = 0.90;

  epr_data_container.setCutoffElasticAnglesAtEnergy( 1.0, angles );

  TEST_COMPARE_ARRAYS( epr_data_container.getCutoffElasticAngles(1.0),
                       angles );
}

//---------------------------------------------------------------------------//
// Check that the elastic pdf can be set
TEUCHOS_UNIT_TEST( ElectronPhotonRelaxationDataContainer,
                   setCutoffElasticPDFAtEnergy )
{
  std::vector<double> pdf( 3 );
  pdf[0] = 0.1;
  pdf[1] = 0.2;
  pdf[2] = 0.7;

  epr_data_container.setCutoffElasticPDFAtEnergy( 1.0, pdf );

  TEST_COMPARE_ARRAYS( epr_data_container.getCutoffElasticPDF(1.0),
                       pdf );
}

//---------------------------------------------------------------------------//
// Check that the elastic angles can be set
TEUCHOS_UNIT_TEST( ElectronPhotonRelaxationDataContainer,
                   setCutoffElasticAngles )
{
  std::vector<double> angles( 3 );
  angles[0] = -1.0;
  angles[1] = 0.0;
  angles[2] = 0.90;

  double energy = 1.0;
  std::map<double, std::vector<double> > angles_map, map;

  angles_map[energy] = angles;

  epr_data_container.setCutoffElasticAngles( angles_map );

  map = epr_data_container.getCutoffElasticAngles();

  TEST_COMPARE_ARRAYS( map.find(1.0)->second,
                       angles );
}

//---------------------------------------------------------------------------//
// Check that the elastic pdf can be set
TEUCHOS_UNIT_TEST( ElectronPhotonRelaxationDataContainer,
                   setCutoffElasticPDF )
{
  std::vector<double> pdf( 3 );
  pdf[0] = 0.1;
  pdf[1] = 0.2;
  pdf[2] = 0.7;

  double energy = 1.0;
  std::map<double, std::vector<double> > pdf_map, map;

  pdf_map[energy] = pdf;

  epr_data_container.setCutoffElasticPDF( pdf_map );

  map = epr_data_container.getCutoffElasticPDF();

  TEST_COMPARE_ARRAYS( map.find(1.0)->second,
                       pdf );
}

////---------------------------------------------------------------------------//
//// Check that the screened Rutherford elastic normalization constant can be set
//TEUCHOS_UNIT_TEST( ElectronPhotonRelaxationDataContainer,
//                   setScreenedRutherfordNormalizationConstant )
//{
//  TEST_ASSERT( !epr_data_container.hasScreenedRutherfordData() );

//  std::vector<double> norm( 3 );
//  norm[0] = 100;
//  norm[1] = 200;
//  norm[2] = 700;

//  epr_data_container.setScreenedRutherfordNormalizationConstant( norm );

//  TEST_COMPARE_ARRAYS( epr_data_container.getScreenedRutherfordNormalizationConstant(),
//                       norm );

//  TEST_ASSERT( epr_data_container.hasScreenedRutherfordData() );
//}

////---------------------------------------------------------------------------//
//// Check that Moliere's screening constant can be set
//TEUCHOS_UNIT_TEST( ElectronPhotonRelaxationDataContainer,
//                   setMoliereScreeningConstant )
//{
//  std::vector<double> eta( 3 );
//  eta[0] = 100;
//  eta[1] = 0.0;
//  eta[2] = 0.90;

//  epr_data_container.setMoliereScreeningConstant( eta );

//  TEST_COMPARE_ARRAYS( epr_data_container.getMoliereScreeningConstant(),
//                       eta );
//}

//---------------------------------------------------------------------------//
// Check that the moment preserving elastic discrete angles can be set
TEUCHOS_UNIT_TEST( ElectronPhotonRelaxationDataContainer,
                   setMomentPreservingElasticDiscreteAngles )
{
  TEST_ASSERT( !epr_data_container.hasMomentPreservingData() );

  std::vector<double> discrete_angles( 3 );
  discrete_angles[0] = 0.90;
  discrete_angles[1] = 0.95;
  discrete_angles[2] = 0.99;

  epr_data_container.setMomentPreservingElasticDiscreteAngles( 1.0,
                                                            discrete_angles );

  TEST_COMPARE_ARRAYS( epr_data_container.getMomentPreservingElasticDiscreteAngles(1.0),
                       discrete_angles );

  TEST_ASSERT( epr_data_container.hasMomentPreservingData() );

  epr_data_container.clearMomentPreservingData();

  TEST_ASSERT( !epr_data_container.hasMomentPreservingData() );

  epr_data_container.setMomentPreservingElasticDiscreteAngles( 1.0,
                                                            discrete_angles );
}

//---------------------------------------------------------------------------//
// Check that the moment preserving elastic weights can be set
TEUCHOS_UNIT_TEST( ElectronPhotonRelaxationDataContainer,
                   setMomentPreservingElasticWeights )
{
  std::vector<double> weights( 3 );
  weights[0] = 0.1;
  weights[1] = 0.2;
  weights[2] = 0.7;

  epr_data_container.setMomentPreservingElasticWeights( 1.0, weights );

  TEST_COMPARE_ARRAYS( epr_data_container.getMomentPreservingElasticWeights(1.0),
                       weights );
}

//---------------------------------------------------------------------------//
// Check that the electroionization TwoDInterpPolicy can be set
TEUCHOS_UNIT_TEST( ElectronPhotonRelaxationDataContainer,
                   setElectroionizationTwoDInterpPolicy )
{
  std::string interp = "Lin-Lin-Lin";
  epr_data_container.setElectroionizationTwoDInterpPolicy( interp );

  TEST_EQUALITY_CONST( interp,
                       epr_data_container.getElectroionizationTwoDInterpPolicy() );
}

//---------------------------------------------------------------------------//
// Check that the electroionization energy grid can be set
TEUCHOS_UNIT_TEST( ElectronPhotonRelaxationDataContainer,
                   setElectroionizationEnergyGrid )
{
  std::vector<double> energy_grid(2), grid(2);
  energy_grid[0] = 1.0;
  energy_grid[1] = 2.0;

  unsigned subshell = 1;

  epr_data_container.setElectroionizationEnergyGrid(
                                subshell,
                                energy_grid );

  TEST_COMPARE_ARRAYS( epr_data_container.getElectroionizationEnergyGrid( subshell ),
                       energy_grid );
}

//---------------------------------------------------------------------------//
// Check that the electroionization Recoil InterpPolicy can be set
TEUCHOS_UNIT_TEST( ElectronPhotonRelaxationDataContainer,
                   setElectroionizationRecoilInterpPolicy )
{
  std::string interp = "Lin-Lin";
  epr_data_container.setElectroionizationRecoilInterpPolicy( interp );

  TEST_EQUALITY_CONST( interp,
                       epr_data_container.getElectroionizationRecoilInterpPolicy() );
}

//---------------------------------------------------------------------------//
// Check that the electroionization recoil energy can be set
TEUCHOS_UNIT_TEST( ElectronPhotonRelaxationDataContainer,
                   setElectroionizationRecoilEnergyAtIncomingEnergy )
{
  std::vector<double> recoil_energy( 3 );
  recoil_energy[0] = 0.01;
  recoil_energy[1] = 0.001;
  recoil_energy[2] = 0.0001;

  unsigned subshell = 1;
  double energy = 1.0;

  epr_data_container.setElectroionizationRecoilEnergyAtIncomingEnergy(
                                subshell,
                                energy,
                                recoil_energy );

  TEST_COMPARE_ARRAYS( epr_data_container.getElectroionizationRecoilEnergy(subshell, energy),
                       recoil_energy );
}

//---------------------------------------------------------------------------//
// Check that the electroionization recoil pdf can be set
TEUCHOS_UNIT_TEST( ElectronPhotonRelaxationDataContainer,
                   setElectroionizationRecoilPDFAtIncomingEnergy )
{
  std::vector<double> recoil_pdf( 3 );
  recoil_pdf[0] = 1.0;
  recoil_pdf[1] = 2.0;
  recoil_pdf[2] = 5.0;

  unsigned subshell = 1;
  double energy = 1.0;

  epr_data_container.setElectroionizationRecoilPDFAtIncomingEnergy(
                                subshell,
                                energy,
                                recoil_pdf );

  TEST_COMPARE_ARRAYS( epr_data_container.getElectroionizationRecoilPDF( subshell, energy ),
                       recoil_pdf );
}

//---------------------------------------------------------------------------//
// Check that the electroionization recoil energy can be set
TEUCHOS_UNIT_TEST( ElectronPhotonRelaxationDataContainer,
                   setElectroionizationRecoilEnergy )
{
  std::vector<double> energy( 3 );
  energy[0] = 0.01;
  energy[1] = 0.001;
  energy[2] = 0.0001;

  unsigned subshell = 1;
  double energy_bin = 1.0;

  std::map<double,std::vector<double> > recoil_energy;

  recoil_energy[energy_bin] = energy;

  epr_data_container.setElectroionizationRecoilEnergy(
                                subshell,
                                recoil_energy );

  TEST_COMPARE_ARRAYS(
    epr_data_container.getElectroionizationRecoilEnergy(subshell, energy_bin),
    energy );
}

//---------------------------------------------------------------------------//
// Check that the electroionization recoil pdf can be set
TEUCHOS_UNIT_TEST( ElectronPhotonRelaxationDataContainer,
                   setElectroionizationRecoilPDF )
{
  std::vector<double> pdf( 3 );
  pdf[0] = 1.0;
  pdf[1] = 2.0;
  pdf[2] = 5.0;

  unsigned subshell = 1;
  double energy_bin = 1.0;

  std::map<double,std::vector<double> > recoil_pdf;

  recoil_pdf[energy_bin] = pdf;

  epr_data_container.setElectroionizationRecoilPDF(
                                subshell,
                                recoil_pdf );

  TEST_COMPARE_ARRAYS(
    epr_data_container.getElectroionizationRecoilPDF( subshell, energy_bin ),
    pdf );
}

//---------------------------------------------------------------------------//
// Check that the bremsstrahlung TwoDInterpPolicy can be set
TEUCHOS_UNIT_TEST( ElectronPhotonRelaxationDataContainer,
                   setBremsstrahlungTwoDInterpPolicy )
{
  std::string interp = "Lin-Lin-Lin";
  epr_data_container.setBremsstrahlungTwoDInterpPolicy( interp );

  TEST_EQUALITY_CONST( interp,
                       epr_data_container.getBremsstrahlungTwoDInterpPolicy() );
}

//---------------------------------------------------------------------------//
// Check that the bremsstrahlung energy grid can be set
TEUCHOS_UNIT_TEST( ElectronPhotonRelaxationDataContainer,
                   setBremsstrahlungEnergyGrid )
{
  std::vector<double> energy_grid(2), grid(2);
  energy_grid[0] = 1.0;
  energy_grid[1] = 2.0;

  epr_data_container.setBremsstrahlungEnergyGrid( energy_grid );

  TEST_COMPARE_ARRAYS( epr_data_container.getBremsstrahlungEnergyGrid(),
                       energy_grid );
}

//---------------------------------------------------------------------------//
// Check that the bremsstrahlung photon InterpPolicy can be set
TEUCHOS_UNIT_TEST( ElectronPhotonRelaxationDataContainer,
                   setBremsstrahlungPhotonInterpPolicy )
{
  std::string interp = "Lin-Lin";
  epr_data_container.setBremsstrahlungPhotonInterpPolicy( interp );

  TEST_EQUALITY_CONST( interp,
                       epr_data_container.getBremsstrahlungPhotonInterpPolicy() );
}

//---------------------------------------------------------------------------//
// Check that the bremsstrahlung photon energy can be set
TEUCHOS_UNIT_TEST( ElectronPhotonRelaxationDataContainer,
                   setBremsstrahlungPhotonEnergyAtIncomingEnergy )
{
  std::vector<double> photon_energy( 3 );
  photon_energy[0] = 0.01;
  photon_energy[1] = 0.001;
  photon_energy[2] = 0.0001;

  epr_data_container.setBremsstrahlungPhotonEnergyAtIncomingEnergy( 1.0,
                                                                   photon_energy );

  TEST_COMPARE_ARRAYS( epr_data_container.getBremsstrahlungPhotonEnergy(1.0),
                       photon_energy );
}

//---------------------------------------------------------------------------//
// Check that the bremsstrahlung photon pdf can be set
TEUCHOS_UNIT_TEST( ElectronPhotonRelaxationDataContainer,
                   setBremsstrahlungPhotonPDFAtIncomingEnergy )
{
  std::vector<double> photon_pdf( 3 );
  photon_pdf[0] = 1.0;
  photon_pdf[1] = 2.0;
  photon_pdf[2] = 5.0;

  epr_data_container.setBremsstrahlungPhotonPDFAtIncomingEnergy( 1.0,
                                                                photon_pdf );

  TEST_COMPARE_ARRAYS( epr_data_container.getBremsstrahlungPhotonPDF(1.0),
                       photon_pdf );
}

//---------------------------------------------------------------------------//
// Check that the bremsstrahlung photon energy can be set
TEUCHOS_UNIT_TEST( ElectronPhotonRelaxationDataContainer,
                   setBremsstrahlungPhotonEnergy )
{
  std::vector<double> energy( 3 );
  energy[0] = 0.01;
  energy[1] = 0.001;
  energy[2] = 0.0001;

  double energy_bin = 1.0;

  std::map<double,std::vector<double> > photon_energy;

  photon_energy[energy_bin] = energy;

  epr_data_container.setBremsstrahlungPhotonEnergy( photon_energy );

  TEST_COMPARE_ARRAYS( epr_data_container.getBremsstrahlungPhotonEnergy(energy_bin),
                       energy );
}

//---------------------------------------------------------------------------//
// Check that the bremsstrahlung photon pdf can be set
TEUCHOS_UNIT_TEST( ElectronPhotonRelaxationDataContainer,
                   setBremsstrahlungPhotonPDF )
{
  std::vector<double> pdf( 3 );
  pdf[0] = 1.0;
  pdf[1] = 2.0;
  pdf[2] = 5.0;

  double energy_bin = 1.0;

  std::map<double,std::vector<double> > photon_pdf;

  photon_pdf[energy_bin] = pdf;

  epr_data_container.setBremsstrahlungPhotonPDF( photon_pdf );

  TEST_COMPARE_ARRAYS( epr_data_container.getBremsstrahlungPhotonPDF(energy_bin),
                       pdf );
}

//---------------------------------------------------------------------------//
// Check that the atomic excitation energy grid can be set
TEUCHOS_UNIT_TEST( ElectronPhotonRelaxationDataContainer,
                   setAtomicExcitationEnergyGrid )
{
  std::vector<double> energy_grid(3);
  energy_grid[0] = 1.0;
  energy_grid[1] = 5.0;
  energy_grid[2] = 10.0;

  epr_data_container.setAtomicExcitationEnergyGrid(
                                    energy_grid );

  TEST_COMPARE_ARRAYS( epr_data_container.getAtomicExcitationEnergyGrid(),
                       energy_grid );
}

//---------------------------------------------------------------------------//
// Check that the atomic excitation energy loss InterpPolicy can be set
TEUCHOS_UNIT_TEST( ElectronPhotonRelaxationDataContainer,
                   setAtomicExcitationEnergyLossInterpPolicy )
{
  std::string interp = "Lin-Lin";
  epr_data_container.setAtomicExcitationEnergyLossInterpPolicy( interp );

  TEST_EQUALITY_CONST( interp,
                       epr_data_container.getAtomicExcitationEnergyLossInterpPolicy() );
}

//---------------------------------------------------------------------------//
// Check that the atomic excitation energy loss can be set
TEUCHOS_UNIT_TEST( ElectronPhotonRelaxationDataContainer,
                   setAtomicExcitationEnergyLoss )
{
  std::vector<double> energy_loss(3);
  energy_loss[0] = 1.0;
  energy_loss[1] = 5.0;
  energy_loss[2] = 10.0;

  epr_data_container.setAtomicExcitationEnergyLoss(
                                    energy_loss );

  TEST_COMPARE_ARRAYS( epr_data_container.getAtomicExcitationEnergyLoss(),
                       energy_loss );
}

//---------------------------------------------------------------------------//
// Check that the electron energy grid can be set
TEUCHOS_UNIT_TEST( ElectronPhotonRelaxationDataContainer,
                   setElectronEnergyGrid )
{
  std::vector<double> electron_energy_grid( 3 );
  electron_energy_grid[0] = 1e-3;
  electron_energy_grid[1] = 1.0;
  electron_energy_grid[2] = 20.0;

  epr_data_container.setElectronEnergyGrid( electron_energy_grid );

  TEST_COMPARE_ARRAYS( epr_data_container.getElectronEnergyGrid(),
                       electron_energy_grid );
}

//---------------------------------------------------------------------------//
// Check that the electron cross section InterpPolicy can be set
TEUCHOS_UNIT_TEST( ElectronPhotonRelaxationDataContainer,
                   setElectronCrossSectionInterpPolicy )
{
  std::string interp = "Lin-Lin";
  epr_data_container.setElectronCrossSectionInterpPolicy( interp );

  TEST_EQUALITY_CONST( interp,
                       epr_data_container.getElectronCrossSectionInterpPolicy() );
}

//---------------------------------------------------------------------------//
// Check that the cutoff elastic electron cross section can be set
TEUCHOS_UNIT_TEST( ElectronPhotonRelaxationDataContainer,
                   setCutoffElasticCrossSection )
{
  std::vector<double> cross_section( 3 );
  cross_section[0] = 0.5e-6;
  cross_section[1] = 0.5e-1;
  cross_section[2] = 0.5;

  epr_data_container.setCutoffElasticCrossSection(
                        cross_section );

  TEST_COMPARE_ARRAYS(
            epr_data_container.getCutoffElasticCrossSection(),
            cross_section );
}

//---------------------------------------------------------------------------//
// Check that the elastic cs threshold index can be set
TEUCHOS_UNIT_TEST( ElectronPhotonRelaxationDataContainer,
                   setCutoffElasticCrossSectionThresholdEnergyIndex )
{
  epr_data_container.setCutoffElasticCrossSectionThresholdEnergyIndex( 0 );

  TEST_EQUALITY_CONST( epr_data_container.getCutoffElasticCrossSectionThresholdEnergyIndex(),
                       0 );
}

//---------------------------------------------------------------------------//
// Check that the screened rutherford elastic electron cross section can be set
TEUCHOS_UNIT_TEST( ElectronPhotonRelaxationDataContainer,
                   setScreenedRutherfordElasticCrossSection )
{
  std::vector<double> cross_section( 3 );
  cross_section[0] = 0.6e-6;
  cross_section[1] = 0.6e-1;
  cross_section[2] = 0.6;

  epr_data_container.setScreenedRutherfordElasticCrossSection(
                        cross_section );

  TEST_COMPARE_ARRAYS(
            epr_data_container.getScreenedRutherfordElasticCrossSection(),
            cross_section );
}

//---------------------------------------------------------------------------//
// Check that the elastic cs threshold index can be set
TEUCHOS_UNIT_TEST( ElectronPhotonRelaxationDataContainer,
                   setScreenedRutherfordElasticCrossSectionThresholdEnergyIndex )
{
  epr_data_container.setScreenedRutherfordElasticCrossSectionThresholdEnergyIndex( 0 );

  TEST_EQUALITY_CONST(
    epr_data_container.getScreenedRutherfordElasticCrossSectionThresholdEnergyIndex(),
    0 );
}

//---------------------------------------------------------------------------//
// Check that the total elastic electron cross section can be set
TEUCHOS_UNIT_TEST( ElectronPhotonRelaxationDataContainer,
                   setTotalElasticCrossSection )
{
  std::vector<double> cross_section( 3 );
  cross_section[0] = 1e-6;
  cross_section[1] = 1e-1;
  cross_section[2] = 1.0;

  epr_data_container.setTotalElasticCrossSection(
                        cross_section );

  TEST_COMPARE_ARRAYS(
            epr_data_container.getTotalElasticCrossSection(),
            cross_section );
}

//---------------------------------------------------------------------------//
// Check that the elastic cs threshold index can be set
TEUCHOS_UNIT_TEST( ElectronPhotonRelaxationDataContainer,
                   setTotalElasticCrossSectionThresholdEnergyIndex )
{
  epr_data_container.setTotalElasticCrossSectionThresholdEnergyIndex( 0 );

  TEST_EQUALITY_CONST( epr_data_container.getTotalElasticCrossSectionThresholdEnergyIndex(),
                       0 );
}

//---------------------------------------------------------------------------//
// Check that the Moment Preserving (MP) elastic electron cross section can be set
TEUCHOS_UNIT_TEST( ElectronPhotonRelaxationDataContainer,
                   setMomentPreservingCrossSection )
{
  std::vector<double> cross_section( 3 );
  cross_section[0] = 1e-6;
  cross_section[1] = 1e-1;
  cross_section[2] = 1.0;

  epr_data_container.setMomentPreservingCrossSection(
                        cross_section );

  TEST_COMPARE_ARRAYS(
            epr_data_container.getMomentPreservingCrossSection(),
            cross_section );
}

//---------------------------------------------------------------------------//
// Check that the Moment Preserving elastic cs threshold index can be set
TEUCHOS_UNIT_TEST( ElectronPhotonRelaxationDataContainer,
                        setMomentPreservingCrossSectionThresholdEnergyIndex )
{
  epr_data_container.setMomentPreservingCrossSectionThresholdEnergyIndex( 0 );

  TEST_EQUALITY_CONST( epr_data_container.getMomentPreservingCrossSectionThresholdEnergyIndex(),
                       0 );
}

//---------------------------------------------------------------------------//
// Check that the reduced cutoff cross section ratios can be set
TEUCHOS_UNIT_TEST( ElectronPhotonRelaxationDataContainer,
                   setReducedCutoffCrossSectionRatios )
{
  std::vector<double> ratios( 3 );
  ratios[0] = 0.1;
  ratios[1] = 0.2;
  ratios[2] = 0.7;

  epr_data_container.setReducedCutoffCrossSectionRatios( ratios );

  TEST_COMPARE_ARRAYS( epr_data_container.getReducedCutoffCrossSectionRatios(),
                       ratios );
}

//---------------------------------------------------------------------------//
// Check that the electroionization electron cross section can be set
TEUCHOS_UNIT_TEST( ElectronPhotonRelaxationDataContainer,
                   setElectroionizationCrossSection )
{
  std::vector<double> cross_section( 3 );
  cross_section[0] = 1e-6;
  cross_section[1] = 1e-1;
  cross_section[2] = 1.0;

  unsigned subshell = 1;

  epr_data_container.setElectroionizationCrossSection(
                        subshell,
                        cross_section );

  TEST_COMPARE_ARRAYS(
            epr_data_container.getElectroionizationCrossSection( subshell ),
            cross_section );
}

//---------------------------------------------------------------------------//
// Check that the electroionization cs threshold index can be set
TEUCHOS_UNIT_TEST( ElectronPhotonRelaxationDataContainer,
                   setElectroionizationCrossSectionThresholdEnergyIndex )
{
  unsigned subshell = 1;

  epr_data_container.setElectroionizationCrossSectionThresholdEnergyIndex( subshell, 0 );

  TEST_EQUALITY_CONST(
    epr_data_container.getElectroionizationCrossSectionThresholdEnergyIndex( subshell ),
    0 );
}

//---------------------------------------------------------------------------//
// Check that the bremsstrahlung electron cross section can be set
TEUCHOS_UNIT_TEST( ElectronPhotonRelaxationDataContainer,
                   setBremsstrahlungCrossSection )
{
  std::vector<double> cross_section( 3 );
  cross_section[0] = 1e-6;
  cross_section[1] = 1e-1;
  cross_section[2] = 1.0;

  epr_data_container.setBremsstrahlungCrossSection(
                        cross_section );

  TEST_COMPARE_ARRAYS(
            epr_data_container.getBremsstrahlungCrossSection(),
            cross_section );
}

//---------------------------------------------------------------------------//
// Check that the bremsstrahlung cs threshold index can be set
TEUCHOS_UNIT_TEST( ElectronPhotonRelaxationDataContainer,
                   setBremsstrahlungCrossSectionThresholdEnergyIndex )
{
  epr_data_container.setBremsstrahlungCrossSectionThresholdEnergyIndex( 0 );

  TEST_EQUALITY_CONST( epr_data_container.getBremsstrahlungCrossSectionThresholdEnergyIndex(),
                       0 );
}

//---------------------------------------------------------------------------//
// Check that the atomic excitation electron cross section can be set
TEUCHOS_UNIT_TEST( ElectronPhotonRelaxationDataContainer,
                   setAtomicExcitationCrossSection )
{
  std::vector<double> cross_section( 3 );
  cross_section[0] = 1e-6;
  cross_section[1] = 1e-1;
  cross_section[2] = 1.0;

  epr_data_container.setAtomicExcitationCrossSection(
                        cross_section );

  TEST_COMPARE_ARRAYS(
            epr_data_container.getAtomicExcitationCrossSection(),
            cross_section );
}

//---------------------------------------------------------------------------//
// Check that the atomic excitation cs threshold index can be set
TEUCHOS_UNIT_TEST( ElectronPhotonRelaxationDataContainer,
                   setAtomicExcitationCrossSectionThresholdEnergyIndex )
{
  epr_data_container.setAtomicExcitationCrossSectionThresholdEnergyIndex( 0 );

  TEST_EQUALITY_CONST( epr_data_container.getAtomicExcitationCrossSectionThresholdEnergyIndex(),
                       0 );
}

//---------------------------------------------------------------------------//
// Check that the data can be exported and imported
TEUCHOS_UNIT_TEST( ElectronPhotonRelaxationDataContainer,
                   export_importData_ascii )
{
  const std::string test_ascii_file_name( "test_epr_data_container.txt" );

  epr_data_container.exportData( test_ascii_file_name,
                                 Utility::ArchivableObject::ASCII_ARCHIVE );

  const Data::ElectronPhotonRelaxationDataContainer
    epr_data_container_copy( test_ascii_file_name,
                             Utility::ArchivableObject::ASCII_ARCHIVE );

  // Table Tests
  TEST_EQUALITY_CONST( epr_data_container_copy.getNotes(), notes );
  TEST_EQUALITY_CONST( epr_data_container_copy.getAtomicNumber(), 1 );
  TEST_EQUALITY_CONST( epr_data_container_copy.getMinPhotonEnergy(), 0.001 );
  TEST_EQUALITY_CONST( epr_data_container_copy.getMaxPhotonEnergy(), 20.0 );
  TEST_EQUALITY_CONST( epr_data_container_copy.getMinElectronEnergy(), 1.0e-5 );
  TEST_EQUALITY_CONST( epr_data_container_copy.getMaxElectronEnergy(), 1.0e5 );
  TEST_EQUALITY_CONST( epr_data_container_copy.getOccupationNumberEvaluationTolerance(),
                       1e-4 );
  TEST_EQUALITY_CONST( epr_data_container_copy.getSubshellIncoherentEvaluationTolerance(),
                       1e-3 );
  TEST_EQUALITY_CONST( epr_data_container.getPhotonThresholdEnergyNudgeFactor(),
                       1.01 );
  TEST_ASSERT( !epr_data_container_copy.isElectronTotalElasticIntegratedCrossSectionModeOn() );
  TEST_EQUALITY_CONST( epr_data_container_copy.getCutoffAngleCosine(),
                       0.9 );
  TEST_EQUALITY_CONST( epr_data_container_copy.getNumberOfMomentPreservingAngles(),
                       1 );
  TEST_ASSERT( epr_data_container_copy.isElectronLinLinLogInterpolationModeOn() );
  TEST_EQUALITY_CONST( epr_data_container_copy.getGridConvergenceTolerance(),
                       0.001 );
  TEST_EQUALITY_CONST( epr_data_container_copy.getGridAbsoluteDifferenceTolerance(),
                       1e-42 );
  TEST_EQUALITY_CONST( epr_data_container_copy.getGridDistanceTolerance(),
                       1e-15 );

  // Relaxation Tests
  TEST_ASSERT( epr_data_container_copy.getSubshells().count( 1 ) );
  TEST_ASSERT( !epr_data_container_copy.getSubshells().count( 0 ) );
  TEST_ASSERT( !epr_data_container_copy.getSubshells().count( 2 ) );
  TEST_EQUALITY_CONST( epr_data_container_copy.getSubshellOccupancy( 1 ), 1.0 );
  TEST_EQUALITY_CONST( epr_data_container_copy.getSubshellBindingEnergy( 1 ),
                       1.361e-5 );
  TEST_EQUALITY_CONST( epr_data_container_copy.getSubshellRelaxationTransitions(1),
                       1 );
  TEST_ASSERT( epr_data_container_copy.hasRelaxationData() );
  TEST_ASSERT( epr_data_container_copy.hasSubshellRelaxationData( 1 ) );
  TEST_EQUALITY_CONST( epr_data_container_copy.getSubshellRelaxationVacancies( 1 ).size(),
                       1 );
  TEST_EQUALITY_CONST( epr_data_container_copy.getSubshellRelaxationParticleEnergies( 1 ).size(),
                       1 );
  TEST_EQUALITY_CONST( epr_data_container_copy.getSubshellRelaxationProbabilities( 1 ).size(),
                       1 );

  // Photon Tests
  TEST_EQUALITY_CONST( epr_data_container_copy.getComptonProfileMomentumGrid( 1 ).size(),
                       3 );
  TEST_EQUALITY_CONST( epr_data_container_copy.getComptonProfile( 1 ).size(),
                       3 );
  TEST_EQUALITY_CONST( epr_data_container_copy.getOccupationNumberMomentumGrid( 1 ).size(),
                       3 );
  TEST_EQUALITY_CONST( epr_data_container_copy.getOccupationNumber( 1 ).size(),
                       3 );
  TEST_EQUALITY_CONST( epr_data_container_copy.getWallerHartreeScatteringFunctionMomentumGrid().size(),
                       4 );
  TEST_EQUALITY_CONST( epr_data_container_copy.getWallerHartreeScatteringFunction().size(),
                       4 );
  TEST_EQUALITY_CONST( epr_data_container_copy.getWallerHartreeAtomicFormFactorMomentumGrid().size(),
                       4 );
  TEST_EQUALITY_CONST( epr_data_container_copy.getWallerHartreeAtomicFormFactor().size(),
                       4 );
  TEST_EQUALITY_CONST( epr_data_container_copy.getWallerHartreeSquaredAtomicFormFactorSquaredMomentumGrid().size(),
                       4 );
  TEST_EQUALITY_CONST( epr_data_container_copy.getWallerHartreeSquaredAtomicFormFactor().size(),
                       4 );
  TEST_EQUALITY_CONST( epr_data_container_copy.getPhotonEnergyGrid().size(),
                       3 );
  TEST_EQUALITY_CONST( epr_data_container_copy.getAveragePhotonHeatingNumbers().size(),
                       3 );
  TEST_EQUALITY_CONST( epr_data_container_copy.getWallerHartreeIncoherentCrossSection().size(),
                       3 );
  TEST_EQUALITY_CONST( epr_data_container_copy.getWallerHartreeIncoherentCrossSectionThresholdEnergyIndex(),
                       0 );
  TEST_EQUALITY_CONST( epr_data_container_copy.getImpulseApproxIncoherentCrossSection().size(),
                       3 );
  TEST_EQUALITY_CONST( epr_data_container_copy.getImpulseApproxIncoherentCrossSectionThresholdEnergyIndex(),
                       0u );
  TEST_EQUALITY_CONST( epr_data_container_copy.getImpulseApproxSubshellIncoherentCrossSection( 1 ).size(),
                       3 );
  TEST_EQUALITY_CONST( epr_data_container_copy.getImpulseApproxSubshellIncoherentCrossSectionThresholdEnergyIndex( 1 ),
                       0 );
  TEST_EQUALITY_CONST( epr_data_container_copy.getWallerHartreeCoherentCrossSection().size(),
                       3 );
  TEST_EQUALITY_CONST( epr_data_container_copy.getWallerHartreeCoherentCrossSectionThresholdEnergyIndex(),
                       0 );
  TEST_EQUALITY_CONST( epr_data_container_copy.getPairProductionCrossSection().size(),
                       2 );
  TEST_EQUALITY_CONST( epr_data_container_copy.getPairProductionCrossSectionThresholdEnergyIndex(),
                       1 );
  TEST_EQUALITY_CONST( epr_data_container_copy.getTripletProductionCrossSection().size(),
                       2 );
  TEST_EQUALITY_CONST( epr_data_container_copy.getTripletProductionCrossSectionThresholdEnergyIndex(),
                       1 );
  TEST_EQUALITY_CONST( epr_data_container_copy.getPhotoelectricCrossSection().size(),
                       3 );
  TEST_EQUALITY_CONST( epr_data_container_copy.getPhotoelectricCrossSectionThresholdEnergyIndex(),
                       0u );
  TEST_EQUALITY_CONST( epr_data_container_copy.getSubshellPhotoelectricCrossSection( 1 ).size(),
                       3 );
  TEST_EQUALITY_CONST( epr_data_container_copy.getSubshellPhotoelectricCrossSectionThresholdEnergyIndex( 1 ),
                       0u );
  TEST_EQUALITY_CONST( epr_data_container_copy.getWallerHartreeTotalCrossSection().size(),
                       3u );
  TEST_EQUALITY_CONST( epr_data_container_copy.getImpulseApproxTotalCrossSection().size(),
                       3u );

  // Electron Tests
  TEST_ASSERT(
    !epr_data_container_copy.isElectronTotalElasticIntegratedCrossSectionModeOn() );
  TEST_EQUALITY_CONST(
    epr_data_container_copy.getCutoffAngleCosine(), 0.9 );
  TEST_EQUALITY_CONST(
    epr_data_container_copy.getElasticAngularEnergyGrid().size(),
    1 );
  TEST_EQUALITY_CONST(
    epr_data_container_copy.getElasticAngularEnergyGrid().front(),
    1.0 );
  TEST_EQUALITY_CONST(
    epr_data_container_copy.getCutoffElasticAngles(1.0).size(), 3 );
  TEST_EQUALITY_CONST(
    epr_data_container_copy.getCutoffElasticPDF(1.0).size(), 3 );
//  TEST_ASSERT( epr_data_container_copy.hasScreenedRutherfordData() );
//  TEST_EQUALITY_CONST(
//    epr_data_container_copy.getScreenedRutherfordNormalizationConstant().size(), 3 );
//  TEST_EQUALITY_CONST(
//    epr_data_container_copy.getMoliereScreeningConstant().size(), 3 );
  TEST_ASSERT( epr_data_container_copy.hasMomentPreservingData() );
  TEST_EQUALITY_CONST(
    epr_data_container_copy.getMomentPreservingElasticDiscreteAngles(1.0).size(), 3 );
  TEST_EQUALITY_CONST(
    epr_data_container_copy.getMomentPreservingElasticWeights(1.0).size(), 3 );
  TEST_EQUALITY_CONST(
    epr_data_container_copy.getReducedCutoffCrossSectionRatios().size(), 3 );
  TEST_EQUALITY_CONST(
    epr_data_container_copy.getElectroionizationEnergyGrid(1u).size(),
    2 );
  TEST_EQUALITY_CONST(
    epr_data_container_copy.getElectroionizationEnergyGrid(1u).front(),
    1.0 );
  TEST_EQUALITY_CONST(
    epr_data_container_copy.getElectroionizationEnergyGrid(1u).back(),
    2.0 );
  TEST_EQUALITY_CONST(
    epr_data_container_copy.getElectroionizationRecoilEnergy(1u, 1.0).size(),
    3 );
  TEST_EQUALITY_CONST(
    epr_data_container_copy.getElectroionizationRecoilPDF(1u, 1.0).size(),
    3 );
  TEST_EQUALITY_CONST(
    epr_data_container_copy.getBremsstrahlungEnergyGrid().size(),
    2 );
  TEST_EQUALITY_CONST(
    epr_data_container_copy.getBremsstrahlungEnergyGrid().front(),
    1.0 );
  TEST_EQUALITY_CONST(
    epr_data_container_copy.getBremsstrahlungEnergyGrid().back(),
    2.0 );
  TEST_EQUALITY_CONST(
    epr_data_container_copy.getBremsstrahlungPhotonEnergy(1.0).size(),
    3 );
  TEST_EQUALITY_CONST(
    epr_data_container_copy.getBremsstrahlungPhotonPDF(1.0).size(),
    3 );
  TEST_EQUALITY_CONST(
    epr_data_container_copy.getAtomicExcitationEnergyGrid().size(),
    3 );
  TEST_EQUALITY_CONST(
    epr_data_container_copy.getAtomicExcitationEnergyLoss().size(),
    3 );
  TEST_EQUALITY_CONST(
    epr_data_container_copy.getElectronEnergyGrid().size(), 3 );
  TEST_EQUALITY_CONST(
    epr_data_container_copy.getCutoffElasticCrossSection().size(),
                       3u );
  TEST_EQUALITY_CONST(
    epr_data_container_copy.getCutoffElasticCrossSectionThresholdEnergyIndex(),
                       0 );
  TEST_EQUALITY_CONST(
    epr_data_container_copy.getScreenedRutherfordElasticCrossSection().size(),
                       3u );
  TEST_EQUALITY_CONST(
    epr_data_container_copy.getScreenedRutherfordElasticCrossSectionThresholdEnergyIndex(),
                       0 );
  TEST_EQUALITY_CONST(
    epr_data_container_copy.getTotalElasticCrossSection().size(),
                       3u );
  TEST_EQUALITY_CONST(
    epr_data_container_copy.getTotalElasticCrossSectionThresholdEnergyIndex(),
                       0 );
  TEST_EQUALITY_CONST(
    epr_data_container_copy.getMomentPreservingCrossSection().size(),
                       3u );
  TEST_EQUALITY_CONST(
    epr_data_container_copy.getMomentPreservingCrossSectionThresholdEnergyIndex(),
                       0 );
  TEST_EQUALITY_CONST(
    epr_data_container_copy.getElectroionizationCrossSection(1u).size(),
                       3u );
  TEST_EQUALITY_CONST(
    epr_data_container_copy.getElectroionizationCrossSectionThresholdEnergyIndex(1u),
                       0 );
  TEST_EQUALITY_CONST(
    epr_data_container_copy.getBremsstrahlungCrossSection().size(),
                       3u );
  TEST_EQUALITY_CONST(
    epr_data_container_copy.getBremsstrahlungCrossSectionThresholdEnergyIndex(),
                       0 );
  TEST_EQUALITY_CONST(
    epr_data_container_copy.getAtomicExcitationCrossSection().size(),
                       3u );
  TEST_EQUALITY_CONST(
    epr_data_container_copy.getAtomicExcitationCrossSectionThresholdEnergyIndex(),
                       0 );
}

//---------------------------------------------------------------------------//
// Check that the data can be exported and imported
TEUCHOS_UNIT_TEST( ElectronPhotonRelaxationDataContainer,
                   export_importData_xml )
{
  const std::string test_xml_file_name( "test_epr_data_container.xml" );

  epr_data_container.exportData( test_xml_file_name,
                                 Utility::ArchivableObject::XML_ARCHIVE );

  const Data::ElectronPhotonRelaxationDataContainer
    epr_data_container_copy( test_xml_file_name,
                             Utility::ArchivableObject::XML_ARCHIVE );

  // Table Tests
  TEST_EQUALITY_CONST( epr_data_container_copy.getNotes(), notes );
  TEST_EQUALITY_CONST( epr_data_container_copy.getAtomicNumber(), 1 );
  TEST_EQUALITY_CONST( epr_data_container_copy.getMinPhotonEnergy(), 0.001 );
  TEST_EQUALITY_CONST( epr_data_container_copy.getMaxPhotonEnergy(), 20.0 );
  TEST_EQUALITY_CONST( epr_data_container_copy.getMinElectronEnergy(), 1.0e-5 );
  TEST_EQUALITY_CONST( epr_data_container_copy.getMaxElectronEnergy(), 1.0e5 );
  TEST_EQUALITY_CONST( epr_data_container_copy.getOccupationNumberEvaluationTolerance(),
                       1e-4 );
  TEST_EQUALITY_CONST( epr_data_container_copy.getSubshellIncoherentEvaluationTolerance(),
                       1e-3 );
  TEST_EQUALITY_CONST( epr_data_container.getPhotonThresholdEnergyNudgeFactor(),
                       1.01 );
  TEST_ASSERT(
    !epr_data_container_copy.isElectronTotalElasticIntegratedCrossSectionModeOn() );
  TEST_EQUALITY_CONST( epr_data_container_copy.getCutoffAngleCosine(),
                       0.9 );
  TEST_EQUALITY_CONST( epr_data_container_copy.getNumberOfMomentPreservingAngles(),
                       1 );
  TEST_ASSERT( epr_data_container_copy.isElectronLinLinLogInterpolationModeOn() );
  TEST_EQUALITY_CONST( epr_data_container_copy.getGridConvergenceTolerance(),
                       0.001 );
  TEST_EQUALITY_CONST( epr_data_container_copy.getGridAbsoluteDifferenceTolerance(),
                       1e-42 );
  TEST_EQUALITY_CONST( epr_data_container_copy.getGridDistanceTolerance(),
                       1e-15 );

  // Relaxation Tests
  TEST_ASSERT( epr_data_container_copy.getSubshells().count( 1 ) );
  TEST_ASSERT( !epr_data_container_copy.getSubshells().count( 0 ) );
  TEST_ASSERT( !epr_data_container_copy.getSubshells().count( 2 ) );
  TEST_EQUALITY_CONST( epr_data_container_copy.getSubshellOccupancy( 1 ), 1.0 );
  TEST_EQUALITY_CONST( epr_data_container_copy.getSubshellBindingEnergy( 1 ),
                       1.361e-5 );
  TEST_EQUALITY_CONST( epr_data_container_copy.getSubshellRelaxationTransitions(1),
                       1 );
  TEST_ASSERT( epr_data_container_copy.hasRelaxationData() );
  TEST_ASSERT( epr_data_container_copy.hasSubshellRelaxationData( 1 ) );
  TEST_EQUALITY_CONST( epr_data_container_copy.getSubshellRelaxationVacancies( 1 ).size(),
                       1 );
  TEST_EQUALITY_CONST( epr_data_container_copy.getSubshellRelaxationParticleEnergies( 1 ).size(),
                       1 );
  TEST_EQUALITY_CONST( epr_data_container_copy.getSubshellRelaxationProbabilities( 1 ).size(),
                       1 );

  // Photon Tests
  TEST_EQUALITY_CONST( epr_data_container_copy.getComptonProfileMomentumGrid( 1 ).size(),
                       3 );
  TEST_EQUALITY_CONST( epr_data_container_copy.getComptonProfile( 1 ).size(),
                       3 );
  TEST_EQUALITY_CONST( epr_data_container_copy.getOccupationNumberMomentumGrid( 1 ).size(),
                       3 );
  TEST_EQUALITY_CONST( epr_data_container_copy.getOccupationNumber( 1 ).size(),
                       3 );
  TEST_EQUALITY_CONST( epr_data_container_copy.getWallerHartreeScatteringFunctionMomentumGrid().size(),
                       4 );
  TEST_EQUALITY_CONST( epr_data_container_copy.getWallerHartreeScatteringFunction().size(),
                       4 );
  TEST_EQUALITY_CONST( epr_data_container_copy.getWallerHartreeAtomicFormFactorMomentumGrid().size(),
                       4 );
  TEST_EQUALITY_CONST( epr_data_container_copy.getWallerHartreeAtomicFormFactor().size(),
                       4 );
  TEST_EQUALITY_CONST( epr_data_container_copy.getWallerHartreeSquaredAtomicFormFactorSquaredMomentumGrid().size(),
                       4 );
  TEST_EQUALITY_CONST( epr_data_container_copy.getWallerHartreeSquaredAtomicFormFactor().size(),
                       4 );
  TEST_EQUALITY_CONST( epr_data_container_copy.getPhotonEnergyGrid().size(),
                       3 );
  TEST_EQUALITY_CONST( epr_data_container_copy.getAveragePhotonHeatingNumbers().size(),
                       3 );
  TEST_EQUALITY_CONST( epr_data_container_copy.getWallerHartreeIncoherentCrossSection().size(),
                       3 );
  TEST_EQUALITY_CONST( epr_data_container_copy.getWallerHartreeIncoherentCrossSectionThresholdEnergyIndex(),
                       0 );
  TEST_EQUALITY_CONST( epr_data_container_copy.getImpulseApproxIncoherentCrossSection().size(),
                       3 );
  TEST_EQUALITY_CONST( epr_data_container_copy.getImpulseApproxIncoherentCrossSectionThresholdEnergyIndex(),
                       0u );
  TEST_EQUALITY_CONST( epr_data_container_copy.getImpulseApproxSubshellIncoherentCrossSection( 1 ).size(),
                       3 );
  TEST_EQUALITY_CONST( epr_data_container_copy.getImpulseApproxSubshellIncoherentCrossSectionThresholdEnergyIndex( 1 ),
                       0 );
  TEST_EQUALITY_CONST( epr_data_container_copy.getWallerHartreeCoherentCrossSection().size(),
                       3 );
  TEST_EQUALITY_CONST( epr_data_container_copy.getWallerHartreeCoherentCrossSectionThresholdEnergyIndex(),
                       0 );
  TEST_EQUALITY_CONST( epr_data_container_copy.getPairProductionCrossSection().size(),
                       2 );
  TEST_EQUALITY_CONST( epr_data_container_copy.getPairProductionCrossSectionThresholdEnergyIndex(),
                       1 );
  TEST_EQUALITY_CONST( epr_data_container_copy.getTripletProductionCrossSection().size(),
                       2 );
  TEST_EQUALITY_CONST( epr_data_container_copy.getTripletProductionCrossSectionThresholdEnergyIndex(),
                       1 );
  TEST_EQUALITY_CONST( epr_data_container_copy.getPhotoelectricCrossSection().size(),
                       3 );
  TEST_EQUALITY_CONST( epr_data_container_copy.getPhotoelectricCrossSectionThresholdEnergyIndex(),
                       0u );
  TEST_EQUALITY_CONST( epr_data_container_copy.getSubshellPhotoelectricCrossSection( 1 ).size(),
                       3 );
  TEST_EQUALITY_CONST( epr_data_container_copy.getSubshellPhotoelectricCrossSectionThresholdEnergyIndex( 1 ),
                       0u );
  TEST_EQUALITY_CONST( epr_data_container_copy.getWallerHartreeTotalCrossSection().size(),
                       3u );
  TEST_EQUALITY_CONST( epr_data_container_copy.getImpulseApproxTotalCrossSection().size(),
                       3u );

  // Electron Tests
  TEST_ASSERT(
    !epr_data_container_copy.isElectronTotalElasticIntegratedCrossSectionModeOn() );
  TEST_EQUALITY_CONST(
    epr_data_container_copy.getCutoffAngleCosine(), 0.9 );
  TEST_EQUALITY_CONST(
    epr_data_container_copy.getElasticAngularEnergyGrid().size(),
    1 );
  TEST_EQUALITY_CONST(
    epr_data_container_copy.getElasticAngularEnergyGrid().front(),
    1.0 );
  TEST_EQUALITY_CONST(
    epr_data_container_copy.getCutoffElasticAngles(1.0).size(), 3 );
  TEST_EQUALITY_CONST(
    epr_data_container_copy.getCutoffElasticPDF(1.0).size(), 3 );
//  TEST_ASSERT( epr_data_container_copy.hasScreenedRutherfordData() );
//  TEST_EQUALITY_CONST(
//    epr_data_container_copy.getScreenedRutherfordNormalizationConstant().size(), 3 );
//  TEST_EQUALITY_CONST(
//    epr_data_container_copy.getMoliereScreeningConstant().size(), 3 );
  TEST_ASSERT( epr_data_container_copy.hasMomentPreservingData() );
  TEST_EQUALITY_CONST(
    epr_data_container_copy.getMomentPreservingElasticDiscreteAngles(1.0).size(), 3 );
  TEST_EQUALITY_CONST(
    epr_data_container_copy.getMomentPreservingElasticWeights(1.0).size(), 3 );
  TEST_EQUALITY_CONST(
    epr_data_container_copy.getReducedCutoffCrossSectionRatios().size(), 3 );
  TEST_EQUALITY_CONST(
    epr_data_container_copy.getElectroionizationEnergyGrid(1u).size(),
    2 );
  TEST_EQUALITY_CONST(
    epr_data_container_copy.getElectroionizationEnergyGrid(1u).front(),
    1.0 );
  TEST_EQUALITY_CONST(
    epr_data_container_copy.getElectroionizationEnergyGrid(1u).back(),
    2.0 );
  TEST_EQUALITY_CONST(
    epr_data_container_copy.getElectroionizationRecoilEnergy(1u, 1.0).size(),
    3 );
  TEST_EQUALITY_CONST(
    epr_data_container_copy.getElectroionizationRecoilPDF(1u, 1.0).size(),
    3 );
  TEST_EQUALITY_CONST(
    epr_data_container_copy.getBremsstrahlungEnergyGrid().size(),
    2 );
  TEST_EQUALITY_CONST(
    epr_data_container_copy.getBremsstrahlungEnergyGrid().front(),
    1.0 );
  TEST_EQUALITY_CONST(
    epr_data_container_copy.getBremsstrahlungEnergyGrid().back(),
    2.0 );
  TEST_EQUALITY_CONST(
    epr_data_container_copy.getBremsstrahlungPhotonEnergy(1.0).size(),
    3 );
  TEST_EQUALITY_CONST(
    epr_data_container_copy.getBremsstrahlungPhotonPDF(1.0).size(),
    3 );
  TEST_EQUALITY_CONST(
    epr_data_container_copy.getAtomicExcitationEnergyGrid().size(),
    3 );
  TEST_EQUALITY_CONST(
    epr_data_container_copy.getAtomicExcitationEnergyLoss().size(),
    3 );
  TEST_EQUALITY_CONST(
    epr_data_container_copy.getElectronEnergyGrid().size(), 3 );
  TEST_EQUALITY_CONST(
    epr_data_container_copy.getCutoffElasticCrossSection().size(),
                       3u );
  TEST_EQUALITY_CONST(
    epr_data_container_copy.getCutoffElasticCrossSectionThresholdEnergyIndex(),
                       0 );
  TEST_EQUALITY_CONST(
    epr_data_container_copy.getScreenedRutherfordElasticCrossSection().size(),
                       3u );
  TEST_EQUALITY_CONST(
    epr_data_container_copy.getScreenedRutherfordElasticCrossSectionThresholdEnergyIndex(),
                       0 );
  TEST_EQUALITY_CONST(
    epr_data_container_copy.getTotalElasticCrossSection().size(),
                       3u );
  TEST_EQUALITY_CONST(
    epr_data_container_copy.getTotalElasticCrossSectionThresholdEnergyIndex(),
                       0 );
  TEST_EQUALITY_CONST(
    epr_data_container_copy.getMomentPreservingCrossSection().size(),
                       3u );
  TEST_EQUALITY_CONST(
    epr_data_container_copy.getMomentPreservingCrossSectionThresholdEnergyIndex(),
                       0 );
  TEST_EQUALITY_CONST(
    epr_data_container_copy.getElectroionizationCrossSection(1u).size(),
                       3u );
  TEST_EQUALITY_CONST(
    epr_data_container_copy.getElectroionizationCrossSectionThresholdEnergyIndex(1u),
                       0 );
  TEST_EQUALITY_CONST(
    epr_data_container_copy.getBremsstrahlungCrossSection().size(),
                       3u );
  TEST_EQUALITY_CONST(
    epr_data_container_copy.getBremsstrahlungCrossSectionThresholdEnergyIndex(),
                       0 );
  TEST_EQUALITY_CONST(
    epr_data_container_copy.getAtomicExcitationCrossSection().size(),
                       3u );
  TEST_EQUALITY_CONST(
    epr_data_container_copy.getAtomicExcitationCrossSectionThresholdEnergyIndex(),
                       0 );
}

//---------------------------------------------------------------------------//
// Check that the data can be packed into a string and unpacked from a string
TEUCHOS_UNIT_TEST( ElectronPhotonRelaxationDataContainer,
                   pack_unpackDataFromString )
{
  std::string packed_data = epr_data_container.packDataInString();

  Data::ElectronPhotonRelaxationVolatileDataContainer epr_data_container_copy;

  epr_data_container_copy.unpackDataFromString( packed_data );

  // Table Tests
  TEST_EQUALITY_CONST( epr_data_container_copy.getNotes(), notes );
  TEST_EQUALITY_CONST( epr_data_container_copy.getAtomicNumber(), 1 );
  TEST_EQUALITY_CONST( epr_data_container_copy.getMinPhotonEnergy(), 0.001 );
  TEST_EQUALITY_CONST( epr_data_container_copy.getMaxPhotonEnergy(), 20.0 );
  TEST_EQUALITY_CONST( epr_data_container_copy.getMinElectronEnergy(), 1.0e-5 );
  TEST_EQUALITY_CONST( epr_data_container_copy.getMaxElectronEnergy(), 1.0e5 );
  TEST_EQUALITY_CONST( epr_data_container_copy.getOccupationNumberEvaluationTolerance(),
                       1e-4 );
  TEST_EQUALITY_CONST( epr_data_container_copy.getSubshellIncoherentEvaluationTolerance(),
                       1e-3 );
  TEST_EQUALITY_CONST( epr_data_container.getPhotonThresholdEnergyNudgeFactor(),
                       1.01 );
  TEST_ASSERT(
    !epr_data_container_copy.isElectronTotalElasticIntegratedCrossSectionModeOn() );
  TEST_EQUALITY_CONST( epr_data_container_copy.getCutoffAngleCosine(),
                       0.9 );
  TEST_EQUALITY_CONST( epr_data_container_copy.getNumberOfMomentPreservingAngles(),
                       1 );
  TEST_ASSERT( epr_data_container_copy.isElectronLinLinLogInterpolationModeOn() );
  TEST_EQUALITY_CONST( epr_data_container_copy.getGridConvergenceTolerance(),
                       0.001 );
  TEST_EQUALITY_CONST( epr_data_container_copy.getGridAbsoluteDifferenceTolerance(),
                       1e-42 );
  TEST_EQUALITY_CONST( epr_data_container_copy.getGridDistanceTolerance(),
                       1e-15 );

  // Relaxation Tests
  TEST_ASSERT( epr_data_container_copy.getSubshells().count( 1 ) );
  TEST_ASSERT( !epr_data_container_copy.getSubshells().count( 0 ) );
  TEST_ASSERT( !epr_data_container_copy.getSubshells().count( 2 ) );
  TEST_EQUALITY_CONST( epr_data_container_copy.getSubshellOccupancy( 1 ), 1.0 );
  TEST_EQUALITY_CONST( epr_data_container_copy.getSubshellBindingEnergy( 1 ),
                       1.361e-5 );
  TEST_EQUALITY_CONST( epr_data_container_copy.getSubshellRelaxationTransitions(1),
                       1 );
  TEST_ASSERT( epr_data_container_copy.hasRelaxationData() );
  TEST_ASSERT( epr_data_container_copy.hasSubshellRelaxationData( 1 ) );
  TEST_EQUALITY_CONST( epr_data_container_copy.getSubshellRelaxationVacancies( 1 ).size(),
                       1 );
  TEST_EQUALITY_CONST( epr_data_container_copy.getSubshellRelaxationParticleEnergies( 1 ).size(),
                       1 );
  TEST_EQUALITY_CONST( epr_data_container_copy.getSubshellRelaxationProbabilities( 1 ).size(),
                       1 );

  // Photon Tests
  TEST_EQUALITY_CONST( epr_data_container_copy.getComptonProfileMomentumGrid( 1 ).size(),
                       3 );
  TEST_EQUALITY_CONST( epr_data_container_copy.getComptonProfile( 1 ).size(),
                       3 );
  TEST_EQUALITY_CONST( epr_data_container_copy.getOccupationNumberMomentumGrid( 1 ).size(),
                       3 );
  TEST_EQUALITY_CONST( epr_data_container_copy.getOccupationNumber( 1 ).size(),
                       3 );
  TEST_EQUALITY_CONST( epr_data_container_copy.getWallerHartreeScatteringFunctionMomentumGrid().size(),
                       4 );
  TEST_EQUALITY_CONST( epr_data_container_copy.getWallerHartreeScatteringFunction().size(),
                       4 );
  TEST_EQUALITY_CONST( epr_data_container_copy.getWallerHartreeAtomicFormFactorMomentumGrid().size(),
                       4 );
  TEST_EQUALITY_CONST( epr_data_container_copy.getWallerHartreeAtomicFormFactor().size(),
                       4 );
  TEST_EQUALITY_CONST( epr_data_container_copy.getWallerHartreeSquaredAtomicFormFactorSquaredMomentumGrid().size(),
                       4 );
  TEST_EQUALITY_CONST( epr_data_container_copy.getWallerHartreeSquaredAtomicFormFactor().size(),
                       4 );
  TEST_EQUALITY_CONST( epr_data_container_copy.getPhotonEnergyGrid().size(),
                       3 );
  TEST_EQUALITY_CONST( epr_data_container_copy.getAveragePhotonHeatingNumbers().size(),
                       3 );
  TEST_EQUALITY_CONST( epr_data_container_copy.getWallerHartreeIncoherentCrossSection().size(),
                       3 );
  TEST_EQUALITY_CONST( epr_data_container_copy.getWallerHartreeIncoherentCrossSectionThresholdEnergyIndex(),
                       0 );
  TEST_EQUALITY_CONST( epr_data_container_copy.getImpulseApproxIncoherentCrossSection().size(),
                       3 );
  TEST_EQUALITY_CONST( epr_data_container_copy.getImpulseApproxIncoherentCrossSectionThresholdEnergyIndex(),
                       0u );
  TEST_EQUALITY_CONST( epr_data_container_copy.getImpulseApproxSubshellIncoherentCrossSection( 1 ).size(),
                       3 );
  TEST_EQUALITY_CONST( epr_data_container_copy.getImpulseApproxSubshellIncoherentCrossSectionThresholdEnergyIndex( 1 ),
                       0 );
  TEST_EQUALITY_CONST( epr_data_container_copy.getWallerHartreeCoherentCrossSection().size(),
                       3 );
  TEST_EQUALITY_CONST( epr_data_container_copy.getWallerHartreeCoherentCrossSectionThresholdEnergyIndex(),
                       0 );
  TEST_EQUALITY_CONST( epr_data_container_copy.getPairProductionCrossSection().size(),
                       2 );
  TEST_EQUALITY_CONST( epr_data_container_copy.getPairProductionCrossSectionThresholdEnergyIndex(),
                       1 );
  TEST_EQUALITY_CONST( epr_data_container_copy.getTripletProductionCrossSection().size(),
                       2 );
  TEST_EQUALITY_CONST( epr_data_container_copy.getTripletProductionCrossSectionThresholdEnergyIndex(),
                       1 );
  TEST_EQUALITY_CONST( epr_data_container_copy.getPhotoelectricCrossSection().size(),
                       3 );
  TEST_EQUALITY_CONST( epr_data_container_copy.getPhotoelectricCrossSectionThresholdEnergyIndex(),
                       0u );
  TEST_EQUALITY_CONST( epr_data_container_copy.getSubshellPhotoelectricCrossSection( 1 ).size(),
                       3 );
  TEST_EQUALITY_CONST( epr_data_container_copy.getSubshellPhotoelectricCrossSectionThresholdEnergyIndex( 1 ),
                       0u );
  TEST_EQUALITY_CONST( epr_data_container_copy.getWallerHartreeTotalCrossSection().size(),
                       3u );
  TEST_EQUALITY_CONST( epr_data_container_copy.getImpulseApproxTotalCrossSection().size(),
                       3u );

  // Electron Tests
  TEST_ASSERT(
    !epr_data_container_copy.isElectronTotalElasticIntegratedCrossSectionModeOn() );
  TEST_EQUALITY_CONST(
    epr_data_container_copy.getCutoffAngleCosine(), 0.9 );
  TEST_EQUALITY_CONST(
    epr_data_container_copy.getElasticAngularEnergyGrid().size(),
    1 );
  TEST_EQUALITY_CONST(
    epr_data_container_copy.getElasticAngularEnergyGrid().front(),
    1.0 );
  TEST_EQUALITY_CONST(
    epr_data_container_copy.getCutoffElasticAngles(1.0).size(), 3 );
  TEST_EQUALITY_CONST(
    epr_data_container_copy.getCutoffElasticPDF(1.0).size(), 3 );
//  TEST_ASSERT( epr_data_container_copy.hasScreenedRutherfordData() );
//  TEST_EQUALITY_CONST(
//    epr_data_container_copy.getScreenedRutherfordNormalizationConstant().size(), 3 );
//  TEST_EQUALITY_CONST(
//    epr_data_container_copy.getMoliereScreeningConstant().size(), 3 );
  TEST_ASSERT( epr_data_container_copy.hasMomentPreservingData() );
  TEST_EQUALITY_CONST(
    epr_data_container_copy.getMomentPreservingElasticDiscreteAngles(1.0).size(), 3 );
  TEST_EQUALITY_CONST(
    epr_data_container_copy.getMomentPreservingElasticWeights(1.0).size(), 3 );
  TEST_EQUALITY_CONST(
    epr_data_container_copy.getReducedCutoffCrossSectionRatios().size(), 3 );
  TEST_EQUALITY_CONST(
    epr_data_container_copy.getElectroionizationEnergyGrid(1u).size(),
    2 );
  TEST_EQUALITY_CONST(
    epr_data_container_copy.getElectroionizationEnergyGrid(1u).front(),
    1.0 );
  TEST_EQUALITY_CONST(
    epr_data_container_copy.getElectroionizationEnergyGrid(1u).back(),
    2.0 );
  TEST_EQUALITY_CONST(
    epr_data_container_copy.getElectroionizationRecoilEnergy(1u, 1.0).size(),
    3 );
  TEST_EQUALITY_CONST(
    epr_data_container_copy.getElectroionizationRecoilPDF(1u, 1.0).size(),
    3 );
  TEST_EQUALITY_CONST(
    epr_data_container_copy.getBremsstrahlungEnergyGrid().size(),
    2 );
  TEST_EQUALITY_CONST(
    epr_data_container_copy.getBremsstrahlungEnergyGrid().front(),
    1.0 );
  TEST_EQUALITY_CONST(
    epr_data_container_copy.getBremsstrahlungEnergyGrid().back(),
    2.0 );
  TEST_EQUALITY_CONST(
    epr_data_container_copy.getBremsstrahlungPhotonEnergy(1.0).size(),
    3 );
  TEST_EQUALITY_CONST(
    epr_data_container_copy.getBremsstrahlungPhotonPDF(1.0).size(),
    3 );
  TEST_EQUALITY_CONST(
    epr_data_container_copy.getAtomicExcitationEnergyGrid().size(),
    3 );
  TEST_EQUALITY_CONST(
    epr_data_container_copy.getAtomicExcitationEnergyLoss().size(),
    3 );
  TEST_EQUALITY_CONST(
    epr_data_container_copy.getElectronEnergyGrid().size(), 3 );
  TEST_EQUALITY_CONST(
    epr_data_container_copy.getCutoffElasticCrossSection().size(),
                       3u );
  TEST_EQUALITY_CONST(
    epr_data_container_copy.getCutoffElasticCrossSectionThresholdEnergyIndex(),
                       0 );
  TEST_EQUALITY_CONST(
    epr_data_container_copy.getScreenedRutherfordElasticCrossSection().size(),
                       3u );
  TEST_EQUALITY_CONST(
    epr_data_container_copy.getScreenedRutherfordElasticCrossSectionThresholdEnergyIndex(),
                       0 );
  TEST_EQUALITY_CONST(
    epr_data_container_copy.getTotalElasticCrossSection().size(),
                       3u );
  TEST_EQUALITY_CONST(
    epr_data_container_copy.getTotalElasticCrossSectionThresholdEnergyIndex(),
                       0 );
  TEST_EQUALITY_CONST(
    epr_data_container_copy.getMomentPreservingCrossSection().size(),
                       3u );
  TEST_EQUALITY_CONST(
    epr_data_container_copy.getMomentPreservingCrossSectionThresholdEnergyIndex(),
                       0 );
  TEST_EQUALITY_CONST(
    epr_data_container_copy.getElectroionizationCrossSection(1u).size(),
                       3u );
  TEST_EQUALITY_CONST(
    epr_data_container_copy.getElectroionizationCrossSectionThresholdEnergyIndex(1u),
                       0 );
  TEST_EQUALITY_CONST(
    epr_data_container_copy.getBremsstrahlungCrossSection().size(),
                       3u );
  TEST_EQUALITY_CONST(
    epr_data_container_copy.getBremsstrahlungCrossSectionThresholdEnergyIndex(),
                       0 );
  TEST_EQUALITY_CONST(
    epr_data_container_copy.getAtomicExcitationCrossSection().size(),
                       3u );
  TEST_EQUALITY_CONST(
    epr_data_container_copy.getAtomicExcitationCrossSectionThresholdEnergyIndex(),
                       0 );
}

//---------------------------------------------------------------------------//
// end tstElectronPhotonRelaxationDataContainer.cpp
//---------------------------------------------------------------------------//<|MERGE_RESOLUTION|>--- conflicted
+++ resolved
@@ -156,17 +156,6 @@
 }
 
 //---------------------------------------------------------------------------//
-<<<<<<< HEAD
-// Check that the secondary electron LinLinLog interpolation mode can be set
-TEUCHOS_UNIT_TEST( ElectronPhotonRelaxationDataContainer,
-                   setElectronLinLinLogInterpolationModeOnOff )
-{
-  epr_data_container.setElectronLinLinLogInterpolationModeOnOff( false );
-  TEST_ASSERT( !epr_data_container.isElectronLinLinLogInterpolationModeOn() );
-
-  epr_data_container.setElectronLinLinLogInterpolationModeOnOff( true );
-  TEST_ASSERT( epr_data_container.isElectronLinLinLogInterpolationModeOn() );
-=======
 // Check that the electron tabular tol can be set
 TEUCHOS_UNIT_TEST( ElectronPhotonRelaxationDataContainer,
                    setElectronTabularEvaluationTolerance )
@@ -199,7 +188,6 @@
 
   epr_data_container.setElectronUnitBasedInterpolationModeOnOff( true );
   TEST_ASSERT( epr_data_container.isElectronUnitBasedInterpolationModeOn() );
->>>>>>> 7fdd6c71
 }
 
 //---------------------------------------------------------------------------//
@@ -1426,22 +1414,6 @@
 
   TEST_EQUALITY_CONST( epr_data_container.getMomentPreservingCrossSectionThresholdEnergyIndex(),
                        0 );
-}
-
-//---------------------------------------------------------------------------//
-// Check that the reduced cutoff cross section ratios can be set
-TEUCHOS_UNIT_TEST( ElectronPhotonRelaxationDataContainer,
-                   setReducedCutoffCrossSectionRatios )
-{
-  std::vector<double> ratios( 3 );
-  ratios[0] = 0.1;
-  ratios[1] = 0.2;
-  ratios[2] = 0.7;
-
-  epr_data_container.setReducedCutoffCrossSectionRatios( ratios );
-
-  TEST_COMPARE_ARRAYS( epr_data_container.getReducedCutoffCrossSectionRatios(),
-                       ratios );
 }
 
 //---------------------------------------------------------------------------//
@@ -1569,7 +1541,6 @@
                        0.9 );
   TEST_EQUALITY_CONST( epr_data_container_copy.getNumberOfMomentPreservingAngles(),
                        1 );
-  TEST_ASSERT( epr_data_container_copy.isElectronLinLinLogInterpolationModeOn() );
   TEST_EQUALITY_CONST( epr_data_container_copy.getGridConvergenceTolerance(),
                        0.001 );
   TEST_EQUALITY_CONST( epr_data_container_copy.getGridAbsoluteDifferenceTolerance(),
@@ -1682,8 +1653,6 @@
     epr_data_container_copy.getMomentPreservingElasticDiscreteAngles(1.0).size(), 3 );
   TEST_EQUALITY_CONST(
     epr_data_container_copy.getMomentPreservingElasticWeights(1.0).size(), 3 );
-  TEST_EQUALITY_CONST(
-    epr_data_container_copy.getReducedCutoffCrossSectionRatios().size(), 3 );
   TEST_EQUALITY_CONST(
     epr_data_container_copy.getElectroionizationEnergyGrid(1u).size(),
     2 );
@@ -1799,7 +1768,6 @@
                        0.9 );
   TEST_EQUALITY_CONST( epr_data_container_copy.getNumberOfMomentPreservingAngles(),
                        1 );
-  TEST_ASSERT( epr_data_container_copy.isElectronLinLinLogInterpolationModeOn() );
   TEST_EQUALITY_CONST( epr_data_container_copy.getGridConvergenceTolerance(),
                        0.001 );
   TEST_EQUALITY_CONST( epr_data_container_copy.getGridAbsoluteDifferenceTolerance(),
@@ -1912,8 +1880,6 @@
     epr_data_container_copy.getMomentPreservingElasticDiscreteAngles(1.0).size(), 3 );
   TEST_EQUALITY_CONST(
     epr_data_container_copy.getMomentPreservingElasticWeights(1.0).size(), 3 );
-  TEST_EQUALITY_CONST(
-    epr_data_container_copy.getReducedCutoffCrossSectionRatios().size(), 3 );
   TEST_EQUALITY_CONST(
     epr_data_container_copy.getElectroionizationEnergyGrid(1u).size(),
     2 );
@@ -2026,7 +1992,6 @@
                        0.9 );
   TEST_EQUALITY_CONST( epr_data_container_copy.getNumberOfMomentPreservingAngles(),
                        1 );
-  TEST_ASSERT( epr_data_container_copy.isElectronLinLinLogInterpolationModeOn() );
   TEST_EQUALITY_CONST( epr_data_container_copy.getGridConvergenceTolerance(),
                        0.001 );
   TEST_EQUALITY_CONST( epr_data_container_copy.getGridAbsoluteDifferenceTolerance(),
@@ -2140,8 +2105,6 @@
   TEST_EQUALITY_CONST(
     epr_data_container_copy.getMomentPreservingElasticWeights(1.0).size(), 3 );
   TEST_EQUALITY_CONST(
-    epr_data_container_copy.getReducedCutoffCrossSectionRatios().size(), 3 );
-  TEST_EQUALITY_CONST(
     epr_data_container_copy.getElectroionizationEnergyGrid(1u).size(),
     2 );
   TEST_EQUALITY_CONST(
