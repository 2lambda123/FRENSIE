--- conflicted
+++ resolved
@@ -33,17 +33,10 @@
 {
   ar & BOOST_SERIALIZATION_NVP( d_history_number );
   ar & BOOST_SERIALIZATION_NVP( d_particle_type );
-<<<<<<< HEAD
   ar & BOOST_SERIALIZATION_NVP( d_source_id );
   ar & BOOST_SERIALIZATION_NVP( d_source_energy );
   ar & BOOST_SERIALIZATION_NVP( d_energy );
-=======
-  ar & BOOST_SERIALIZATION_NVP( d_position );
-  ar & BOOST_SERIALIZATION_NVP( d_direction );
-  ar & BOOST_SERIALIZATION_NVP( d_source_energy );
-  ar & BOOST_SERIALIZATION_NVP( d_energy );
   ar & BOOST_SERIALIZATION_NVP( d_charge );
->>>>>>> f89aeb69
   ar & BOOST_SERIALIZATION_NVP( d_source_time );
   ar & BOOST_SERIALIZATION_NVP( d_time );
   ar & BOOST_SERIALIZATION_NVP( d_collision_number );
@@ -51,10 +44,6 @@
   ar & BOOST_SERIALIZATION_NVP( d_source_weight );
   ar & BOOST_SERIALIZATION_NVP( d_weight );
   ar & BOOST_SERIALIZATION_NVP( d_source_cell );
-<<<<<<< HEAD
-=======
-  ar & BOOST_SERIALIZATION_NVP( d_cell );
->>>>>>> f89aeb69
   ar & BOOST_SERIALIZATION_NVP( d_lost );
   ar & BOOST_SERIALIZATION_NVP( d_gone );
   ar & boost::serialization::make_nvp( "d_x_position", d_navigator->getInternalRayPosition()[0] );
@@ -75,17 +64,10 @@
 {
   ar & BOOST_SERIALIZATION_NVP( d_history_number );
   ar & BOOST_SERIALIZATION_NVP( d_particle_type );
-<<<<<<< HEAD
   ar & BOOST_SERIALIZATION_NVP( d_source_id );
     ar & BOOST_SERIALIZATION_NVP( d_source_energy );
   ar & BOOST_SERIALIZATION_NVP( d_energy );
-=======
-  ar & BOOST_SERIALIZATION_NVP( d_position );
-  ar & BOOST_SERIALIZATION_NVP( d_direction );
-  ar & BOOST_SERIALIZATION_NVP( d_source_energy );
-  ar & BOOST_SERIALIZATION_NVP( d_energy );
   ar & BOOST_SERIALIZATION_NVP( d_charge );
->>>>>>> f89aeb69
   ar & BOOST_SERIALIZATION_NVP( d_source_time );
   ar & BOOST_SERIALIZATION_NVP( d_time );
   ar & BOOST_SERIALIZATION_NVP( d_collision_number );
@@ -93,10 +75,6 @@
   ar & BOOST_SERIALIZATION_NVP( d_source_weight );
   ar & BOOST_SERIALIZATION_NVP( d_weight );
   ar & BOOST_SERIALIZATION_NVP( d_source_cell );
-<<<<<<< HEAD
-=======
-  ar & BOOST_SERIALIZATION_NVP( d_cell );
->>>>>>> f89aeb69
   ar & BOOST_SERIALIZATION_NVP( d_lost );
   ar & BOOST_SERIALIZATION_NVP( d_gone );
 
