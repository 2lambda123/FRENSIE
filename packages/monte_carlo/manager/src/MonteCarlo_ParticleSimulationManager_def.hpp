//---------------------------------------------------------------------------//
//!
//! \file   MonteCarlo_ParticleSimulationManager_def.hpp
//! \author Alex Robinson
//! \brief  The particle simulation manager class definition.
//!
//---------------------------------------------------------------------------//

#ifndef FACEMC_PARTICLE_SIMULATION_MANAGER_DEF_HPP
#define FACEMC_PARTICLE_SIMULATION_MANAGER_DEF_HPP

// Boost Includes
#include <boost/bind.hpp>

// FRENSIE Includes
#include "MonteCarlo_ParticleBank.hpp"
#include "MonteCarlo_SourceModuleInterface.hpp"
#include "MonteCarlo_EstimatorModuleInterface.hpp"
#include "MonteCarlo_CollisionModuleInterface.hpp"
#include "MonteCarlo_SimulationProperties.hpp"
#include "Geometry_ModuleInterface.hpp"
#include "Utility_RandomNumberGenerator.hpp"
#include "Utility_ContractException.hpp"
#include "Utility_GlobalOpenMPSession.hpp"
#include "MonteCarlo_ElectronState.hpp"
#include "MonteCarlo_PhotonState.hpp"
#include "MonteCarlo_NeutronState.hpp"
#include "MonteCarlo_SimulationProperties.hpp"


namespace MonteCarlo{

// Constructor for multiple threads
/*! \details If OpenMP is not being used, the number of threads requested will
 * be ignored.
 */
template<typename GeometryHandler,
	 typename SourceHandler,
	 typename EstimatorHandler,
	 typename CollisionHandler>
ParticleSimulationManager<GeometryHandler,
			  SourceHandler,
			  EstimatorHandler,
			  CollisionHandler>::ParticleSimulationManager( 
				const unsigned number_of_histories,
				const unsigned start_history,
				const unsigned previously_completed_histories,
				const double previous_run_time )
  : d_start_history( start_history ),
    d_history_number_wall( start_history + number_of_histories ),
    d_histories_completed( previously_completed_histories ),
    d_end_simulation( false ),
    d_previous_run_time( previous_run_time ),
    d_start_time( 0.0 ),
    d_end_time( 0.0 )
{
  // At least one history must be simulated
  testPrecondition( number_of_histories > 0 );

  // Assign the functions based on the mode
  ParticleModeType mode = SimulationProperties::getParticleMode();
  
  switch( mode )
  {
  case NEUTRON_MODE:
  {
    d_simulate_neutron = boost::bind<void>( &ParticleSimulationManager<GeometryHandler,SourceHandler,EstimatorHandler,CollisionHandler>::simulateParticle<NeutronState>,
					    boost::cref( *this ),
					    _1,
					    _2 );
    d_simulate_photon = boost::bind<void>( &ParticleSimulationManager<GeometryHandler,SourceHandler,EstimatorHandler,CollisionHandler>::ignoreParticle<PhotonState>,
					    boost::cref( *this ),
					    _1,
					    _2 );
    d_simulate_electron = boost::bind<void>( &ParticleSimulationManager<GeometryHandler,SourceHandler,EstimatorHandler,CollisionHandler>::ignoreParticle<ElectronState>,
					    boost::cref( *this ),
					    _1,
					    _2 );		   
    break;
  }
  case PHOTON_MODE:
  {
    d_simulate_photon = boost::bind<void>( &ParticleSimulationManager<GeometryHandler,SourceHandler,EstimatorHandler,CollisionHandler>::simulateParticle<PhotonState>,
					    boost::cref( *this ),
					    _1,
					    _2 );
    d_simulate_neutron = boost::bind<void>( &ParticleSimulationManager<GeometryHandler,SourceHandler,EstimatorHandler,CollisionHandler>::ignoreParticle<NeutronState>,
					    boost::cref( *this ),
					    _1,
					    _2 );
    d_simulate_electron = boost::bind<void>( &ParticleSimulationManager<GeometryHandler,SourceHandler,EstimatorHandler,CollisionHandler>::ignoreParticle<ElectronState>,
					    boost::cref( *this ),
					    _1,
					    _2 );
    break;
  }
  case ELECTRON_MODE:
  {
    d_simulate_electron = boost::bind<void>( &ParticleSimulationManager<GeometryHandler,SourceHandler,EstimatorHandler,CollisionHandler>::simulateParticle<ElectronState>,
					     boost::cref( *this ),
					     _1,
					     _2 );
    d_simulate_neutron = boost::bind<void>( &ParticleSimulationManager<GeometryHandler,SourceHandler,EstimatorHandler,CollisionHandler>::ignoreParticle<NeutronState>,
					    boost::cref( *this ),
					    _1,
					    _2 );
    d_simulate_photon = boost::bind<void>( &ParticleSimulationManager<GeometryHandler,SourceHandler,EstimatorHandler,CollisionHandler>::ignoreParticle<PhotonState>,
					   boost::cref( *this ),
					   _1,
					   _2 );
    break;
  }
  default:
    THROW_EXCEPTION( std::runtime_error,
		     "Error: particle mode " << mode << " is not currently "
		     << "supported by the particle simulation manager." );
  }
}

// Run the simulation set up by the user
template<typename GeometryHandler,
	 typename SourceHandler,
	 typename EstimatorHandler,
	 typename CollisionHandler>
void ParticleSimulationManager<GeometryHandler,
			       SourceHandler,
			       EstimatorHandler,
			       CollisionHandler>::runSimulation()
{
  std::cout << "Starting simulation ... ";
  std::cout.flush();
  
  // Set up the random number generator for the number of threads requested
  Utility::RandomNumberGenerator::createStreams();

  // Set up the geometry module interface for the number of threads requested
  GMI::initialize();

  // Enable estimator thread support
  EMI::enableThreadSupport( 
		 Utility::GlobalOpenMPSession::getRequestedNumberOfThreads() );
  
  // Set the start time
  d_start_time = Utility::GlobalOpenMPSession::getTime();

  #pragma omp parallel num_threads( Utility::GlobalOpenMPSession::getRequestedNumberOfThreads() )
  { 
    // Create a bank for each thread
    ParticleBank bank;

    #pragma omp for
    for( unsigned history = d_start_history; history < d_history_number_wall; ++history )
    {
      // Do useful work unless the user requests an end to the simulation
      #pragma omp flush( d_end_simulation )
      if( !d_end_simulation )
      {
	// Initialize the random number generator for this history
	Utility::RandomNumberGenerator::initialize( history );
	
	// Sample a particle state from the source
	SMI::sampleParticleState( bank, history );
	
	// Determine the starting cell of the particle
	for( unsigned i = 0; i < bank.size(); ++i )
	{
	  typename GMI::InternalCellHandle start_cell;
	  
	  try{
	    start_cell = GMI::findCellContainingPoint( bank.top()->ray() );
	  }
	  CATCH_LOST_SOURCE_PARTICLE_AND_CONTINUE( bank );
	  
	  bank.top()->setCell( start_cell );
	  
	  EMI::updateEstimatorsFromParticleGenerationEvent( *bank.top() );
	}
	
	// This history only ends when the particle bank is empty
	while( bank.size() > 0 )
	{
	  switch( bank.top()->getParticleType() )
	  {
	  case NEUTRON: 
	    d_simulate_neutron( dynamic_cast<NeutronState&>( *bank.top() ),
				bank );
	    // simulateParticle( dynamic_cast<NeutronState&>( *bank.top() ), 
            //               bank );
	    break;
	  case PHOTON:
	    d_simulate_photon( dynamic_cast<PhotonState&>( *bank.top() ),
			       bank );
	    // simulateParticle( dynamic_cast<PhotonState&>( *bank.top() ),
            //               bank );
	    break;
	  case ELECTRON:
	    d_simulate_electron( dynamic_cast<ElectronState&>( *bank.top() ),
				 bank );
	    // simulateParticle( dynamic_cast<ElectronState&>( *bank.top() ),
            //               bank );
	    break;
	  default:
	    THROW_EXCEPTION( std::logic_error,
			     "Error: particle type "
			     << bank.top()->getParticleType() <<
			     " is not currently supported!" );
	  }
  
	  bank.pop();
	}
	
	// Commit all estimator history contributions
	EMI::commitEstimatorHistoryContributions();
        
	// Increment the number of histories completed
        #pragma omp atomic
	++d_histories_completed;
      }
    }
  }
    
  // Set the end time
  d_end_time = Utility::GlobalOpenMPSession::getTime();

  std::cout << "done." << std::endl;
}

// Set the number of particle histories to simulate
template<typename GeometryHandler,
         typename SourceHandler,
         typename EstimatorHandler,
         typename CollisionHandler>
template<typename ParticleStateType>
void ParticleSimulationManager<GeometryHandler,
                               SourceHandler,
                               EstimatorHandler,
                               CollisionHandler>::simulateParticle( 
                                                   ParticleStateType& particle,
						   ParticleBank& bank ) const
{
  // Particle tracking information
  double distance_to_surface_hit, op_to_surface_hit, remaining_subtrack_op;
  double subtrack_start_time;
  double ray_start_point[3];
  
  // Cache the start point of the ray
  ray_start_point[0] = particle.getXPosition();
  ray_start_point[1] = particle.getYPosition();
  ray_start_point[2] = particle.getZPosition();

  // Surface information
  typename GMI::InternalSurfaceHandle surface_hit;
  Teuchos::Array<double> surface_normal( 3 );

  // Cell information
  typename GMI::InternalCellHandle cell_entering, cell_leaving;
  double cell_total_macro_cross_section;

<<<<<<< HEAD
  if( particle.getEnergy() < 
      MonteCarlo::SimulationProperties::getMinParticleEnergy( particle ) )
=======
  // Check if the particle energy is below the cutoff
  if( particle.getEnergy() < SimulationProperties::getMinParticleEnergy<ParticleStateType>() )
>>>>>>> 17461db2
    particle.setAsGone();
  
  while( !particle.isLost() && !particle.isGone() )
  {
    // Sample the mfp traveled by the particle on this subtrack
    remaining_subtrack_op = CMI::sampleOpticalPathLength();
    
    // Ray trace until the necessary number of optical paths have be traveled
    while( true )
    {
      // Fire a ray at the cell currently containing the particle
      try{
	distance_to_surface_hit = 0.0;
	
	GMI::fireRay( particle.ray(),
		      particle.getCell(),
		      surface_hit,
		      distance_to_surface_hit );
      }
      CATCH_LOST_PARTICLE_AND_BREAK( particle );

      // Get the total cross section for the cell
      if( !CMI::isCellVoid( particle.getCell(), particle.getParticleType() ) )
      {
	cell_total_macro_cross_section = 
	  CMI::getMacroscopicTotalCrossSection( particle );
      }
      else
	cell_total_macro_cross_section = 0.0;

      // Convert the distance to the surface to optical path
      op_to_surface_hit = 
	distance_to_surface_hit*cell_total_macro_cross_section;

      // Get the start time of this subtrack
      subtrack_start_time = particle.getTime();

      if( op_to_surface_hit < remaining_subtrack_op )
      {
	// Advance the particle to the cell boundary
	particle.advance( distance_to_surface_hit );

	// Get the surface normal at the intersection point
	GMI::getSurfaceNormal( surface_hit,
			       particle.getPosition(),
			       surface_normal.getRawPtr() );		       

	cell_leaving = particle.getCell();
	
	// Find the cell on the other side of the surface hit
	try{
	  cell_entering = GMI::findCellContainingPoint( particle.ray(),
							cell_leaving,
							surface_hit );
	}
	CATCH_LOST_PARTICLE_AND_BREAK( particle );

	particle.setCell( cell_entering );

	// Update estimators
	EMI::updateEstimatorsFromParticleCrossingSurfaceEvent(
						  particle,
						  cell_entering,
						  cell_leaving,
						  surface_hit,
						  distance_to_surface_hit,
						  subtrack_start_time,
						  surface_normal.getRawPtr() );

	// Check if a termination cell was encountered
	if( GMI::isTerminationCell( particle.getCell() ) )
	{
	  particle.setAsGone();

	  break;
	}

	// Update the remaining subtrack mfp
	remaining_subtrack_op -= op_to_surface_hit;
      } 
      
      // A collision occurs in this cell
      else
      {
	// Advance the particle to the collision site
	double distance = remaining_subtrack_op/cell_total_macro_cross_section;
	
	particle.advance( distance );
	
	// Update estimators
	EMI::updateEstimatorsFromParticleCollidingInCellEvent(
					  particle,
					  distance,
					  subtrack_start_time,
					  1.0/cell_total_macro_cross_section );

	

	EMI::updateEstimatorsFromParticleCollidingGlobalEvent(
						      particle,
						      ray_start_point,
						      particle.getPosition() );

	// Undergo a collision with the material in the cell
	CMI::collideWithCellMaterial( particle, bank, true );

	// Indicate that a collision has occurred
	GMI::newRay();

	// Cache the current position of the new ray
	ray_start_point[0] = particle.getXPosition();
	ray_start_point[1] = particle.getYPosition();
	ray_start_point[2] = particle.getZPosition();

	// Make sure the energy is above the cutoff
<<<<<<< HEAD
    //! \todo implement a general cutoff function for all particle types
	if( particle.getEnergy() < 
        MonteCarlo::SimulationProperties::getMinParticleEnergy( particle ) )
=======
	if( particle.getEnergy() < SimulationProperties::getMinParticleEnergy<ParticleStateType>() )
>>>>>>> 17461db2
	  particle.setAsGone();

	// This subtrack is finished
	break;
      }
    }	     
  }

  // Update the global estimators
  EMI::updateEstimatorsFromParticleCollidingGlobalEvent(
						      particle,
						      ray_start_point,
						      particle.getPosition() );

  // Indicate that this particle history is complete
  GMI::newRay();
}

// Set the number of particle histories to simulate
template<typename GeometryHandler,
         typename SourceHandler,
         typename EstimatorHandler,
         typename CollisionHandler>
template<typename ParticleStateType>
void ParticleSimulationManager<GeometryHandler,
                               SourceHandler,
                               EstimatorHandler,
                               CollisionHandler>::ignoreParticle( 
                                                   ParticleStateType& particle,
						   ParticleBank& bank ) const
{
  particle.setAsGone();
}

// Print the data in all estimators to the desired stream
template<typename GeometryHandler,
	 typename SourceHandler,
	 typename EstimatorHandler,
	 typename CollisionHandler>
void ParticleSimulationManager<GeometryHandler,
			       SourceHandler,
			       EstimatorHandler,
			       CollisionHandler>::printSimulationSummary( 
						       std::ostream &os ) const
{
  os << "!!!Particle Simulation Finished!!!" << std::endl;
  os << "Number of histories completed: " << d_histories_completed <<std::endl;
  os << "Simulation Time (s): " << d_end_time - d_start_time << std::endl;
  os << "Previous Simulation Time (s): " << d_previous_run_time << std::endl;
  os << std::endl;
  os << "/*---------------------------------------------------------------*/";
  os << "Estimator Data" << std::endl;
  os << "/*---------------------------------------------------------------*/";
  EMI::printEstimators( os,
			d_histories_completed,
			d_start_time,
			d_end_time+d_previous_run_time );
}

// Print the data in all estimators to a parameter list
template<typename GeometryHandler,
	 typename SourceHandler,
	 typename EstimatorHandler,
	 typename CollisionHandler>
void ParticleSimulationManager<GeometryHandler,
			       SourceHandler,
			       EstimatorHandler,
			       CollisionHandler>::exportSimulationData(
				      const std::string& data_file_name ) const
{
  std::cout << "Exporting simulation data ... ";
  std::cout.flush();
  
  EMI::exportEstimatorData( data_file_name,
  			    d_start_history+d_histories_completed,
  			    d_histories_completed,
  			    d_start_time,
  			    d_end_time+d_previous_run_time,
			    true );

  std::cout << "done." << std::endl;
}

// Signal handler
template<typename GeometryHandler,
	 typename SourceHandler,
	 typename EstimatorHandler,
	 typename CollisionHandler>
void ParticleSimulationManager<GeometryHandler,
			       SourceHandler,
			       EstimatorHandler,
			       CollisionHandler>::signalHandler(int signal)
{
  // Ask the user what to do
  std::cerr << " Status (s), End (e), Kill (k)" << std::endl;
  std::string option;
  std::cin >> option;
  
  if( option.compare( "s" ) == 0 )
  {
    printSimulationStateInfo();
  }
  else if( option.compare( "e" ) == 0 )
  {
    d_end_simulation = true;
  }
  else if( option.compare( "k" ) == 0 )
  {
    exit(0);
  }
}

// Print simulation state info in collision handler
template<typename GeometryHandler,
	 typename SourceHandler,
	 typename EstimatorHandler,
	 typename CollisionHandler>
void ParticleSimulationManager<GeometryHandler,
			       SourceHandler,
			       EstimatorHandler,
			       CollisionHandler>::printSimulationStateInfo()
{
  double time = Utility::GlobalOpenMPSession::getTime();
  
  #pragma omp critical( ostream_update )
  {
    #pragma omp flush( d_histories_completed )
    std::cerr << " History: " << d_histories_completed
	      << " Run Time: " << time - d_start_time
	      << std::endl;
  }
}

} // end MonteCarlo namespace

#endif // end FACEMC_PARTICLE_SIMULATION_MANAGER_DEF_HPP

//---------------------------------------------------------------------------//
// end MonteCarlo_ParticleSimulationManager_def.hpp
//---------------------------------------------------------------------------//<|MERGE_RESOLUTION|>--- conflicted
+++ resolved
@@ -256,13 +256,8 @@
   typename GMI::InternalCellHandle cell_entering, cell_leaving;
   double cell_total_macro_cross_section;
 
-<<<<<<< HEAD
-  if( particle.getEnergy() < 
-      MonteCarlo::SimulationProperties::getMinParticleEnergy( particle ) )
-=======
   // Check if the particle energy is below the cutoff
   if( particle.getEnergy() < SimulationProperties::getMinParticleEnergy<ParticleStateType>() )
->>>>>>> 17461db2
     particle.setAsGone();
   
   while( !particle.isLost() && !particle.isGone() )
@@ -378,13 +373,7 @@
 	ray_start_point[2] = particle.getZPosition();
 
 	// Make sure the energy is above the cutoff
-<<<<<<< HEAD
-    //! \todo implement a general cutoff function for all particle types
-	if( particle.getEnergy() < 
-        MonteCarlo::SimulationProperties::getMinParticleEnergy( particle ) )
-=======
 	if( particle.getEnergy() < SimulationProperties::getMinParticleEnergy<ParticleStateType>() )
->>>>>>> 17461db2
 	  particle.setAsGone();
 
 	// This subtrack is finished
