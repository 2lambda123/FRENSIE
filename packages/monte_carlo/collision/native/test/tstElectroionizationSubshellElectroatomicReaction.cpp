//---------------------------------------------------------------------------//
//!
//! \file   tstElectroionizationSubshellElectroatomicReaction.cpp
//! \author Luke Kersting
//! \brief  Electroionization Subshell electroatomic reaction unit tests
//!
//---------------------------------------------------------------------------//

// Std Lib Includes
#include <iostream>

// Trilinos Includes
#include <Teuchos_UnitTestHarness.hpp>
#include <Teuchos_VerboseObject.hpp>
#include <Teuchos_RCP.hpp>

// FRENSIE Includes
#include "MonteCarlo_ElectroionizationSubshellElectroatomicReaction.hpp"
#include "MonteCarlo_ElectroionizationSubshellElectronScatteringDistributionNativeFactory.hpp"
#include "MonteCarlo_ElectroionizationSubshellElectronScatteringDistributionACEFactory.hpp"
#include "MonteCarlo_ElectroatomicReactionType.hpp"
#include "Data_ElectronPhotonRelaxationDataContainer.hpp"
#include "Data_SubshellType.hpp"
#include "Data_ACEFileHandler.hpp"
#include "Data_XSSEPRDataExtractor.hpp"
#include "Utility_RandomNumberGenerator.hpp"
#include "Utility_HistogramDistribution.hpp"
#include "Utility_UnitTestHarnessExtensions.hpp"

//---------------------------------------------------------------------------//
// Testing Variables.
//---------------------------------------------------------------------------//

std::shared_ptr<MonteCarlo::ElectroionizationSubshellElectroatomicReaction<Utility::LinLin> >
    ace_first_subshell_reaction, ace_last_subshell_reaction;

std::shared_ptr<MonteCarlo::ElectroionizationSubshellElectroatomicReaction<Utility::LinLin> >
    native_first_subshell_reaction, native_last_subshell_reaction;

double max_ionization_subshell_adjoint_energy;

//---------------------------------------------------------------------------//
// Testing Functions.
//---------------------------------------------------------------------------//
bool notEqualZero( double value )
{
  return value != 0.0;
}

//---------------------------------------------------------------------------//
// Tests
//---------------------------------------------------------------------------//
// Check that the reaction type can be returned
TEUCHOS_UNIT_TEST( ElectroionizationSubshellElectroatomicReaction, getReactionType_ace )
{
  TEST_EQUALITY_CONST( ace_first_subshell_reaction->getReactionType(),
                       MonteCarlo::K_SUBSHELL_ELECTROIONIZATION_ELECTROATOMIC_REACTION );

  TEST_EQUALITY_CONST( ace_last_subshell_reaction->getReactionType(),
                       MonteCarlo::P3_SUBSHELL_ELECTROIONIZATION_ELECTROATOMIC_REACTION );
}

//---------------------------------------------------------------------------//
// Check that the threshold energy can be returned
TEUCHOS_UNIT_TEST( ElectroionizationSubshellElectroatomicReaction, getThresholdEnergy_ace )
{
  TEST_EQUALITY_CONST( ace_first_subshell_reaction->getThresholdEnergy(),
                       8.975400000000E-02 );

  TEST_EQUALITY_CONST( ace_last_subshell_reaction->getThresholdEnergy(),
                       1.000000000000E-05 );
}

//---------------------------------------------------------------------------//
// Check that the number of electrons emitted from the rxn can be returned
TEUCHOS_UNIT_TEST( ElectroionizationSubshellElectroatomicReaction, getNumberOfEmittedElectrons_ace )
{
  TEST_EQUALITY_CONST( ace_first_subshell_reaction->getNumberOfEmittedElectrons(1e-3),
                       0u );

  TEST_EQUALITY_CONST( ace_first_subshell_reaction->getNumberOfEmittedElectrons(20.0),
                       1u );

  TEST_EQUALITY_CONST( ace_last_subshell_reaction->getNumberOfEmittedElectrons(1e-3),
                       1u );

  TEST_EQUALITY_CONST( ace_last_subshell_reaction->getNumberOfEmittedElectrons(20.0),
                       1u );
}

//---------------------------------------------------------------------------//
// Check that the number of photons emitted from the rxn can be returned
TEUCHOS_UNIT_TEST( ElectroionizationSubshellElectroatomicReaction, getNumberOfEmittedPhotons_ace )
{
  TEST_EQUALITY_CONST( ace_first_subshell_reaction->getNumberOfEmittedPhotons(1e-3),
                       0u );

  TEST_EQUALITY_CONST( ace_first_subshell_reaction->getNumberOfEmittedPhotons(20.0),
                       0u );

  TEST_EQUALITY_CONST( ace_last_subshell_reaction->getNumberOfEmittedPhotons(1e-3),
                       0u );

  TEST_EQUALITY_CONST( ace_last_subshell_reaction->getNumberOfEmittedPhotons(20.0),
                       0u );
}

//---------------------------------------------------------------------------//
// Check that the cross section can be returned
TEUCHOS_UNIT_TEST( ElectroionizationSubshellElectroatomicReaction, getCrossSection_ace )
{
  // First Subshell
  double cross_section =
    ace_first_subshell_reaction->getCrossSection( 2.000000000000E-01 );

  TEST_FLOATING_EQUALITY( cross_section, 4.991897715052E+00, 1e-12 );

  cross_section =
    ace_first_subshell_reaction->getCrossSection( 1.500000000000E+00 );

  TEST_FLOATING_EQUALITY( cross_section, 1.174906212079E+01, 1e-12 );

  cross_section =
    ace_first_subshell_reaction->getCrossSection( 6.000000000000E+01 );

  TEST_FLOATING_EQUALITY( cross_section, 2.443293975497E+01, 1e-12 );

  // Last Subshell
  cross_section =
    ace_last_subshell_reaction->getCrossSection( 2.000000000000E-01 );

  TEST_FLOATING_EQUALITY( cross_section, 3.567266284782E+05, 1e-12 );

  cross_section =
    ace_last_subshell_reaction->getCrossSection( 1.500000000000E+00 );

  TEST_FLOATING_EQUALITY( cross_section, 1.949916537107E+05, 1e-12 );

  cross_section =
    ace_last_subshell_reaction->getCrossSection( 6.000000000000E+01 );

  TEST_FLOATING_EQUALITY( cross_section, 1.870602125397E+05, 1e-12 );
}

//---------------------------------------------------------------------------//
// Check that the first_subshell reaction can be simulated
TEUCHOS_UNIT_TEST( ElectroionizationSubshellElectroatomicReaction, react_ace )
{
  MonteCarlo::ElectronState electron( 0 );
  electron.setEnergy( 20.0 );
  electron.setDirection( 0.0, 0.0, 1.0 );

  MonteCarlo::ParticleBank bank;

  Data::SubshellType shell_of_interaction;

  ace_first_subshell_reaction->react( electron, bank, shell_of_interaction );

  TEST_ASSERT( electron.getEnergy() < 20.0 );
  TEST_ASSERT( electron.getZDirection() < 1.0 );
  TEST_ASSERT( !bank.isEmpty() );
  TEST_EQUALITY_CONST( shell_of_interaction, Data::K_SUBSHELL );
}

//---------------------------------------------------------------------------//
// Check that the hydrogen differential cross section can be evaluated for the first subshell
TEUCHOS_UNIT_TEST( ElectroionizationSubshellElectroatomicReaction,
                   getDifferentialCrossSection_ace )
{

  double diff_cross_section =
    ace_first_subshell_reaction->getDifferentialCrossSection( 8.829E-02, 1e-8 );
  UTILITY_TEST_FLOATING_EQUALITY( diff_cross_section, 0.0, 1e-12 );

  diff_cross_section =
    ace_first_subshell_reaction->getDifferentialCrossSection( 1.0, 9.7163E-02 );
  UTILITY_TEST_FLOATING_EQUALITY( diff_cross_section, 2.143341410953940e1, 1e-12 );

  diff_cross_section =
    ace_first_subshell_reaction->getDifferentialCrossSection( 1.0, 8.145469e-1 );
  UTILITY_TEST_FLOATING_EQUALITY( diff_cross_section, 2.14334141095394e1, 1e-12 );


  diff_cross_section =
    ace_first_subshell_reaction->getDifferentialCrossSection( 1e5, 1.75297e2 );
  UTILITY_TEST_FLOATING_EQUALITY( diff_cross_section, 1.6054362007397e-5, 1e-12 );

  diff_cross_section =
    ace_first_subshell_reaction->getDifferentialCrossSection( 1e5, 9.982461471e4 );
  UTILITY_TEST_FLOATING_EQUALITY( diff_cross_section, 1.6054362007397e-5, 1e-12 );

  diff_cross_section =
    ace_first_subshell_reaction->getDifferentialCrossSection( 1e5, 1e-7 );
  UTILITY_TEST_FLOATING_EQUALITY( diff_cross_section, 888.104518382663, 1e-12 );

  diff_cross_section =
    ace_first_subshell_reaction->getDifferentialCrossSection(
      1.0E+05,
      max_ionization_subshell_adjoint_energy );
  UTILITY_TEST_FLOATING_EQUALITY( diff_cross_section, 888.104518382663, 1e-12 );

  diff_cross_section =
    ace_first_subshell_reaction->getDifferentialCrossSection( 1e5, 1e-7 - 1e-10 );
  UTILITY_TEST_FLOATING_EQUALITY( diff_cross_section, 0.0, 1e-12 );

  diff_cross_section =
    ace_first_subshell_reaction->getDifferentialCrossSection(
      1.0E+05,
      max_ionization_subshell_adjoint_energy+1.0e-10 );
  UTILITY_TEST_FLOATING_EQUALITY( diff_cross_section, 0.0, 1e-12 );
}

//---------------------------------------------------------------------------//
// Check that the hydrogen differential cross section can be evaluated for the first subshell
TEUCHOS_UNIT_TEST( ElectroionizationSubshellElectroatomicReaction,
                   getDifferentialCrossSection_native )
{

  // First subshell
  double diff_cross_section =
    native_first_subshell_reaction->getDifferentialCrossSection(
        1.70425200079801E-03,
        8.52126000399011E-04 );

<<<<<<< HEAD
  TEST_FLOATING_EQUALITY( diff_cross_section, 8.98798115483380890e+09, 1e-6 );
=======
  TEST_FLOATING_EQUALITY( diff_cross_section, 8.4044001677299862e+09, 1e-6 );
>>>>>>> 7fdd6c71

  diff_cross_section =
    native_first_subshell_reaction->getDifferentialCrossSection(
        1.70425200079802E-03,
        8.52126000399011E-04 );

<<<<<<< HEAD
  TEST_FLOATING_EQUALITY( diff_cross_section, 8.98798115483345795e+09, 1e-6 );
=======
  TEST_FLOATING_EQUALITY( diff_cross_section, 8.4044001677296658e+09, 1e-6 );
>>>>>>> 7fdd6c71

  diff_cross_section =
    native_first_subshell_reaction->getDifferentialCrossSection(
        1.98284583249127E-03,
        8.52126000399011E-04 );

<<<<<<< HEAD
  TEST_FLOATING_EQUALITY( diff_cross_section, 4.05339545566729546e+08, 1e-6 );
=======
  TEST_FLOATING_EQUALITY( diff_cross_section, 3.7046340382159770e+08, 1e-6 );
>>>>>>> 7fdd6c71

  diff_cross_section =
    native_first_subshell_reaction->getDifferentialCrossSection(
        2.00191878322064E-03,
        8.52126000399011E-04 );

<<<<<<< HEAD
  TEST_FLOATING_EQUALITY( diff_cross_section, 6.84837405212685317e+07, 1e-6 );
=======
  TEST_FLOATING_EQUALITY( diff_cross_section, 6.2514904588044010e+07, 1e-6 );

>>>>>>> 7fdd6c71

  // Last subshell
  diff_cross_section =
    native_last_subshell_reaction->getDifferentialCrossSection(
        0.0025118800000459599528,
        0.0012514500000459765489 );

<<<<<<< HEAD
  TEST_FLOATING_EQUALITY( diff_cross_section, 2.32902371072375067e+07, 1e-6 );
=======
  TEST_FLOATING_EQUALITY( diff_cross_section, 2.3290196909365535e+07, 1e-6 );
>>>>>>> 7fdd6c71

  diff_cross_section =
    native_last_subshell_reaction->getDifferentialCrossSection(
        0.0025118800000459773,
        0.0012514500000459765489 );

<<<<<<< HEAD
  TEST_FLOATING_EQUALITY( diff_cross_section, 2.32902371071580835e+07, 1e-6 );
=======
  TEST_FLOATING_EQUALITY( diff_cross_section, 2.3290196909286182e+07, 1e-6 );
>>>>>>> 7fdd6c71

  diff_cross_section =
    native_last_subshell_reaction->getDifferentialCrossSection(
        0.002511885,
        0.0012514500000459765489 );

<<<<<<< HEAD
  TEST_FLOATING_EQUALITY( diff_cross_section, 2.32649637095376365e+07, 2e-6 );
=======
  TEST_FLOATING_EQUALITY( diff_cross_section, 2.3264943632268816e+07, 2e-6 );
>>>>>>> 7fdd6c71

  diff_cross_section =
    native_last_subshell_reaction->getDifferentialCrossSection(
        0.0025118897153524992472,
        0.0012514500000459765489 );

<<<<<<< HEAD
  TEST_FLOATING_EQUALITY( diff_cross_section, 2.32411290580232665e+07, 2e-6 );
=======
  TEST_FLOATING_EQUALITY( diff_cross_section, 2.3241127916202635e+07, 2e-6 );
>>>>>>> 7fdd6c71

  diff_cross_section =
    native_last_subshell_reaction->getDifferentialCrossSection(
        0.0025118908794333669708,
        0.0012514500000459765489 );

<<<<<<< HEAD
  TEST_FLOATING_EQUALITY( diff_cross_section, 2.32396920671029352e+07, 1e-6 );
=======
  TEST_FLOATING_EQUALITY( diff_cross_section, 2.3239689936286658e+07, 1e-6 );
>>>>>>> 7fdd6c71
}

//---------------------------------------------------------------------------//
// Custom setup
//---------------------------------------------------------------------------//
UTILITY_CUSTOM_TEUCHOS_UNIT_TEST_SETUP_BEGIN();

std::string test_ace_file_name, test_ace_table_name, test_native_file_name;

UTILITY_CUSTOM_TEUCHOS_UNIT_TEST_COMMAND_LINE_OPTIONS()
{
  clp().setOption( "test_ace_file",
                    &test_ace_file_name,
                    "Test ACE file name" );
  clp().setOption( "test_ace_table",
                    &test_ace_table_name,
                    "Test ACE table name" );
  clp().setOption( "test_native_file",
                    &test_native_file_name,
                    "Test Native file name" );
}

UTILITY_CUSTOM_TEUCHOS_UNIT_TEST_DATA_INITIALIZATION()
{
  // Create ACE distribution
  {
  // Create a file handler and data extractor
  std::shared_ptr<Data::ACEFileHandler> ace_file_handler(
                                 new Data::ACEFileHandler( test_ace_file_name,
                                                           test_ace_table_name,
                                                           1u ) );
  std::shared_ptr<Data::XSSEPRDataExtractor> xss_data_extractor(
                            new Data::XSSEPRDataExtractor(
                                      ace_file_handler->getTableNXSArray(),
                                      ace_file_handler->getTableJXSArray(),
                                      ace_file_handler->getTableXSSArray() ) );

  // Extract the energy grid and cross section
  Teuchos::ArrayRCP<double> energy_grid;
  energy_grid.deepCopy( xss_data_extractor->extractElectronEnergyGrid() );

  Teuchos::ArrayView<const double> raw_subshell_cross_sections =
    xss_data_extractor->extractElectroionizationSubshellCrossSections();

   // Extract the subshell information
  Teuchos::ArrayView<const double> subshell_endf_designators =
    xss_data_extractor->extractSubshellENDFDesignators();

  // Extract the subshell binding energies
  Teuchos::ArrayView<const double> binding_energies =
    xss_data_extractor->extractSubshellBindingEnergies();

  // Extract the electroionization data block (EION)
  Teuchos::ArrayView<const double> eion_block(
    xss_data_extractor->extractEIONBlock() );

  // Extract the location of info about first knock-on table relative to the EION block
  unsigned eion_loc = xss_data_extractor->returnEIONLoc();

  // Extract the number of subshells (N_s)
  int num_shells = subshell_endf_designators.size();

  // Extract the number of knock-on tables by subshell (N_i)
  Teuchos::Array<double> num_tables(eion_block(0,num_shells));

  // Extract the location of info about knock-on tables by subshell
  Teuchos::Array<double> table_info(eion_block(num_shells,num_shells));

  // Extract the location of knock-on tables by subshell
  Teuchos::Array<double> table_loc(eion_block(2*num_shells,num_shells));

//---------------------------------------------------------------------------//
  // Use the first subshell for test
  unsigned first_subshell = 0;

  // Assign raw cross sections for first subshell
  Teuchos::ArrayView<const double> raw_first_subshell_cross_section(
                                          raw_subshell_cross_sections(
                                              first_subshell*energy_grid.size(),
                                              energy_grid.size()) );

  // Eliminate any cross sections entries equal to zero
  Teuchos::ArrayView<const double>::iterator first_start =
    std::find_if( raw_first_subshell_cross_section.begin(),
                  raw_first_subshell_cross_section.end(),
                  notEqualZero );

  // Assign cross sections for first subshell
  Teuchos::ArrayRCP<double> first_subshell_cross_section;
  first_subshell_cross_section.assign( first_start,
                                       raw_first_subshell_cross_section.end() );

  // Calculate threshold energy index
  unsigned first_subshell_threshold_index =
    energy_grid.size() - first_subshell_cross_section.size();

  // Assign subshell type for the first subshell
  Data::SubshellType interaction_first_subshell;
  interaction_first_subshell = Data::convertENDFDesignatorToSubshellEnum(
                                    subshell_endf_designators[first_subshell] );

  // Subshell table info realtive to the EION Block
  unsigned first_subshell_info = table_info[first_subshell]- eion_loc - 1;

  // Subshell table loc realtive to the EION Block
  unsigned first_subshell_loc = table_loc[first_subshell]- eion_loc - 1;

  // Extract the energies for which knock-on sampling tables are given
  Teuchos::Array<double> first_energy_grid(
                                     eion_block( first_subshell_info,
                                                 num_tables[first_subshell] ) );

  // Extract the length of the knock-on sampling tables
  Teuchos::Array<double> first_table_length(eion_block(
                               first_subshell_info + num_tables[first_subshell],
                               num_tables[first_subshell] ) );

  // Extract the offset of the knock-on sampling tables
  Teuchos::Array<double> first_table_offset(eion_block(
                             first_subshell_info + 2*num_tables[first_subshell],
                             num_tables[first_subshell] ) );

  // Create the electroionization sampling table for the first subshell
  std::shared_ptr<const MonteCarlo::ElectroionizationSubshellElectronScatteringDistribution>
    first_subshell_distribution;

   // Create the electroionization sampling table for the last_subshell
MonteCarlo::ElectroionizationSubshellElectronScatteringDistributionACEFactory::createElectroionizationSubshellDistribution(
    first_subshell_info,
    first_subshell_loc,
    num_tables[first_subshell],
    binding_energies[first_subshell],
    eion_block,
    first_subshell_distribution );


  // Set the max allowed adjoint energy
  max_ionization_subshell_adjoint_energy = 9.99999117099E+04;

  // Create the reaction
  ace_first_subshell_reaction.reset(
    new MonteCarlo::ElectroionizationSubshellElectroatomicReaction<Utility::LinLin>(
                      energy_grid,
                      first_subshell_cross_section,
                      first_subshell_threshold_index,
                      interaction_first_subshell,
                      first_subshell_distribution ) );

//---------------------------------------------------------------------------//
  // Use the last subshell for test
  unsigned last_subshell = subshell_endf_designators.size() -1;

  // Assign raw cross sections for last subshell
  Teuchos::ArrayView<const double> raw_last_subshell_cross_section(
                           raw_subshell_cross_sections(
                               last_subshell*energy_grid.size(),
                               energy_grid.size()) );

  // Eliminate any cross sections entries equal to zero
  Teuchos::ArrayView<const double>::iterator last_start =
    std::find_if( raw_last_subshell_cross_section.begin(),
                  raw_last_subshell_cross_section.end(),
                  notEqualZero );

  // Assign cross sections for last subshell
  Teuchos::ArrayRCP<double> last_subshell_cross_section;
  last_subshell_cross_section.assign( last_start,
                                      raw_last_subshell_cross_section.end() );

  // Calculate threshold energy index
  unsigned last_subshell_threshold_index =
    energy_grid.size() - last_subshell_cross_section.size();

  // Assign subshell type for the last subshell
  Data::SubshellType interaction_last_subshell;
  interaction_last_subshell = Data::convertENDFDesignatorToSubshellEnum(
                                     subshell_endf_designators[last_subshell] );

  // Subshell table info realtive to the EION Block
  unsigned last_subshell_info = table_info[last_subshell]- eion_loc - 1;

  // Subshell table loc realtive to the EION Block
  unsigned last_subshell_loc = table_loc[last_subshell]- eion_loc - 1;

  // Extract the energies for which knock-on sampling tables are given
  Teuchos::Array<double> last_energy_grid(
                                      eion_block( last_subshell_info,
                                                  num_tables[last_subshell] ) );

  // Extract the length of the knock-on sampling tables
  Teuchos::Array<double> last_table_length(eion_block(
                               last_subshell_info + num_tables[last_subshell],
                               num_tables[last_subshell] ) );

  // Extract the offset of the knock-on sampling tables
  Teuchos::Array<double> last_table_offset(eion_block(
                             last_subshell_info + 2*num_tables[last_subshell],
                             num_tables[last_subshell] ) );

  // Create the subshell distribution from the function
  std::shared_ptr<const MonteCarlo::ElectroionizationSubshellElectronScatteringDistribution>
    last_subshell_distribution;

   // Create the electroionization sampling table for the last_subshell
MonteCarlo::ElectroionizationSubshellElectronScatteringDistributionACEFactory::createElectroionizationSubshellDistribution(
    last_subshell_info,
    last_subshell_loc,
    num_tables[last_subshell],
    binding_energies[last_subshell],
    eion_block,
    last_subshell_distribution );

  // Create the reaction
  ace_last_subshell_reaction.reset(
    new MonteCarlo::ElectroionizationSubshellElectroatomicReaction<Utility::LinLin>(
                      energy_grid,
                      last_subshell_cross_section,
                      last_subshell_threshold_index,
                      interaction_last_subshell,
                      last_subshell_distribution ) );


  // Clear setup data
  ace_file_handler.reset();
  xss_data_extractor.reset();
  }

  // Create Native distribution
  {
    // Create the native data file container
    std::shared_ptr<Data::ElectronPhotonRelaxationDataContainer> data_container;
    data_container.reset( new Data::ElectronPhotonRelaxationDataContainer(
                                                    test_native_file_name ) );

    // Extract the common electron energy grid
    Teuchos::ArrayRCP<double> energy_grid;
    energy_grid.assign(
      data_container->getElectronEnergyGrid().begin(),
      data_container->getElectronEnergyGrid().end() );

    // Create the hash-based grid searcher
    Teuchos::RCP<Utility::HashBasedGridSearcher> grid_searcher(
        new Utility::StandardHashBasedGridSearcher<Teuchos::ArrayRCP<const double>,false>(
                  energy_grid,
                  energy_grid[0],
                  energy_grid[energy_grid.size()-1],
                  energy_grid.size()/10 + 1 ) );

  // Extract the subshell information
  std::set<unsigned> subshells = data_container->getSubshells();

  std::set<unsigned>::iterator shell = data_container->getSubshells().begin();

    // Convert subshell number to enum
    Data::SubshellType subshell_type =
      Data::convertENDFDesignatorToSubshellEnum( *shell );

    // Electroionization cross section
    Teuchos::ArrayRCP<double> subshell_cross_section;
    subshell_cross_section.assign(
        data_container->getElectroionizationCrossSection( *shell ).begin(),
        data_container->getElectroionizationCrossSection( *shell ).end() );

    // Electroionization cross section threshold energy bin index
    unsigned threshold_energy_index =
        data_container->getElectroionizationCrossSectionThresholdEnergyIndex(
        *shell );

    // The electroionization subshell distribution
    std::shared_ptr<const MonteCarlo::ElectroionizationSubshellElectronScatteringDistribution>
        electroionization_subshell_distribution;

    // Create the electroionization subshell distribution
    MonteCarlo::ElectroionizationSubshellElectronScatteringDistributionNativeFactory::createElectroionizationSubshellDistribution<Utility::LinLinLog>(
        *data_container,
        *shell,
        data_container->getSubshellBindingEnergy( *shell ),
        electroionization_subshell_distribution,
        true,
        true,
        1e-7 );


    // Create the subshell electroelectric reaction
    native_first_subshell_reaction.reset(
        new MonteCarlo::ElectroionizationSubshellElectroatomicReaction<Utility::LinLin>(
                energy_grid,
                subshell_cross_section,
                threshold_energy_index,
                grid_searcher,
                subshell_type,
                electroionization_subshell_distribution ) );

    // For the last subshell
    shell = data_container->getSubshells().end();
    --shell;

    // Convert subshell number to enum
    subshell_type =
      Data::convertENDFDesignatorToSubshellEnum( *shell );

    // Electroionization cross section
    subshell_cross_section.assign(
        data_container->getElectroionizationCrossSection( *shell ).begin(),
        data_container->getElectroionizationCrossSection( *shell ).end() );

    // Electroionization cross section threshold energy bin index
    threshold_energy_index =
        data_container->getElectroionizationCrossSectionThresholdEnergyIndex(
        *shell );

    // Create the electroionization subshell distribution
    MonteCarlo::ElectroionizationSubshellElectronScatteringDistributionNativeFactory::createElectroionizationSubshellDistribution<Utility::LinLinLog>(
        *data_container,
        *shell,
        data_container->getSubshellBindingEnergy( *shell ),
        electroionization_subshell_distribution,
        true,
        true,
        1e-7 );


    // Create the subshell electroelectric reaction
    native_last_subshell_reaction.reset(
        new MonteCarlo::ElectroionizationSubshellElectroatomicReaction<Utility::LinLin>(
                energy_grid,
                subshell_cross_section,
                threshold_energy_index,
                grid_searcher,
                subshell_type,
                electroionization_subshell_distribution ) );

  }
  // Initialize the random number generator
  Utility::RandomNumberGenerator::createStreams();
}

UTILITY_CUSTOM_TEUCHOS_UNIT_TEST_SETUP_END();

//---------------------------------------------------------------------------//
// end tstElectroionizationSubshellElectroatomicReaction.cpp
//---------------------------------------------------------------------------//<|MERGE_RESOLUTION|>--- conflicted
+++ resolved
@@ -222,45 +222,29 @@
         1.70425200079801E-03,
         8.52126000399011E-04 );
 
-<<<<<<< HEAD
-  TEST_FLOATING_EQUALITY( diff_cross_section, 8.98798115483380890e+09, 1e-6 );
-=======
   TEST_FLOATING_EQUALITY( diff_cross_section, 8.4044001677299862e+09, 1e-6 );
->>>>>>> 7fdd6c71
 
   diff_cross_section =
     native_first_subshell_reaction->getDifferentialCrossSection(
         1.70425200079802E-03,
         8.52126000399011E-04 );
 
-<<<<<<< HEAD
-  TEST_FLOATING_EQUALITY( diff_cross_section, 8.98798115483345795e+09, 1e-6 );
-=======
   TEST_FLOATING_EQUALITY( diff_cross_section, 8.4044001677296658e+09, 1e-6 );
->>>>>>> 7fdd6c71
 
   diff_cross_section =
     native_first_subshell_reaction->getDifferentialCrossSection(
         1.98284583249127E-03,
         8.52126000399011E-04 );
 
-<<<<<<< HEAD
-  TEST_FLOATING_EQUALITY( diff_cross_section, 4.05339545566729546e+08, 1e-6 );
-=======
   TEST_FLOATING_EQUALITY( diff_cross_section, 3.7046340382159770e+08, 1e-6 );
->>>>>>> 7fdd6c71
 
   diff_cross_section =
     native_first_subshell_reaction->getDifferentialCrossSection(
         2.00191878322064E-03,
         8.52126000399011E-04 );
 
-<<<<<<< HEAD
-  TEST_FLOATING_EQUALITY( diff_cross_section, 6.84837405212685317e+07, 1e-6 );
-=======
   TEST_FLOATING_EQUALITY( diff_cross_section, 6.2514904588044010e+07, 1e-6 );
 
->>>>>>> 7fdd6c71
 
   // Last subshell
   diff_cross_section =
@@ -268,55 +252,35 @@
         0.0025118800000459599528,
         0.0012514500000459765489 );
 
-<<<<<<< HEAD
-  TEST_FLOATING_EQUALITY( diff_cross_section, 2.32902371072375067e+07, 1e-6 );
-=======
   TEST_FLOATING_EQUALITY( diff_cross_section, 2.3290196909365535e+07, 1e-6 );
->>>>>>> 7fdd6c71
 
   diff_cross_section =
     native_last_subshell_reaction->getDifferentialCrossSection(
         0.0025118800000459773,
         0.0012514500000459765489 );
 
-<<<<<<< HEAD
-  TEST_FLOATING_EQUALITY( diff_cross_section, 2.32902371071580835e+07, 1e-6 );
-=======
   TEST_FLOATING_EQUALITY( diff_cross_section, 2.3290196909286182e+07, 1e-6 );
->>>>>>> 7fdd6c71
 
   diff_cross_section =
     native_last_subshell_reaction->getDifferentialCrossSection(
         0.002511885,
         0.0012514500000459765489 );
 
-<<<<<<< HEAD
-  TEST_FLOATING_EQUALITY( diff_cross_section, 2.32649637095376365e+07, 2e-6 );
-=======
   TEST_FLOATING_EQUALITY( diff_cross_section, 2.3264943632268816e+07, 2e-6 );
->>>>>>> 7fdd6c71
 
   diff_cross_section =
     native_last_subshell_reaction->getDifferentialCrossSection(
         0.0025118897153524992472,
         0.0012514500000459765489 );
 
-<<<<<<< HEAD
-  TEST_FLOATING_EQUALITY( diff_cross_section, 2.32411290580232665e+07, 2e-6 );
-=======
   TEST_FLOATING_EQUALITY( diff_cross_section, 2.3241127916202635e+07, 2e-6 );
->>>>>>> 7fdd6c71
 
   diff_cross_section =
     native_last_subshell_reaction->getDifferentialCrossSection(
         0.0025118908794333669708,
         0.0012514500000459765489 );
 
-<<<<<<< HEAD
-  TEST_FLOATING_EQUALITY( diff_cross_section, 2.32396920671029352e+07, 1e-6 );
-=======
   TEST_FLOATING_EQUALITY( diff_cross_section, 2.3239689936286658e+07, 1e-6 );
->>>>>>> 7fdd6c71
 }
 
 //---------------------------------------------------------------------------//
