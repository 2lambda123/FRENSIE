--- conflicted
+++ resolved
@@ -46,113 +46,6 @@
 //---------------------------------------------------------------------------//
 // Tests.
 //---------------------------------------------------------------------------//
-<<<<<<< HEAD
-// Check that the scattering reaction types can be returned
-FRENSIE_UNIT_TEST( Electroatom, getScatteringReactionTypes )
-{
-  const std::unordered_set<MonteCarlo::ElectroatomicReactionType>&
-    scattering_types = MonteCarlo::Electroatom::getScatteringReactionTypes();
-
-  FRENSIE_CHECK( scattering_types.count(
-               MonteCarlo::TOTAL_ELECTROIONIZATION_ELECTROATOMIC_REACTION ) );
-  FRENSIE_CHECK( scattering_types.count(
-        MonteCarlo::K_SUBSHELL_ELECTROIONIZATION_ELECTROATOMIC_REACTION ) );
-  FRENSIE_CHECK( scattering_types.count(
-        MonteCarlo::L1_SUBSHELL_ELECTROIONIZATION_ELECTROATOMIC_REACTION ) );
-  FRENSIE_CHECK( scattering_types.count(
-        MonteCarlo::L2_SUBSHELL_ELECTROIONIZATION_ELECTROATOMIC_REACTION ) );
-  FRENSIE_CHECK( scattering_types.count(
-        MonteCarlo::L3_SUBSHELL_ELECTROIONIZATION_ELECTROATOMIC_REACTION ) );
-  FRENSIE_CHECK( scattering_types.count(
-        MonteCarlo::M1_SUBSHELL_ELECTROIONIZATION_ELECTROATOMIC_REACTION ) );
-  FRENSIE_CHECK( scattering_types.count(
-        MonteCarlo::M2_SUBSHELL_ELECTROIONIZATION_ELECTROATOMIC_REACTION ) );
-  FRENSIE_CHECK( scattering_types.count(
-        MonteCarlo::M3_SUBSHELL_ELECTROIONIZATION_ELECTROATOMIC_REACTION ) );
-  FRENSIE_CHECK( scattering_types.count(
-        MonteCarlo::M4_SUBSHELL_ELECTROIONIZATION_ELECTROATOMIC_REACTION ) );
-  FRENSIE_CHECK( scattering_types.count(
-        MonteCarlo::M5_SUBSHELL_ELECTROIONIZATION_ELECTROATOMIC_REACTION ) );
-  FRENSIE_CHECK( scattering_types.count(
-        MonteCarlo::N1_SUBSHELL_ELECTROIONIZATION_ELECTROATOMIC_REACTION ) );
-  FRENSIE_CHECK( scattering_types.count(
-        MonteCarlo::N2_SUBSHELL_ELECTROIONIZATION_ELECTROATOMIC_REACTION ) );
-  FRENSIE_CHECK( scattering_types.count(
-        MonteCarlo::N3_SUBSHELL_ELECTROIONIZATION_ELECTROATOMIC_REACTION ) );
-  FRENSIE_CHECK( scattering_types.count(
-        MonteCarlo::N4_SUBSHELL_ELECTROIONIZATION_ELECTROATOMIC_REACTION ) );
-  FRENSIE_CHECK( scattering_types.count(
-        MonteCarlo::N5_SUBSHELL_ELECTROIONIZATION_ELECTROATOMIC_REACTION ) );
-  FRENSIE_CHECK( scattering_types.count(
-        MonteCarlo::N6_SUBSHELL_ELECTROIONIZATION_ELECTROATOMIC_REACTION ) );
-  FRENSIE_CHECK( scattering_types.count(
-        MonteCarlo::N7_SUBSHELL_ELECTROIONIZATION_ELECTROATOMIC_REACTION ) );
-  FRENSIE_CHECK( scattering_types.count(
-        MonteCarlo::O1_SUBSHELL_ELECTROIONIZATION_ELECTROATOMIC_REACTION ) );
-  FRENSIE_CHECK( scattering_types.count(
-        MonteCarlo::O2_SUBSHELL_ELECTROIONIZATION_ELECTROATOMIC_REACTION ) );
-  FRENSIE_CHECK( scattering_types.count(
-        MonteCarlo::O3_SUBSHELL_ELECTROIONIZATION_ELECTROATOMIC_REACTION ) );
-  FRENSIE_CHECK( scattering_types.count(
-        MonteCarlo::O4_SUBSHELL_ELECTROIONIZATION_ELECTROATOMIC_REACTION ) );
-  FRENSIE_CHECK( scattering_types.count(
-        MonteCarlo::O5_SUBSHELL_ELECTROIONIZATION_ELECTROATOMIC_REACTION ) );
-  FRENSIE_CHECK( scattering_types.count(
-        MonteCarlo::O6_SUBSHELL_ELECTROIONIZATION_ELECTROATOMIC_REACTION ) );
-  FRENSIE_CHECK( scattering_types.count(
-        MonteCarlo::O7_SUBSHELL_ELECTROIONIZATION_ELECTROATOMIC_REACTION ) );
-  FRENSIE_CHECK( scattering_types.count(
-        MonteCarlo::O8_SUBSHELL_ELECTROIONIZATION_ELECTROATOMIC_REACTION ) );
-  FRENSIE_CHECK( scattering_types.count(
-        MonteCarlo::O9_SUBSHELL_ELECTROIONIZATION_ELECTROATOMIC_REACTION ) );
-  FRENSIE_CHECK( scattering_types.count(
-        MonteCarlo::P1_SUBSHELL_ELECTROIONIZATION_ELECTROATOMIC_REACTION ) );
-  FRENSIE_CHECK( scattering_types.count(
-        MonteCarlo::P2_SUBSHELL_ELECTROIONIZATION_ELECTROATOMIC_REACTION ) );
-  FRENSIE_CHECK( scattering_types.count(
-        MonteCarlo::P3_SUBSHELL_ELECTROIONIZATION_ELECTROATOMIC_REACTION ) );
-  FRENSIE_CHECK( scattering_types.count(
-        MonteCarlo::P4_SUBSHELL_ELECTROIONIZATION_ELECTROATOMIC_REACTION ) );
-  FRENSIE_CHECK( scattering_types.count(
-        MonteCarlo::P5_SUBSHELL_ELECTROIONIZATION_ELECTROATOMIC_REACTION ) );
-  FRENSIE_CHECK( scattering_types.count(
-        MonteCarlo::P6_SUBSHELL_ELECTROIONIZATION_ELECTROATOMIC_REACTION ) );
-  FRENSIE_CHECK( scattering_types.count(
-        MonteCarlo::P7_SUBSHELL_ELECTROIONIZATION_ELECTROATOMIC_REACTION ) );
-  FRENSIE_CHECK( scattering_types.count(
-        MonteCarlo::P8_SUBSHELL_ELECTROIONIZATION_ELECTROATOMIC_REACTION ) );
-  FRENSIE_CHECK( scattering_types.count(
-        MonteCarlo::P9_SUBSHELL_ELECTROIONIZATION_ELECTROATOMIC_REACTION ) );
-  FRENSIE_CHECK( scattering_types.count(
-        MonteCarlo::P10_SUBSHELL_ELECTROIONIZATION_ELECTROATOMIC_REACTION ) );
-  FRENSIE_CHECK( scattering_types.count(
-        MonteCarlo::P11_SUBSHELL_ELECTROIONIZATION_ELECTROATOMIC_REACTION ) );
-  FRENSIE_CHECK( scattering_types.count(
-        MonteCarlo::Q1_SUBSHELL_ELECTROIONIZATION_ELECTROATOMIC_REACTION ) );
-  FRENSIE_CHECK( scattering_types.count(
-        MonteCarlo::Q2_SUBSHELL_ELECTROIONIZATION_ELECTROATOMIC_REACTION ) );
-  FRENSIE_CHECK( scattering_types.count(
-        MonteCarlo::Q3_SUBSHELL_ELECTROIONIZATION_ELECTROATOMIC_REACTION ) );
-
-  FRENSIE_CHECK( scattering_types.count(
-               MonteCarlo::COUPLED_ELASTIC_ELECTROATOMIC_REACTION ) );
-  FRENSIE_CHECK( scattering_types.count(
-               MonteCarlo::HYBRID_ELASTIC_ELECTROATOMIC_REACTION ) );
-  FRENSIE_CHECK( scattering_types.count(
-               MonteCarlo::CUTOFF_ELASTIC_ELECTROATOMIC_REACTION ) );
-  FRENSIE_CHECK( scattering_types.count(
-               MonteCarlo::SCREENED_RUTHERFORD_ELASTIC_ELECTROATOMIC_REACTION ) );
-  FRENSIE_CHECK( scattering_types.count(
-               MonteCarlo::MOMENT_PRESERVING_ELASTIC_ELECTROATOMIC_REACTION ) );
-  FRENSIE_CHECK( scattering_types.count(
-               MonteCarlo::BREMSSTRAHLUNG_ELECTROATOMIC_REACTION ) );
-  FRENSIE_CHECK( scattering_types.count(
-               MonteCarlo::ATOMIC_EXCITATION_ELECTROATOMIC_REACTION ) );
-}
-
-//---------------------------------------------------------------------------//
-=======
->>>>>>> c5581b92
 // Check that the electroatom atom name can be returned
 FRENSIE_UNIT_TEST( Electroatom, getAtomName_ace )
 {
