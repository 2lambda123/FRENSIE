//---------------------------------------------------------------------------//
//!
//! \file   Utility_FullyTabularTwoDDistribution.hpp
//! \author Alex Robinson
//! \brief  The fully tabular two-dimensional distribution class declaration
//!
//---------------------------------------------------------------------------//

#ifndef UTILITY_FULLY_TABULAR_TWO_D_DISTRIBUTION_HPP
#define UTILITY_FULLY_TABULAR_TWO_D_DISTRIBUTION_HPP

// FRENSIE Includes
#include "Utility_TabularTwoDDistribution.hpp"
#include "Utility_TabularOneDDistribution.hpp"
#include "Utility_RandomNumberGenerator.hpp"

namespace Utility{

/*! The unit-aware fully tabular two-dimensional distribution
 * \ingroup two_d_distributions
 */
template<typename PrimaryIndependentUnit,
         typename SecondaryIndependentUnit,
         typename DependentUnit>
class UnitAwareFullyTabularTwoDDistribution : public UnitAwareTabularTwoDDistribution<PrimaryIndependentUnit,SecondaryIndependentUnit,DependentUnit,UnitAwareTabularOneDDistribution>
{

protected:

  //! The parent distribution type
  typedef UnitAwareTabularTwoDDistribution<PrimaryIndependentUnit,SecondaryIndependentUnit,DependentUnit,UnitAwareTabularOneDDistribution> ParentType;

  //! The base one-dimensional distribution type
  typedef typename ParentType::BaseOneDDistributionType BaseOneDDistributionType;

  //! Typedef for QuantityTraits<double>
  typedef QuantityTraits<double> QT;

  //! Typedef for QuantityTraits<PrimaryIndepQuantity>
  typedef QuantityTraits<typename ParentType::PrimaryIndepQuantity> PIQT;

  //! Typddef for QuantityTraits<SecondaryIndepQuantity>
  typedef QuantityTraits<typename ParentType::SecondaryIndepQuantity> SIQT;

  //! Typedef for QuantityTriats<InverseSecondaryIndepQuantity>
  typedef QuantityTraits<typename ParentType::InverseSecondaryIndepQuantity> ISIQT;

  //! Typedef for QuantityTraits<DepQuantity>
  typedef QuantityTraits<typename ParentType::DepQuantity> DQT;

public:

  //! The primary independent quantity type
  typedef typename ParentType::PrimaryIndepQuantity PrimaryIndepQuantity;

  //! The secondary independent quantity type
  typedef typename ParentType::SecondaryIndepQuantity SecondaryIndepQuantity;

  //! The inverse secondary independent quantity type
  typedef typename ParentType::InverseSecondaryIndepQuantity InverseSecondaryIndepQuantity;

  //! The dependent quantity type
  typedef typename ParentType::DepQuantity DepQuantity;

  //! The distribution type
  typedef typename ParentType::DistributionType DistributionType;

  //! Constructor
  UnitAwareFullyTabularTwoDDistribution( const DistributionType& distribution )
    : ParentType( distribution )
  { /* ... */ }

  //! Constructor
  template<template<typename T, typename... Args> class ArrayA,
           template<typename T, typename... Args> class ArrayB>
  UnitAwareFullyTabularTwoDDistribution(
                const ArrayA<PrimaryIndepQuantity>& primary_indep_grid,
                const ArrayB<std::shared_ptr<const BaseOneDDistributionType> >&
                secondary_distributions )
    : ParentType( primary_indep_grid, secondary_distributions )
  { /* ... */ }

  //! Destructor
  virtual ~UnitAwareFullyTabularTwoDDistribution()
  { /* ... */ }

 //! Correlated evaluate the distribution (Unit Based)
<<<<<<< HEAD
  virtual DepQuantity correlatedEvaluate(
=======
  virtual DepQuantity correlatedEvaluateInBoundaries(
>>>>>>> 7fdd6c71
        const PrimaryIndepQuantity primary_indep_var_value,
        const SecondaryIndepQuantity secondary_indep_var_value,
        const SecondaryIndepQuantity min_secondary_indep_var_value,
        const SecondaryIndepQuantity max_secondary_indep_var_value ) const = 0;

<<<<<<< HEAD
=======
 //! Correlated evaluate the distribution (Unit Based)
  virtual DepQuantity correlatedEvaluate(
        const PrimaryIndepQuantity primary_indep_var_value,
        const SecondaryIndepQuantity secondary_indep_var_value ) const = 0;

>>>>>>> 7fdd6c71
  //! Evaluate the distribution
  virtual DepQuantity evaluateExact(
        const PrimaryIndepQuantity primary_indep_var_value,
        const SecondaryIndepQuantity secondary_indep_var_value ) const = 0;

  //! Correlated evaluate the secondary conditional PDF (Unit Based)
<<<<<<< HEAD
  virtual InverseSecondaryIndepQuantity correlatedEvaluateSecondaryConditionalPDF(
=======
  virtual InverseSecondaryIndepQuantity correlatedEvaluateSecondaryConditionalPDFInBoundaries(
>>>>>>> 7fdd6c71
        const PrimaryIndepQuantity primary_indep_var_value,
        const SecondaryIndepQuantity secondary_indep_var_value,
        const SecondaryIndepQuantity min_secondary_indep_var_value,
        const SecondaryIndepQuantity max_secondary_indep_var_value ) const = 0;

<<<<<<< HEAD
=======
  //! Correlated evaluate the secondary conditional PDF (Unit Based)
  virtual InverseSecondaryIndepQuantity correlatedEvaluateSecondaryConditionalPDF(
        const PrimaryIndepQuantity primary_indep_var_value,
        const SecondaryIndepQuantity secondary_indep_var_value ) const = 0;

>>>>>>> 7fdd6c71
  //! Evaluate the secondary conditional PDF
  virtual InverseSecondaryIndepQuantity evaluateSecondaryConditionalPDFExact(
        const PrimaryIndepQuantity primary_indep_var_value,
        const SecondaryIndepQuantity secondary_indep_var_value ) const = 0;

  //! Evaluate the secondary conditional CDF
  virtual double evaluateSecondaryConditionalCDF(
        const PrimaryIndepQuantity primary_indep_var_value,
        const SecondaryIndepQuantity secondary_indep_var_value ) const = 0;

  //! Correlated evaluate the secondary conditional CDF
<<<<<<< HEAD
  virtual double correlatedEvaluateSecondaryConditionalCDF(
=======
  virtual double correlatedEvaluateSecondaryConditionalCDFInBoundaries(
>>>>>>> 7fdd6c71
        const PrimaryIndepQuantity primary_indep_var_value,
        const SecondaryIndepQuantity secondary_indep_var_value,
        const SecondaryIndepQuantity min_secondary_indep_var_value,
        const SecondaryIndepQuantity max_secondary_indep_var_value ) const = 0;

<<<<<<< HEAD
  //! Evaluate the secondary conditional CDF
  virtual double evaluateSecondaryConditionalCDFExact(
        const PrimaryIndepQuantity primary_indep_var_value,
        const SecondaryIndepQuantity secondary_indep_var_value ) const = 0;

  //! Return a random correlated sample from the secondary conditional PDF
  virtual SecondaryIndepQuantity correlatedSampleSecondaryConditional(
=======
  //! Correlated evaluate the secondary conditional CDF
  virtual double correlatedEvaluateSecondaryConditionalCDF(
        const PrimaryIndepQuantity primary_indep_var_value,
        const SecondaryIndepQuantity secondary_indep_var_value ) const = 0;

  //! Evaluate the secondary conditional CDF
  virtual double evaluateSecondaryConditionalCDFExact(
        const PrimaryIndepQuantity primary_indep_var_value,
        const SecondaryIndepQuantity secondary_indep_var_value ) const = 0;

  //! Return a random correlated sample from the secondary conditional PDF
  virtual SecondaryIndepQuantity correlatedSampleSecondaryConditionalInBoundaries(
>>>>>>> 7fdd6c71
        const PrimaryIndepQuantity primary_indep_var_value,
        const SecondaryIndepQuantity min_secondary_indep_var_value,
        const SecondaryIndepQuantity max_secondary_indep_var_value ) const;

<<<<<<< HEAD
=======
  //! Return a random correlated sample from the secondary conditional PDF
  virtual SecondaryIndepQuantity correlatedSampleSecondaryConditional(
        const PrimaryIndepQuantity primary_indep_var_value ) const;

>>>>>>> 7fdd6c71
  //! Return a random sample from the secondary conditional PDF
  virtual SecondaryIndepQuantity sampleSecondaryConditionalExact(
        const PrimaryIndepQuantity primary_indep_var_value ) const;

  //! Return a random sample from the secondary conditional PDF at the CDF val
  virtual SecondaryIndepQuantity sampleSecondaryConditionalWithRandomNumber(
                    const PrimaryIndepQuantity primary_indep_var_value,
                    const double random_number ) const = 0;

  //! Return a random correlated sample from the secondary conditional PDF at the CDF val
<<<<<<< HEAD
  virtual SecondaryIndepQuantity correlatedSampleSecondaryConditionalWithRandomNumber(
                    const PrimaryIndepQuantity primary_indep_var_value,
                    const SecondaryIndepQuantity min_secondary_indep_var_value,
                    const SecondaryIndepQuantity max_secondary_indep_var_value,
=======
  virtual SecondaryIndepQuantity correlatedSampleSecondaryConditionalWithRandomNumberInBoundaries(
                    const PrimaryIndepQuantity primary_indep_var_value,
                    const double random_number,
                    const SecondaryIndepQuantity min_secondary_indep_var_value,
                    const SecondaryIndepQuantity max_secondary_indep_var_value ) const;

  //! Return a random correlated sample from the secondary conditional PDF at the CDF val
  virtual SecondaryIndepQuantity correlatedSampleSecondaryConditionalWithRandomNumber(
                    const PrimaryIndepQuantity primary_indep_var_value,
>>>>>>> 7fdd6c71
                    const double random_number ) const;

  //! Return a random sample from the secondary conditional PDF at the CDF val
  virtual SecondaryIndepQuantity sampleSecondaryConditionalExactWithRandomNumber(
                    const PrimaryIndepQuantity primary_indep_var_value,
                    const double random_number ) const;

  //! Return a random sample from the secondary conditional PDF in the subrange
  virtual SecondaryIndepQuantity sampleSecondaryConditionalInSubrange(
        const PrimaryIndepQuantity primary_indep_var_value,
        const SecondaryIndepQuantity max_secondary_indep_var_value ) const = 0;

  //! Return a random correlated sample from the secondary conditional PDF in the subrange
<<<<<<< HEAD
  virtual SecondaryIndepQuantity correlatedSampleSecondaryConditionalInSubrange(
=======
  virtual SecondaryIndepQuantity correlatedSampleSecondaryConditionalInSubrangeInBoundaries(
>>>>>>> 7fdd6c71
        const PrimaryIndepQuantity primary_indep_var_value,
        const SecondaryIndepQuantity min_secondary_indep_var_value,
        const SecondaryIndepQuantity max_secondary_indep_var_value ) const;

<<<<<<< HEAD
=======
  //! Return a random correlated sample from the secondary conditional PDF in the subrange
  virtual SecondaryIndepQuantity correlatedSampleSecondaryConditionalInSubrange(
        const PrimaryIndepQuantity primary_indep_var_value,
        const SecondaryIndepQuantity max_secondary_indep_var_value ) const;

>>>>>>> 7fdd6c71
  //! Return a random sample from the secondary conditional PDF in the subrange
  virtual SecondaryIndepQuantity sampleSecondaryConditionalExactInSubrange(
        const PrimaryIndepQuantity primary_indep_var_value,
        const SecondaryIndepQuantity max_secondary_indep_var_value ) const;

  //! Return a random sample from the secondary conditional PDF in the subrange
  virtual SecondaryIndepQuantity sampleSecondaryConditionalWithRandomNumberInSubrange(
        const PrimaryIndepQuantity primary_indep_var_value,
        const double random_number,
        const SecondaryIndepQuantity max_secondary_indep_var_value ) const = 0;

  //! Return a random correlated sample from the secondary conditional PDF in the subrange
<<<<<<< HEAD
  virtual SecondaryIndepQuantity correlatedSampleSecondaryConditionalWithRandomNumberInSubrange(
=======
  virtual SecondaryIndepQuantity correlatedSampleSecondaryConditionalWithRandomNumberInSubrangeInBoundaries(
>>>>>>> 7fdd6c71
        const PrimaryIndepQuantity primary_indep_var_value,
        const double random_number,
        const SecondaryIndepQuantity min_secondary_indep_var_value,
        const SecondaryIndepQuantity max_secondary_indep_var_value ) const;

<<<<<<< HEAD
=======
  //! Return a random correlated sample from the secondary conditional PDF in the subrange
  virtual SecondaryIndepQuantity correlatedSampleSecondaryConditionalWithRandomNumberInSubrange(
        const PrimaryIndepQuantity primary_indep_var_value,
        const double random_number,
        const SecondaryIndepQuantity max_secondary_indep_var_value ) const;

>>>>>>> 7fdd6c71
  //! Return a random sample from the secondary conditional PDF in the subrange
  virtual SecondaryIndepQuantity sampleSecondaryConditionalExactWithRandomNumberInSubrange(
        const PrimaryIndepQuantity primary_indep_var_value,
        const double random_number,
        const SecondaryIndepQuantity max_secondary_indep_var_value ) const;

  //! Return a random sample from the secondary conditional PDF and the index
  virtual SecondaryIndepQuantity sampleSecondaryConditionalAndRecordBinIndices(
                        const PrimaryIndepQuantity primary_indep_var_value,
                        unsigned& primary_bin_index,
                        unsigned& secondary_bin_index ) const = 0;

  //! Return a random sample from the secondary conditional PDF and the index
  virtual SecondaryIndepQuantity sampleSecondaryConditionalAndRecordBinIndices(
                        const PrimaryIndepQuantity primary_indep_var_value,
                        SecondaryIndepQuantity& raw_sample,
                        unsigned& primary_bin_index,
                        unsigned& secondary_bin_index ) const;

protected:

  //! Default constructor
  UnitAwareFullyTabularTwoDDistribution()
  { /* ... */ }
};

// Return a random correlated sample from the secondary conditional PDF
/*! \details There are often multiple ways to sample from two-dimensional
<<<<<<< HEAD
 * distributions (e.g. stochastic and correlated sampling). A correlated unit
 * based sampling is performed.
=======
 * distributions (e.g. stochastic and correlated sampling). Ideally the
 * "non-exact" method will be faster and stochastically correct.
>>>>>>> 7fdd6c71
 */
template<typename PrimaryIndependentUnit,
         typename SecondaryIndependentUnit,
         typename DependentUnit>
<<<<<<< HEAD
inline auto UnitAwareFullyTabularTwoDDistribution<PrimaryIndependentUnit,SecondaryIndependentUnit,DependentUnit>::correlatedSampleSecondaryConditional(
=======
inline auto UnitAwareFullyTabularTwoDDistribution<PrimaryIndependentUnit,SecondaryIndependentUnit,DependentUnit>::correlatedSampleSecondaryConditionalInBoundaries(
>>>>>>> 7fdd6c71
        const PrimaryIndepQuantity primary_indep_var_value,
        const SecondaryIndepQuantity min_secondary_indep_var_value,
        const SecondaryIndepQuantity max_secondary_indep_var_value ) const
  -> SecondaryIndepQuantity
{
<<<<<<< HEAD
  double random_number = RandomNumberGenerator::getRandomNumber<double>();

  return this->correlatedSampleSecondaryConditionalWithRandomNumber(
                                                primary_indep_var_value,
                                                min_secondary_indep_var_value,
                                                max_secondary_indep_var_value,
                                                random_number );
=======
  return this->sampleSecondaryConditional( primary_indep_var_value );
}

// Return a random correlated sample from the secondary conditional PDF
/*! \details There are often multiple ways to sample from two-dimensional
 * distributions (e.g. stochastic and correlated sampling). Ideally the
 * "non-exact" method will be faster and stochastically correct.
 */
template<typename PrimaryIndependentUnit,
         typename SecondaryIndependentUnit,
         typename DependentUnit>
inline auto UnitAwareFullyTabularTwoDDistribution<PrimaryIndependentUnit,SecondaryIndependentUnit,DependentUnit>::correlatedSampleSecondaryConditional(
        const PrimaryIndepQuantity primary_indep_var_value ) const
  -> SecondaryIndepQuantity
{
  return this->correlatedSampleSecondaryConditional( primary_indep_var_value );
>>>>>>> 7fdd6c71
}

// Return a random sample from the secondary conditional PDF
/*! \details There are often multiple ways to sample from two-dimensional
 * distributions (e.g. stochastic and correlated sampling). Ideally the
 * "non-exact" method will be faster and stochastically correct.
 */
template<typename PrimaryIndependentUnit,
         typename SecondaryIndependentUnit,
         typename DependentUnit>
inline auto UnitAwareFullyTabularTwoDDistribution<PrimaryIndependentUnit,SecondaryIndependentUnit,DependentUnit>::sampleSecondaryConditionalExact(
                     const PrimaryIndepQuantity primary_indep_var_value ) const
  -> SecondaryIndepQuantity
{
  return this->sampleSecondaryConditional( primary_indep_var_value );
}

// Return a random sample from the secondary conditional PDF at the CDF val
/*! \details There are often multiple ways to sample from two-dimensional
 * distributions (e.g. stochastic and correlated sampling). Ideally the
 * "non-exact" method will be faster and stochastically correct.
 */
template<typename PrimaryIndependentUnit,
         typename SecondaryIndependentUnit,
         typename DependentUnit>
<<<<<<< HEAD
inline auto UnitAwareFullyTabularTwoDDistribution<PrimaryIndependentUnit,SecondaryIndependentUnit,DependentUnit>::correlatedSampleSecondaryConditionalWithRandomNumber(
        const PrimaryIndepQuantity primary_indep_var_value,
        const SecondaryIndepQuantity min_secondary_indep_var_value,
        const SecondaryIndepQuantity max_secondary_indep_var_value,
        const double random_number ) const
=======
inline auto UnitAwareFullyTabularTwoDDistribution<PrimaryIndependentUnit,SecondaryIndependentUnit,DependentUnit>::correlatedSampleSecondaryConditionalWithRandomNumberInBoundaries(
        const PrimaryIndepQuantity primary_indep_var_value,
        const double random_number,
        const SecondaryIndepQuantity min_secondary_indep_var_value,
        const SecondaryIndepQuantity max_secondary_indep_var_value ) const
>>>>>>> 7fdd6c71
  -> SecondaryIndepQuantity
{
  return this->sampleSecondaryConditionalWithRandomNumber(
                                      primary_indep_var_value, random_number );
<<<<<<< HEAD
=======
}

// Return a random sample from the secondary conditional PDF at the CDF val
/*! \details There are often multiple ways to sample from two-dimensional
 * distributions (e.g. stochastic and correlated sampling). Ideally the
 * "non-exact" method will be faster and stochastically correct.
 */
template<typename PrimaryIndependentUnit,
         typename SecondaryIndependentUnit,
         typename DependentUnit>
inline auto UnitAwareFullyTabularTwoDDistribution<PrimaryIndependentUnit,SecondaryIndependentUnit,DependentUnit>::correlatedSampleSecondaryConditionalWithRandomNumber(
        const PrimaryIndepQuantity primary_indep_var_value,
        const double random_number ) const
  -> SecondaryIndepQuantity
{
  return this->sampleSecondaryConditionalWithRandomNumber(
                                      primary_indep_var_value, random_number );
>>>>>>> 7fdd6c71
}

// Return a random sample from the secondary conditional PDF at the CDF val
/*! \details There are often multiple ways to sample from two-dimensional
 * distributions (e.g. stochastic and correlated sampling). Ideally the
 * "non-exact" method will be faster and stochastically correct.
 */
template<typename PrimaryIndependentUnit,
         typename SecondaryIndependentUnit,
         typename DependentUnit>
inline auto UnitAwareFullyTabularTwoDDistribution<PrimaryIndependentUnit,SecondaryIndependentUnit,DependentUnit>::sampleSecondaryConditionalExactWithRandomNumber(
                            const PrimaryIndepQuantity primary_indep_var_value,
                            const double random_number ) const
  -> SecondaryIndepQuantity
{
  return this->sampleSecondaryConditionalWithRandomNumber(
                                      primary_indep_var_value, random_number );
}

// Return a random correlated sample from the secondary conditional PDF in the subrange
/*! \details There are often multiple ways to sample from two-dimensional
<<<<<<< HEAD
 * distributions (e.g. stochastic and correlated sampling). A correlated unit
 * based sampling is performed in a subrange.
=======
 * distributions (e.g. stochastic and correlated sampling). Ideally the
 * "non-exact" method will be faster and stochastically correct.
>>>>>>> 7fdd6c71
 */
template<typename PrimaryIndependentUnit,
         typename SecondaryIndependentUnit,
         typename DependentUnit>
<<<<<<< HEAD
inline auto UnitAwareFullyTabularTwoDDistribution<PrimaryIndependentUnit,SecondaryIndependentUnit,DependentUnit>::correlatedSampleSecondaryConditionalInSubrange(
=======
inline auto UnitAwareFullyTabularTwoDDistribution<PrimaryIndependentUnit,SecondaryIndependentUnit,DependentUnit>::correlatedSampleSecondaryConditionalInSubrangeInBoundaries(
>>>>>>> 7fdd6c71
        const PrimaryIndepQuantity primary_indep_var_value,
        const SecondaryIndepQuantity min_secondary_indep_var_value,
        const SecondaryIndepQuantity max_secondary_indep_var_value ) const
  -> SecondaryIndepQuantity
{
<<<<<<< HEAD
  double random_number = RandomNumberGenerator::getRandomNumber<double>();

  return this->correlatedSampleSecondaryConditionalWithRandomNumberInSubrange(
                                                primary_indep_var_value,
                                                random_number,
                                                min_secondary_indep_var_value,
                                                max_secondary_indep_var_value );
=======
  return this->sampleSecondaryConditionalInSubrange(
                    primary_indep_var_value, max_secondary_indep_var_value );
}

// Return a random correlated sample from the secondary conditional PDF in the subrange
/*! \details There are often multiple ways to sample from two-dimensional
 * distributions (e.g. stochastic and correlated sampling). Ideally the
 * "non-exact" method will be faster and stochastically correct.
 */
template<typename PrimaryIndependentUnit,
         typename SecondaryIndependentUnit,
         typename DependentUnit>
inline auto UnitAwareFullyTabularTwoDDistribution<PrimaryIndependentUnit,SecondaryIndependentUnit,DependentUnit>::correlatedSampleSecondaryConditionalInSubrange(
        const PrimaryIndepQuantity primary_indep_var_value,
        const SecondaryIndepQuantity max_secondary_indep_var_value ) const
  -> SecondaryIndepQuantity
{
  return this->sampleSecondaryConditionalInSubrange(
                    primary_indep_var_value, max_secondary_indep_var_value );
>>>>>>> 7fdd6c71
}

// Return a random sample from the secondary conditional PDF in the subrange
/*! \details There are often multiple ways to sample from two-dimensional
 * distributions (e.g. stochastic and correlated sampling). Ideally the
 * "non-exact" method will be faster and stochastically correct.
 */
template<typename PrimaryIndependentUnit,
         typename SecondaryIndependentUnit,
         typename DependentUnit>
inline auto UnitAwareFullyTabularTwoDDistribution<PrimaryIndependentUnit,SecondaryIndependentUnit,DependentUnit>::sampleSecondaryConditionalExactInSubrange(
            const PrimaryIndepQuantity primary_indep_var_value,
            const SecondaryIndepQuantity max_secondary_indep_var_value ) const
  -> SecondaryIndepQuantity
{
  return this->sampleSecondaryConditionalInSubrange(
                    primary_indep_var_value, max_secondary_indep_var_value );
}

// Return a correlated random sample from the secondary conditional PDF in the subrange
/*! \details There are often multiple ways to sample from two-dimensional
 * distributions (e.g. stochastic and correlated sampling). Ideally the
 * "non-exact" method will be faster and stochastically correct.
 */
template<typename PrimaryIndependentUnit,
         typename SecondaryIndependentUnit,
         typename DependentUnit>
inline auto UnitAwareFullyTabularTwoDDistribution<PrimaryIndependentUnit,SecondaryIndependentUnit,DependentUnit>::correlatedSampleSecondaryConditionalWithRandomNumberInSubrangeInBoundaries(
        const PrimaryIndepQuantity primary_indep_var_value,
        const double random_number,
        const SecondaryIndepQuantity min_secondary_indep_var_value,
        const SecondaryIndepQuantity max_secondary_indep_var_value ) const
  -> SecondaryIndepQuantity
{
  return this->sampleSecondaryConditionalWithRandomNumberInSubrange(
                                               primary_indep_var_value,
                                               random_number,
                                               max_secondary_indep_var_value );
}

// Return a correlated random sample from the secondary conditional PDF in the subrange
/*! \details There are often multiple ways to sample from two-dimensional
 * distributions (e.g. stochastic and correlated sampling). Ideally the
 * "non-exact" method will be faster and stochastically correct.
 */
template<typename PrimaryIndependentUnit,
         typename SecondaryIndependentUnit,
         typename DependentUnit>
inline auto UnitAwareFullyTabularTwoDDistribution<PrimaryIndependentUnit,SecondaryIndependentUnit,DependentUnit>::correlatedSampleSecondaryConditionalWithRandomNumberInSubrange(
        const PrimaryIndepQuantity primary_indep_var_value,
        const double random_number,
        const SecondaryIndepQuantity max_secondary_indep_var_value ) const
  -> SecondaryIndepQuantity
{
  return this->sampleSecondaryConditionalWithRandomNumberInSubrange(
                                               primary_indep_var_value,
                                               random_number,
                                               max_secondary_indep_var_value );
}

// Return a correlated random sample from the secondary conditional PDF in the subrange
/*! \details There are often multiple ways to sample from two-dimensional
 * distributions (e.g. stochastic and correlated sampling). Ideally the
 * "non-exact" method will be faster and stochastically correct.
 */
template<typename PrimaryIndependentUnit,
         typename SecondaryIndependentUnit,
         typename DependentUnit>
inline auto UnitAwareFullyTabularTwoDDistribution<PrimaryIndependentUnit,SecondaryIndependentUnit,DependentUnit>::correlatedSampleSecondaryConditionalWithRandomNumberInSubrange(
        const PrimaryIndepQuantity primary_indep_var_value,
        const double random_number,
        const SecondaryIndepQuantity min_secondary_indep_var_value,
        const SecondaryIndepQuantity max_secondary_indep_var_value ) const
  -> SecondaryIndepQuantity
{
  return this->sampleSecondaryConditionalWithRandomNumberInSubrange(
                                               primary_indep_var_value,
                                               random_number,
                                               max_secondary_indep_var_value );
}

// Return a random sample from the secondary conditional PDF in the subrange
/*! \details There are often multiple ways to sample from two-dimensional
 * distributions (e.g. stochastic and correlated sampling). Ideally the
 * "non-exact" method will be faster and stochastically correct.
 */
template<typename PrimaryIndependentUnit,
         typename SecondaryIndependentUnit,
         typename DependentUnit>
inline auto UnitAwareFullyTabularTwoDDistribution<PrimaryIndependentUnit,SecondaryIndependentUnit,DependentUnit>::sampleSecondaryConditionalExactWithRandomNumberInSubrange(
            const PrimaryIndepQuantity primary_indep_var_value,
            const double random_number,
            const SecondaryIndepQuantity max_secondary_indep_var_value ) const
  -> SecondaryIndepQuantity
{
  return this->sampleSecondaryConditionalWithRandomNumberInSubrange(
                                               primary_indep_var_value,
                                               random_number,
                                               max_secondary_indep_var_value );
}

// Return a random sample from the secondary conditional PDF and the index
/*! \details When the secondary conditional sampling method is stochastic it
 * is common to sample from one of the distributions on the bin boundaries
 * and then to scale the sample so that it preserves intermediate grid limits.
 * Certain methods require the unscaled (or raw) sample, which can be
 * acquired with this method.
 */
template<typename PrimaryIndependentUnit,
         typename SecondaryIndependentUnit,
         typename DependentUnit>
inline auto UnitAwareFullyTabularTwoDDistribution<PrimaryIndependentUnit,SecondaryIndependentUnit,DependentUnit>::sampleSecondaryConditionalAndRecordBinIndices(
                            const PrimaryIndepQuantity primary_indep_var_value,
                            SecondaryIndepQuantity& raw_sample,
                            unsigned& primary_bin_index,
                            unsigned& secondary_bin_index ) const
  -> SecondaryIndepQuantity
{
  raw_sample = this->sampleSecondaryConditionalAndRecordBinIndices(
                                                       primary_indep_var_value,
                                                       primary_bin_index,
                                                       secondary_bin_index );

  return raw_sample;
}

/*! The fully tabular two-dimensional distribution (unit-agnostic)
 * \ingroup two_d_distributions
 */
typedef UnitAwareFullyTabularTwoDDistribution<void,void,void> FullyTabularTwoDDistribution;
  
} // end utility namespace

#endif // end UTILITY_FULLY_TABULAR_TWO_D_DISTRIBUTION_HPP

//---------------------------------------------------------------------------//
// end Utility_FullyTabularTwoDDistribution.hpp
//---------------------------------------------------------------------------//<|MERGE_RESOLUTION|>--- conflicted
+++ resolved
@@ -85,48 +85,34 @@
   { /* ... */ }
 
  //! Correlated evaluate the distribution (Unit Based)
-<<<<<<< HEAD
-  virtual DepQuantity correlatedEvaluate(
-=======
   virtual DepQuantity correlatedEvaluateInBoundaries(
->>>>>>> 7fdd6c71
         const PrimaryIndepQuantity primary_indep_var_value,
         const SecondaryIndepQuantity secondary_indep_var_value,
         const SecondaryIndepQuantity min_secondary_indep_var_value,
         const SecondaryIndepQuantity max_secondary_indep_var_value ) const = 0;
 
-<<<<<<< HEAD
-=======
  //! Correlated evaluate the distribution (Unit Based)
   virtual DepQuantity correlatedEvaluate(
         const PrimaryIndepQuantity primary_indep_var_value,
         const SecondaryIndepQuantity secondary_indep_var_value ) const = 0;
 
->>>>>>> 7fdd6c71
   //! Evaluate the distribution
   virtual DepQuantity evaluateExact(
         const PrimaryIndepQuantity primary_indep_var_value,
         const SecondaryIndepQuantity secondary_indep_var_value ) const = 0;
 
   //! Correlated evaluate the secondary conditional PDF (Unit Based)
-<<<<<<< HEAD
-  virtual InverseSecondaryIndepQuantity correlatedEvaluateSecondaryConditionalPDF(
-=======
   virtual InverseSecondaryIndepQuantity correlatedEvaluateSecondaryConditionalPDFInBoundaries(
->>>>>>> 7fdd6c71
         const PrimaryIndepQuantity primary_indep_var_value,
         const SecondaryIndepQuantity secondary_indep_var_value,
         const SecondaryIndepQuantity min_secondary_indep_var_value,
         const SecondaryIndepQuantity max_secondary_indep_var_value ) const = 0;
 
-<<<<<<< HEAD
-=======
   //! Correlated evaluate the secondary conditional PDF (Unit Based)
   virtual InverseSecondaryIndepQuantity correlatedEvaluateSecondaryConditionalPDF(
         const PrimaryIndepQuantity primary_indep_var_value,
         const SecondaryIndepQuantity secondary_indep_var_value ) const = 0;
 
->>>>>>> 7fdd6c71
   //! Evaluate the secondary conditional PDF
   virtual InverseSecondaryIndepQuantity evaluateSecondaryConditionalPDFExact(
         const PrimaryIndepQuantity primary_indep_var_value,
@@ -138,49 +124,32 @@
         const SecondaryIndepQuantity secondary_indep_var_value ) const = 0;
 
   //! Correlated evaluate the secondary conditional CDF
-<<<<<<< HEAD
+  virtual double correlatedEvaluateSecondaryConditionalCDFInBoundaries(
+        const PrimaryIndepQuantity primary_indep_var_value,
+        const SecondaryIndepQuantity secondary_indep_var_value,
+        const SecondaryIndepQuantity min_secondary_indep_var_value,
+        const SecondaryIndepQuantity max_secondary_indep_var_value ) const = 0;
+
+  //! Correlated evaluate the secondary conditional CDF
   virtual double correlatedEvaluateSecondaryConditionalCDF(
-=======
-  virtual double correlatedEvaluateSecondaryConditionalCDFInBoundaries(
->>>>>>> 7fdd6c71
-        const PrimaryIndepQuantity primary_indep_var_value,
-        const SecondaryIndepQuantity secondary_indep_var_value,
-        const SecondaryIndepQuantity min_secondary_indep_var_value,
-        const SecondaryIndepQuantity max_secondary_indep_var_value ) const = 0;
-
-<<<<<<< HEAD
+        const PrimaryIndepQuantity primary_indep_var_value,
+        const SecondaryIndepQuantity secondary_indep_var_value ) const = 0;
+
   //! Evaluate the secondary conditional CDF
   virtual double evaluateSecondaryConditionalCDFExact(
         const PrimaryIndepQuantity primary_indep_var_value,
         const SecondaryIndepQuantity secondary_indep_var_value ) const = 0;
 
   //! Return a random correlated sample from the secondary conditional PDF
-  virtual SecondaryIndepQuantity correlatedSampleSecondaryConditional(
-=======
-  //! Correlated evaluate the secondary conditional CDF
-  virtual double correlatedEvaluateSecondaryConditionalCDF(
-        const PrimaryIndepQuantity primary_indep_var_value,
-        const SecondaryIndepQuantity secondary_indep_var_value ) const = 0;
-
-  //! Evaluate the secondary conditional CDF
-  virtual double evaluateSecondaryConditionalCDFExact(
-        const PrimaryIndepQuantity primary_indep_var_value,
-        const SecondaryIndepQuantity secondary_indep_var_value ) const = 0;
-
-  //! Return a random correlated sample from the secondary conditional PDF
   virtual SecondaryIndepQuantity correlatedSampleSecondaryConditionalInBoundaries(
->>>>>>> 7fdd6c71
-        const PrimaryIndepQuantity primary_indep_var_value,
-        const SecondaryIndepQuantity min_secondary_indep_var_value,
-        const SecondaryIndepQuantity max_secondary_indep_var_value ) const;
-
-<<<<<<< HEAD
-=======
+        const PrimaryIndepQuantity primary_indep_var_value,
+        const SecondaryIndepQuantity min_secondary_indep_var_value,
+        const SecondaryIndepQuantity max_secondary_indep_var_value ) const;
+
   //! Return a random correlated sample from the secondary conditional PDF
   virtual SecondaryIndepQuantity correlatedSampleSecondaryConditional(
         const PrimaryIndepQuantity primary_indep_var_value ) const;
 
->>>>>>> 7fdd6c71
   //! Return a random sample from the secondary conditional PDF
   virtual SecondaryIndepQuantity sampleSecondaryConditionalExact(
         const PrimaryIndepQuantity primary_indep_var_value ) const;
@@ -191,12 +160,6 @@
                     const double random_number ) const = 0;
 
   //! Return a random correlated sample from the secondary conditional PDF at the CDF val
-<<<<<<< HEAD
-  virtual SecondaryIndepQuantity correlatedSampleSecondaryConditionalWithRandomNumber(
-                    const PrimaryIndepQuantity primary_indep_var_value,
-                    const SecondaryIndepQuantity min_secondary_indep_var_value,
-                    const SecondaryIndepQuantity max_secondary_indep_var_value,
-=======
   virtual SecondaryIndepQuantity correlatedSampleSecondaryConditionalWithRandomNumberInBoundaries(
                     const PrimaryIndepQuantity primary_indep_var_value,
                     const double random_number,
@@ -206,7 +169,6 @@
   //! Return a random correlated sample from the secondary conditional PDF at the CDF val
   virtual SecondaryIndepQuantity correlatedSampleSecondaryConditionalWithRandomNumber(
                     const PrimaryIndepQuantity primary_indep_var_value,
->>>>>>> 7fdd6c71
                     const double random_number ) const;
 
   //! Return a random sample from the secondary conditional PDF at the CDF val
@@ -220,23 +182,16 @@
         const SecondaryIndepQuantity max_secondary_indep_var_value ) const = 0;
 
   //! Return a random correlated sample from the secondary conditional PDF in the subrange
-<<<<<<< HEAD
-  virtual SecondaryIndepQuantity correlatedSampleSecondaryConditionalInSubrange(
-=======
   virtual SecondaryIndepQuantity correlatedSampleSecondaryConditionalInSubrangeInBoundaries(
->>>>>>> 7fdd6c71
-        const PrimaryIndepQuantity primary_indep_var_value,
-        const SecondaryIndepQuantity min_secondary_indep_var_value,
-        const SecondaryIndepQuantity max_secondary_indep_var_value ) const;
-
-<<<<<<< HEAD
-=======
+        const PrimaryIndepQuantity primary_indep_var_value,
+        const SecondaryIndepQuantity min_secondary_indep_var_value,
+        const SecondaryIndepQuantity max_secondary_indep_var_value ) const;
+
   //! Return a random correlated sample from the secondary conditional PDF in the subrange
   virtual SecondaryIndepQuantity correlatedSampleSecondaryConditionalInSubrange(
         const PrimaryIndepQuantity primary_indep_var_value,
         const SecondaryIndepQuantity max_secondary_indep_var_value ) const;
 
->>>>>>> 7fdd6c71
   //! Return a random sample from the secondary conditional PDF in the subrange
   virtual SecondaryIndepQuantity sampleSecondaryConditionalExactInSubrange(
         const PrimaryIndepQuantity primary_indep_var_value,
@@ -249,25 +204,18 @@
         const SecondaryIndepQuantity max_secondary_indep_var_value ) const = 0;
 
   //! Return a random correlated sample from the secondary conditional PDF in the subrange
-<<<<<<< HEAD
-  virtual SecondaryIndepQuantity correlatedSampleSecondaryConditionalWithRandomNumberInSubrange(
-=======
   virtual SecondaryIndepQuantity correlatedSampleSecondaryConditionalWithRandomNumberInSubrangeInBoundaries(
->>>>>>> 7fdd6c71
-        const PrimaryIndepQuantity primary_indep_var_value,
-        const double random_number,
-        const SecondaryIndepQuantity min_secondary_indep_var_value,
-        const SecondaryIndepQuantity max_secondary_indep_var_value ) const;
-
-<<<<<<< HEAD
-=======
+        const PrimaryIndepQuantity primary_indep_var_value,
+        const double random_number,
+        const SecondaryIndepQuantity min_secondary_indep_var_value,
+        const SecondaryIndepQuantity max_secondary_indep_var_value ) const;
+
   //! Return a random correlated sample from the secondary conditional PDF in the subrange
   virtual SecondaryIndepQuantity correlatedSampleSecondaryConditionalWithRandomNumberInSubrange(
         const PrimaryIndepQuantity primary_indep_var_value,
         const double random_number,
         const SecondaryIndepQuantity max_secondary_indep_var_value ) const;
 
->>>>>>> 7fdd6c71
   //! Return a random sample from the secondary conditional PDF in the subrange
   virtual SecondaryIndepQuantity sampleSecondaryConditionalExactWithRandomNumberInSubrange(
         const PrimaryIndepQuantity primary_indep_var_value,
@@ -296,36 +244,18 @@
 
 // Return a random correlated sample from the secondary conditional PDF
 /*! \details There are often multiple ways to sample from two-dimensional
-<<<<<<< HEAD
- * distributions (e.g. stochastic and correlated sampling). A correlated unit
- * based sampling is performed.
-=======
- * distributions (e.g. stochastic and correlated sampling). Ideally the
- * "non-exact" method will be faster and stochastically correct.
->>>>>>> 7fdd6c71
- */
-template<typename PrimaryIndependentUnit,
-         typename SecondaryIndependentUnit,
-         typename DependentUnit>
-<<<<<<< HEAD
-inline auto UnitAwareFullyTabularTwoDDistribution<PrimaryIndependentUnit,SecondaryIndependentUnit,DependentUnit>::correlatedSampleSecondaryConditional(
-=======
+ * distributions (e.g. stochastic and correlated sampling). Ideally the
+ * "non-exact" method will be faster and stochastically correct.
+ */
+template<typename PrimaryIndependentUnit,
+         typename SecondaryIndependentUnit,
+         typename DependentUnit>
 inline auto UnitAwareFullyTabularTwoDDistribution<PrimaryIndependentUnit,SecondaryIndependentUnit,DependentUnit>::correlatedSampleSecondaryConditionalInBoundaries(
->>>>>>> 7fdd6c71
-        const PrimaryIndepQuantity primary_indep_var_value,
-        const SecondaryIndepQuantity min_secondary_indep_var_value,
-        const SecondaryIndepQuantity max_secondary_indep_var_value ) const
-  -> SecondaryIndepQuantity
-{
-<<<<<<< HEAD
-  double random_number = RandomNumberGenerator::getRandomNumber<double>();
-
-  return this->correlatedSampleSecondaryConditionalWithRandomNumber(
-                                                primary_indep_var_value,
-                                                min_secondary_indep_var_value,
-                                                max_secondary_indep_var_value,
-                                                random_number );
-=======
+        const PrimaryIndepQuantity primary_indep_var_value,
+        const SecondaryIndepQuantity min_secondary_indep_var_value,
+        const SecondaryIndepQuantity max_secondary_indep_var_value ) const
+  -> SecondaryIndepQuantity
+{
   return this->sampleSecondaryConditional( primary_indep_var_value );
 }
 
@@ -342,7 +272,6 @@
   -> SecondaryIndepQuantity
 {
   return this->correlatedSampleSecondaryConditional( primary_indep_var_value );
->>>>>>> 7fdd6c71
 }
 
 // Return a random sample from the secondary conditional PDF
@@ -368,25 +297,15 @@
 template<typename PrimaryIndependentUnit,
          typename SecondaryIndependentUnit,
          typename DependentUnit>
-<<<<<<< HEAD
-inline auto UnitAwareFullyTabularTwoDDistribution<PrimaryIndependentUnit,SecondaryIndependentUnit,DependentUnit>::correlatedSampleSecondaryConditionalWithRandomNumber(
-        const PrimaryIndepQuantity primary_indep_var_value,
-        const SecondaryIndepQuantity min_secondary_indep_var_value,
-        const SecondaryIndepQuantity max_secondary_indep_var_value,
-        const double random_number ) const
-=======
 inline auto UnitAwareFullyTabularTwoDDistribution<PrimaryIndependentUnit,SecondaryIndependentUnit,DependentUnit>::correlatedSampleSecondaryConditionalWithRandomNumberInBoundaries(
         const PrimaryIndepQuantity primary_indep_var_value,
         const double random_number,
         const SecondaryIndepQuantity min_secondary_indep_var_value,
         const SecondaryIndepQuantity max_secondary_indep_var_value ) const
->>>>>>> 7fdd6c71
   -> SecondaryIndepQuantity
 {
   return this->sampleSecondaryConditionalWithRandomNumber(
                                       primary_indep_var_value, random_number );
-<<<<<<< HEAD
-=======
 }
 
 // Return a random sample from the secondary conditional PDF at the CDF val
@@ -404,7 +323,6 @@
 {
   return this->sampleSecondaryConditionalWithRandomNumber(
                                       primary_indep_var_value, random_number );
->>>>>>> 7fdd6c71
 }
 
 // Return a random sample from the secondary conditional PDF at the CDF val
@@ -426,36 +344,18 @@
 
 // Return a random correlated sample from the secondary conditional PDF in the subrange
 /*! \details There are often multiple ways to sample from two-dimensional
-<<<<<<< HEAD
- * distributions (e.g. stochastic and correlated sampling). A correlated unit
- * based sampling is performed in a subrange.
-=======
- * distributions (e.g. stochastic and correlated sampling). Ideally the
- * "non-exact" method will be faster and stochastically correct.
->>>>>>> 7fdd6c71
- */
-template<typename PrimaryIndependentUnit,
-         typename SecondaryIndependentUnit,
-         typename DependentUnit>
-<<<<<<< HEAD
-inline auto UnitAwareFullyTabularTwoDDistribution<PrimaryIndependentUnit,SecondaryIndependentUnit,DependentUnit>::correlatedSampleSecondaryConditionalInSubrange(
-=======
+ * distributions (e.g. stochastic and correlated sampling). Ideally the
+ * "non-exact" method will be faster and stochastically correct.
+ */
+template<typename PrimaryIndependentUnit,
+         typename SecondaryIndependentUnit,
+         typename DependentUnit>
 inline auto UnitAwareFullyTabularTwoDDistribution<PrimaryIndependentUnit,SecondaryIndependentUnit,DependentUnit>::correlatedSampleSecondaryConditionalInSubrangeInBoundaries(
->>>>>>> 7fdd6c71
-        const PrimaryIndepQuantity primary_indep_var_value,
-        const SecondaryIndepQuantity min_secondary_indep_var_value,
-        const SecondaryIndepQuantity max_secondary_indep_var_value ) const
-  -> SecondaryIndepQuantity
-{
-<<<<<<< HEAD
-  double random_number = RandomNumberGenerator::getRandomNumber<double>();
-
-  return this->correlatedSampleSecondaryConditionalWithRandomNumberInSubrange(
-                                                primary_indep_var_value,
-                                                random_number,
-                                                min_secondary_indep_var_value,
-                                                max_secondary_indep_var_value );
-=======
+        const PrimaryIndepQuantity primary_indep_var_value,
+        const SecondaryIndepQuantity min_secondary_indep_var_value,
+        const SecondaryIndepQuantity max_secondary_indep_var_value ) const
+  -> SecondaryIndepQuantity
+{
   return this->sampleSecondaryConditionalInSubrange(
                     primary_indep_var_value, max_secondary_indep_var_value );
 }
@@ -475,7 +375,6 @@
 {
   return this->sampleSecondaryConditionalInSubrange(
                     primary_indep_var_value, max_secondary_indep_var_value );
->>>>>>> 7fdd6c71
 }
 
 // Return a random sample from the secondary conditional PDF in the subrange
@@ -527,27 +426,6 @@
 inline auto UnitAwareFullyTabularTwoDDistribution<PrimaryIndependentUnit,SecondaryIndependentUnit,DependentUnit>::correlatedSampleSecondaryConditionalWithRandomNumberInSubrange(
         const PrimaryIndepQuantity primary_indep_var_value,
         const double random_number,
-        const SecondaryIndepQuantity max_secondary_indep_var_value ) const
-  -> SecondaryIndepQuantity
-{
-  return this->sampleSecondaryConditionalWithRandomNumberInSubrange(
-                                               primary_indep_var_value,
-                                               random_number,
-                                               max_secondary_indep_var_value );
-}
-
-// Return a correlated random sample from the secondary conditional PDF in the subrange
-/*! \details There are often multiple ways to sample from two-dimensional
- * distributions (e.g. stochastic and correlated sampling). Ideally the
- * "non-exact" method will be faster and stochastically correct.
- */
-template<typename PrimaryIndependentUnit,
-         typename SecondaryIndependentUnit,
-         typename DependentUnit>
-inline auto UnitAwareFullyTabularTwoDDistribution<PrimaryIndependentUnit,SecondaryIndependentUnit,DependentUnit>::correlatedSampleSecondaryConditionalWithRandomNumberInSubrange(
-        const PrimaryIndepQuantity primary_indep_var_value,
-        const double random_number,
-        const SecondaryIndepQuantity min_secondary_indep_var_value,
         const SecondaryIndepQuantity max_secondary_indep_var_value ) const
   -> SecondaryIndepQuantity
 {
