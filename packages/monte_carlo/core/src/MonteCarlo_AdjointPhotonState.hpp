--- conflicted
+++ resolved
@@ -58,8 +58,6 @@
   //! Print the adjoint photon state
   virtual void print( std::ostream& os ) const;
 
-<<<<<<< HEAD
-=======
 protected:
 
   //! Probe constructor
@@ -74,7 +72,6 @@
 		      const bool increment_generation_number,
 		      const bool reset_collision_number );
 
->>>>>>> f89aeb69
 private:
 
   // Save the state to an archive
