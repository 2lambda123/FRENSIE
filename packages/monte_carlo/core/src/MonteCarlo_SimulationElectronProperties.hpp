--- conflicted
+++ resolved
@@ -84,8 +84,6 @@
 
   //! Return if atomic relaxation mode is on
   bool isAtomicRelaxationModeOn() const;
-<<<<<<< HEAD
-=======
 
   /* ------ Elastic Properties ------ */
 
@@ -137,7 +135,6 @@
 
   //! Return if bremsstrahlung mode is on
   bool isBremsstrahlungModeOn() const;
->>>>>>> f89aeb69
 
   //! Set the bremsstrahlung photon angular distribution function (2BS by default)
   void setBremsstrahlungAngularDistributionFunction(
@@ -147,19 +144,6 @@
   BremsstrahlungAngularDistributionType
   getBremsstrahlungAngularDistributionFunction() const;
 
-<<<<<<< HEAD
-  //! Set the elastic cutoff angle cosine (mu = 1.0 by default)
-  void setElasticCutoffAngleCosine( const double cutoff_angle_cosine );
-
-  //! Return the elastic cutoff angle cosine
-  double getElasticCutoffAngleCosine() const;
-
-  //! Set the number of electron hash grid bins
-  void setNumberOfElectronHashGridBins( const unsigned bins );
-
-  //! Return the number of electron hash grid bins
-  unsigned getNumberOfElectronHashGridBins() const;
-=======
   /* ------ Atomic Excitation Properties ------ */
 
   //! Set atomic excitation mode to off (on by default)
@@ -170,96 +154,71 @@
 
   //! Return if atomic excitation mode is on
   bool isAtomicExcitationModeOn() const;
->>>>>>> f89aeb69
 
 private:
 
   // The absolute minimum electron energy
   static const double s_absolute_min_electron_energy;
-<<<<<<< HEAD
-=======
 
   // The absolute maximum electron energy (MeV)
   static const double s_absolute_max_electron_energy;
->>>>>>> f89aeb69
-
-  // The absolute maximum electron energy (MeV)
-  static const double s_absolute_max_electron_energy;
-  
+
   // The minimum electron energy (MeV)
   double d_min_electron_energy;
 
   // The maximum electron energy (MeV)
   double d_max_electron_energy;
-<<<<<<< HEAD
+
+  // The electron FullyTabularTwoDDistribution evaluation tolerance
+  double d_evaluation_tol;
+
+  // The electron 2D interpolation type ( LogLogLog - default )
+  TwoDInterpolationType d_electron_interpolation_type;
+
+  // The electron 2D sampling type ( UnitBaseCorrelated - default )
+  TwoDSamplingType d_electron_sampling_type;
+
+  // The number of electron hash grid bins
+  unsigned d_num_electron_hash_grid_bins;
 
   // The atomic relaxation mode (true = on - default, false = off)
   bool d_atomic_relaxation_mode_on;
+
+  // The elastic electron scattering mode (true = on - default, false = off)
+  bool d_elastic_mode_on;
+
+  // The elastic electron 2D interpolation type ( LogLogLog - default )
+  TwoDInterpolationType d_elastic_interpolation_type;
+
+  // The elastic electron distribution mode ( Decoupled - default )
+  ElasticElectronDistributionType d_elastic_distribution_mode;
+
+  // The coupled elastic electron sampling method ( Simplified Union - default )
+  CoupledElasticSamplingMethod d_coupled_elastic_sampling_method;
+
+  // The elastic cutoff angle cosine (mu = 1.0 by default)
+  double d_elastic_cutoff_angle_cosine;
+
+  // The electroionization electron scattering mode (true = on - default, false = off)
+  bool d_electroionization_mode_on;
+
+  // The electroionization electron 2D interpolation type ( LogLogLog - default )
+  TwoDInterpolationType d_electroionization_interpolation_type;
+
+  // The bremsstrahlung electron scattering mode (true = on - default, false = off)
+  bool d_bremsstrahlung_mode_on;
+
+  // The bremsstrahlung electron 2D interpolation type ( LogLogLog - default )
+  TwoDInterpolationType d_bremsstrahlung_interpolation_type;
 
   // The bremsstrahlung photon angular distribution function (default is 2BS)
   BremsstrahlungAngularDistributionType
   d_bremsstrahlung_angular_distribution_function;
 
-  // The elastic cutoff angle cosine (mu = 1.0 by default)
-  double d_elastic_cutoff_angle_cosine;
-
-  // The number of electron hash grid bins
-  unsigned d_num_electron_hash_grid_bins;
-};
-
-=======
-
-  // The electron FullyTabularTwoDDistribution evaluation tolerance
-  double d_evaluation_tol;
-
-  // The electron 2D interpolation type ( LogLogLog - default )
-  TwoDInterpolationType d_electron_interpolation_type;
-
-  // The electron 2D sampling type ( UnitBaseCorrelated - default )
-  TwoDSamplingType d_electron_sampling_type;
-
-  // The number of electron hash grid bins
-  unsigned d_num_electron_hash_grid_bins;
-
-  // The atomic relaxation mode (true = on - default, false = off)
-  bool d_atomic_relaxation_mode_on;
-
-  // The elastic electron scattering mode (true = on - default, false = off)
-  bool d_elastic_mode_on;
-
-  // The elastic electron 2D interpolation type ( LogLogLog - default )
-  TwoDInterpolationType d_elastic_interpolation_type;
-
-  // The elastic electron distribution mode ( Decoupled - default )
-  ElasticElectronDistributionType d_elastic_distribution_mode;
-
-  // The coupled elastic electron sampling method ( Simplified Union - default )
-  CoupledElasticSamplingMethod d_coupled_elastic_sampling_method;
-
-  // The elastic cutoff angle cosine (mu = 1.0 by default)
-  double d_elastic_cutoff_angle_cosine;
-
-  // The electroionization electron scattering mode (true = on - default, false = off)
-  bool d_electroionization_mode_on;
-
-  // The electroionization electron 2D interpolation type ( LogLogLog - default )
-  TwoDInterpolationType d_electroionization_interpolation_type;
-
-  // The bremsstrahlung electron scattering mode (true = on - default, false = off)
-  bool d_bremsstrahlung_mode_on;
-
-  // The bremsstrahlung electron 2D interpolation type ( LogLogLog - default )
-  TwoDInterpolationType d_bremsstrahlung_interpolation_type;
-
-  // The bremsstrahlung photon angular distribution function (default is 2BS)
-  BremsstrahlungAngularDistributionType
-  d_bremsstrahlung_angular_distribution_function;
-
   // The atomic excitation electron scattering mode (true = on - default, false = off)
   bool d_atomic_excitation_mode_on;
 };
 
->>>>>>> f89aeb69
 } // end MonteCarlo namespace
 
 #endif // end MONTE_CARLO_SIMULATION_ELECTRON_PROPERTIES_HPP
