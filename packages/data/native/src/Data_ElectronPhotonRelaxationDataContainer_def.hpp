//---------------------------------------------------------------------------//
//!
//! \file   Data_ElectronPhotonRelaxationDataContainer_def.hpp
//! \author Alex Robinson, Luke Kersting
//! \brief  The native electron-photon-relaxation data container template defs.
//!
//---------------------------------------------------------------------------//

#ifndef DATA_ELECTRON_PHOTON_RELAXATION_DATA_CONTAINER_DEF_HPP
#define DATA_ELECTRON_PHOTON_RELAXATION_DATA_CONTAINER_DEF_HPP

// Boost Includes
#include <boost/serialization/vector.hpp>
#include <boost/serialization/set.hpp>
#include <boost/serialization/map.hpp>
#include <boost/serialization/version.hpp>
#include <boost/serialization/nvp.hpp>

// FRENSIE Includes
#include "Data_DataContainerHelpers.hpp"

namespace Data{

// Save the data to an archive
template<typename Archive>
void ElectronPhotonRelaxationDataContainer::save( Archive& ar,
                                                  const unsigned version) const
{
  // Notes
  DATA_MAKE_NVP_DEFAULT( ar, notes );
  
  // Table Data
  DATA_MAKE_NVP_DEFAULT( ar, atomic_number );
  DATA_MAKE_NVP_DEFAULT( ar, min_photon_energy );
  DATA_MAKE_NVP_DEFAULT( ar, max_photon_energy );
  DATA_MAKE_NVP_DEFAULT( ar, min_electron_energy );
  DATA_MAKE_NVP_DEFAULT( ar, max_electron_energy );
  DATA_MAKE_NVP_DEFAULT( ar, occupation_number_evaluation_tolerance );
  DATA_MAKE_NVP_DEFAULT( ar, subshell_incoherent_evaluation_tolerance );
  DATA_MAKE_NVP_DEFAULT( ar, photon_threshold_energy_nudge_factor );
  DATA_MAKE_NVP_DEFAULT( ar, electron_total_elastic_integrated_cross_section_mode_on );
  DATA_MAKE_NVP_DEFAULT( ar, cutoff_angle_cosine );
  DATA_MAKE_NVP_DEFAULT( ar, number_of_moment_preserving_angles );
<<<<<<< HEAD
  DATA_MAKE_NVP_DEFAULT( ar, linlinlog_interpolation_mode_on );
=======
  DATA_MAKE_NVP_DEFAULT( ar, electron_tabular_evaluation_tol );
  DATA_MAKE_NVP_DEFAULT( ar, electron_correlated_sampling_mode_on );
  DATA_MAKE_NVP_DEFAULT( ar, electron_unit_based_interpolation_mode_on );
>>>>>>> 7fdd6c71
  DATA_MAKE_NVP_DEFAULT( ar, grid_convergence_tol );
  DATA_MAKE_NVP_DEFAULT( ar, grid_absolute_diff_tol );
  DATA_MAKE_NVP_DEFAULT( ar, grid_distance_tol );

  // Relaxation Data
  DATA_MAKE_NVP_DEFAULT( ar, subshells );
  DATA_MAKE_NVP_DEFAULT( ar, subshell_occupancies );
  DATA_MAKE_NVP_DEFAULT( ar, subshell_binding_energies );
  DATA_MAKE_NVP_DEFAULT( ar, relaxation_transitions );
  DATA_MAKE_NVP_DEFAULT( ar, relaxation_vacancies );
  DATA_MAKE_NVP_DEFAULT( ar, relaxation_particle_energies );
  DATA_MAKE_NVP_DEFAULT( ar, relaxation_probabilities );

  // Photon Data
  DATA_MAKE_NVP_DEFAULT( ar, compton_profile_momentum_grids );
  DATA_MAKE_NVP_DEFAULT( ar, compton_profiles );
  DATA_MAKE_NVP_DEFAULT( ar, occupation_number_momentum_grids );
  DATA_MAKE_NVP_DEFAULT( ar, occupation_numbers );
  DATA_MAKE_NVP_DEFAULT( ar, waller_hartree_scattering_function_momentum_grid );
  DATA_MAKE_NVP_DEFAULT( ar, waller_hartree_scattering_function );
  DATA_MAKE_NVP_DEFAULT( ar, waller_hartree_atomic_form_factor_momentum_grid );
  DATA_MAKE_NVP_DEFAULT( ar, waller_hartree_atomic_form_factor );
  DATA_MAKE_NVP_DEFAULT( ar, waller_hartree_squared_atomic_form_factor_squared_momentum_grid );
  DATA_MAKE_NVP_DEFAULT( ar, waller_hartree_squared_atomic_form_factor );
  DATA_MAKE_NVP_DEFAULT( ar, photon_energy_grid );
  DATA_MAKE_NVP_DEFAULT( ar, average_photon_heating_numbers );
  DATA_MAKE_NVP_DEFAULT( ar, waller_hartree_incoherent_cross_section );
  DATA_MAKE_NVP_DEFAULT( ar, waller_hartree_incoherent_cross_section_threshold_index );
  DATA_MAKE_NVP_DEFAULT( ar, impulse_approx_incoherent_cross_section );
  DATA_MAKE_NVP_DEFAULT( ar, impulse_approx_incoherent_cross_section_threshold_index );
  DATA_MAKE_NVP_DEFAULT( ar, impulse_approx_subshell_incoherent_cross_sections );
  DATA_MAKE_NVP_DEFAULT( ar, impulse_approx_subshell_incoherent_cross_section_threshold_indices );
  DATA_MAKE_NVP_DEFAULT( ar, waller_hartree_coherent_cross_section );
  DATA_MAKE_NVP_DEFAULT( ar, waller_hartree_coherent_cross_section_threshold_index );
  DATA_MAKE_NVP_DEFAULT( ar, pair_production_cross_section );
  DATA_MAKE_NVP_DEFAULT( ar, pair_production_cross_section_threshold_index );
  DATA_MAKE_NVP_DEFAULT( ar, triplet_production_cross_section );
  DATA_MAKE_NVP_DEFAULT( ar, triplet_production_cross_section_threshold_index );
  DATA_MAKE_NVP_DEFAULT( ar, photoelectric_cross_section );
  DATA_MAKE_NVP_DEFAULT( ar, photoelectric_cross_section_threshold_index );
  DATA_MAKE_NVP_DEFAULT( ar, subshell_photoelectric_cross_sections );
  DATA_MAKE_NVP_DEFAULT( ar, subshell_photoelectric_cross_section_threshold_indices );
  DATA_MAKE_NVP_DEFAULT( ar, waller_hartree_total_cross_section );
  DATA_MAKE_NVP_DEFAULT( ar, impulse_approx_total_cross_section );

  // Electron Data
  DATA_MAKE_NVP_DEFAULT( ar, elastic_two_d_interp );
  DATA_MAKE_NVP_DEFAULT( ar, angular_energy_grid );
  DATA_MAKE_NVP_DEFAULT( ar, cutoff_elastic_interp );
  DATA_MAKE_NVP_DEFAULT( ar, cutoff_elastic_angles );
  DATA_MAKE_NVP_DEFAULT( ar, cutoff_elastic_pdf );
//  DATA_MAKE_NVP_DEFAULT( ar, screened_rutherford_normalization_constant );
//  DATA_MAKE_NVP_DEFAULT( ar, moliere_screening_constant );
  DATA_MAKE_NVP_DEFAULT( ar, moment_preserving_elastic_discrete_angles );
  DATA_MAKE_NVP_DEFAULT( ar, moment_preserving_elastic_weights );
<<<<<<< HEAD
  DATA_MAKE_NVP_DEFAULT( ar, reduced_cutoff_cross_section_ratios );
=======
  DATA_MAKE_NVP_DEFAULT( ar, moment_preserving_cross_section_reductions );
  DATA_MAKE_NVP_DEFAULT( ar, electroionization_two_d_interp );
>>>>>>> 7fdd6c71
  DATA_MAKE_NVP_DEFAULT( ar, electroionization_energy_grid );
  DATA_MAKE_NVP_DEFAULT( ar, electroionization_recoil_interp );
  DATA_MAKE_NVP_DEFAULT( ar, electroionization_recoil_energy );
  DATA_MAKE_NVP_DEFAULT( ar, electroionization_recoil_pdf );
  DATA_MAKE_NVP_DEFAULT( ar, bremsstrahlung_two_d_interp );
  DATA_MAKE_NVP_DEFAULT( ar, bremsstrahlung_energy_grid );
  DATA_MAKE_NVP_DEFAULT( ar, bremsstrahlung_photon_interp );
  DATA_MAKE_NVP_DEFAULT( ar, bremsstrahlung_photon_energy );
  DATA_MAKE_NVP_DEFAULT( ar, bremsstrahlung_photon_pdf );
  DATA_MAKE_NVP_DEFAULT( ar, atomic_excitation_energy_grid );
  DATA_MAKE_NVP_DEFAULT( ar, atomic_excitation_energy_loss_interp );
  DATA_MAKE_NVP_DEFAULT( ar, atomic_excitation_energy_loss );
  DATA_MAKE_NVP_DEFAULT( ar, electron_energy_grid );
  DATA_MAKE_NVP_DEFAULT( ar, electron_cross_section_interp );
  DATA_MAKE_NVP_DEFAULT( ar, cutoff_elastic_cross_section );
  DATA_MAKE_NVP_DEFAULT( ar, cutoff_elastic_cross_section_threshold_index );
  DATA_MAKE_NVP_DEFAULT( ar, screened_rutherford_elastic_cross_section );
  DATA_MAKE_NVP_DEFAULT( ar, screened_rutherford_elastic_cross_section_threshold_index );
  DATA_MAKE_NVP_DEFAULT( ar, total_elastic_cross_section );
  DATA_MAKE_NVP_DEFAULT( ar, total_elastic_cross_section_threshold_index );
  DATA_MAKE_NVP_DEFAULT( ar, moment_preserving_elastic_cross_section );
  DATA_MAKE_NVP_DEFAULT( ar, moment_preserving_elastic_cross_section_threshold_index );
  DATA_MAKE_NVP_DEFAULT( ar, electroionization_subshell_cross_section );
  DATA_MAKE_NVP_DEFAULT( ar, electroionization_subshell_cross_section_threshold_index );
  DATA_MAKE_NVP_DEFAULT( ar, bremsstrahlung_cross_section );
  DATA_MAKE_NVP_DEFAULT( ar, bremsstrahlung_cross_section_threshold_index );
  DATA_MAKE_NVP_DEFAULT( ar, atomic_excitation_cross_section );
  DATA_MAKE_NVP_DEFAULT( ar, atomic_excitation_cross_section_threshold_index );
}

// Load the data from an archive
template<typename Archive>
void ElectronPhotonRelaxationDataContainer::load( Archive& ar,
                                                  const unsigned version )
{
  // Notes
  DATA_MAKE_NVP_DEFAULT( ar, notes );
  
  // Table Data
  DATA_MAKE_NVP_DEFAULT( ar, atomic_number );
  DATA_MAKE_NVP_DEFAULT( ar, min_photon_energy );
  DATA_MAKE_NVP_DEFAULT( ar, max_photon_energy );
  DATA_MAKE_NVP_DEFAULT( ar, min_electron_energy );
  DATA_MAKE_NVP_DEFAULT( ar, max_electron_energy );
  DATA_MAKE_NVP_DEFAULT( ar, occupation_number_evaluation_tolerance );
  DATA_MAKE_NVP_DEFAULT( ar, subshell_incoherent_evaluation_tolerance );
  DATA_MAKE_NVP_DEFAULT( ar, photon_threshold_energy_nudge_factor );
  DATA_MAKE_NVP_DEFAULT( ar, electron_total_elastic_integrated_cross_section_mode_on );
  DATA_MAKE_NVP_DEFAULT( ar, cutoff_angle_cosine );
  DATA_MAKE_NVP_DEFAULT( ar, number_of_moment_preserving_angles );
<<<<<<< HEAD
  DATA_MAKE_NVP_DEFAULT( ar, linlinlog_interpolation_mode_on );
=======
  DATA_MAKE_NVP_DEFAULT( ar, electron_tabular_evaluation_tol );
  DATA_MAKE_NVP_DEFAULT( ar, electron_correlated_sampling_mode_on );
  DATA_MAKE_NVP_DEFAULT( ar, electron_unit_based_interpolation_mode_on );
>>>>>>> 7fdd6c71
  DATA_MAKE_NVP_DEFAULT( ar, grid_convergence_tol );
  DATA_MAKE_NVP_DEFAULT( ar, grid_absolute_diff_tol );
  DATA_MAKE_NVP_DEFAULT( ar, grid_distance_tol );

  // Relaxation Data
  DATA_MAKE_NVP_DEFAULT( ar, subshells );
  DATA_MAKE_NVP_DEFAULT( ar, subshell_occupancies );
  DATA_MAKE_NVP_DEFAULT( ar, subshell_binding_energies );
  DATA_MAKE_NVP_DEFAULT( ar, relaxation_transitions );
  DATA_MAKE_NVP_DEFAULT( ar, relaxation_vacancies );
  DATA_MAKE_NVP_DEFAULT( ar, relaxation_particle_energies );
  DATA_MAKE_NVP_DEFAULT( ar, relaxation_probabilities );

  // Photon Data
  DATA_MAKE_NVP_DEFAULT( ar, compton_profile_momentum_grids );
  DATA_MAKE_NVP_DEFAULT( ar, compton_profiles );
  DATA_MAKE_NVP_DEFAULT( ar, occupation_number_momentum_grids );
  DATA_MAKE_NVP_DEFAULT( ar, occupation_numbers );
  DATA_MAKE_NVP_DEFAULT( ar, waller_hartree_scattering_function_momentum_grid );
  DATA_MAKE_NVP_DEFAULT( ar, waller_hartree_scattering_function );
  DATA_MAKE_NVP_DEFAULT( ar, waller_hartree_atomic_form_factor_momentum_grid );
  DATA_MAKE_NVP_DEFAULT( ar, waller_hartree_atomic_form_factor );
  DATA_MAKE_NVP_DEFAULT( ar, waller_hartree_squared_atomic_form_factor_squared_momentum_grid );
  DATA_MAKE_NVP_DEFAULT( ar, waller_hartree_squared_atomic_form_factor );
  DATA_MAKE_NVP_DEFAULT( ar, photon_energy_grid );
  DATA_MAKE_NVP_DEFAULT( ar, average_photon_heating_numbers );
  DATA_MAKE_NVP_DEFAULT( ar, waller_hartree_incoherent_cross_section );
  DATA_MAKE_NVP_DEFAULT( ar, waller_hartree_incoherent_cross_section_threshold_index );
  DATA_MAKE_NVP_DEFAULT( ar, impulse_approx_incoherent_cross_section );
  DATA_MAKE_NVP_DEFAULT( ar, impulse_approx_incoherent_cross_section_threshold_index );
  DATA_MAKE_NVP_DEFAULT( ar, impulse_approx_subshell_incoherent_cross_sections );
  DATA_MAKE_NVP_DEFAULT( ar, impulse_approx_subshell_incoherent_cross_section_threshold_indices );
  DATA_MAKE_NVP_DEFAULT( ar, waller_hartree_coherent_cross_section );
  DATA_MAKE_NVP_DEFAULT( ar, waller_hartree_coherent_cross_section_threshold_index );
  DATA_MAKE_NVP_DEFAULT( ar, pair_production_cross_section );
  DATA_MAKE_NVP_DEFAULT( ar, pair_production_cross_section_threshold_index );
  DATA_MAKE_NVP_DEFAULT( ar, triplet_production_cross_section );
  DATA_MAKE_NVP_DEFAULT( ar, triplet_production_cross_section_threshold_index );
  DATA_MAKE_NVP_DEFAULT( ar, photoelectric_cross_section );
  DATA_MAKE_NVP_DEFAULT( ar, photoelectric_cross_section_threshold_index );
  DATA_MAKE_NVP_DEFAULT( ar, subshell_photoelectric_cross_sections );
  DATA_MAKE_NVP_DEFAULT( ar, subshell_photoelectric_cross_section_threshold_indices );
  DATA_MAKE_NVP_DEFAULT( ar, waller_hartree_total_cross_section );
  DATA_MAKE_NVP_DEFAULT( ar, impulse_approx_total_cross_section );
  // Electron Data
  DATA_MAKE_NVP_DEFAULT( ar, elastic_two_d_interp );
  DATA_MAKE_NVP_DEFAULT( ar, angular_energy_grid );
  DATA_MAKE_NVP_DEFAULT( ar, cutoff_elastic_interp );
  DATA_MAKE_NVP_DEFAULT( ar, cutoff_elastic_angles );
  DATA_MAKE_NVP_DEFAULT( ar, cutoff_elastic_pdf );
//  DATA_MAKE_NVP_DEFAULT( ar, screened_rutherford_normalization_constant );
//  DATA_MAKE_NVP_DEFAULT( ar, moliere_screening_constant );
  DATA_MAKE_NVP_DEFAULT( ar, moment_preserving_elastic_discrete_angles );
  DATA_MAKE_NVP_DEFAULT( ar, moment_preserving_elastic_weights );
<<<<<<< HEAD
  DATA_MAKE_NVP_DEFAULT( ar, reduced_cutoff_cross_section_ratios );
=======
  DATA_MAKE_NVP_DEFAULT( ar, moment_preserving_cross_section_reductions );
  DATA_MAKE_NVP_DEFAULT( ar, electroionization_two_d_interp );
>>>>>>> 7fdd6c71
  DATA_MAKE_NVP_DEFAULT( ar, electroionization_energy_grid );
  DATA_MAKE_NVP_DEFAULT( ar, electroionization_recoil_interp );
  DATA_MAKE_NVP_DEFAULT( ar, electroionization_recoil_energy );
  DATA_MAKE_NVP_DEFAULT( ar, electroionization_recoil_pdf );
  DATA_MAKE_NVP_DEFAULT( ar, bremsstrahlung_two_d_interp );
  DATA_MAKE_NVP_DEFAULT( ar, bremsstrahlung_energy_grid );
  DATA_MAKE_NVP_DEFAULT( ar, bremsstrahlung_photon_interp );
  DATA_MAKE_NVP_DEFAULT( ar, bremsstrahlung_photon_energy );
  DATA_MAKE_NVP_DEFAULT( ar, bremsstrahlung_photon_pdf );
  DATA_MAKE_NVP_DEFAULT( ar, atomic_excitation_energy_grid );
  DATA_MAKE_NVP_DEFAULT( ar, atomic_excitation_energy_loss_interp );
  DATA_MAKE_NVP_DEFAULT( ar, atomic_excitation_energy_loss );
  DATA_MAKE_NVP_DEFAULT( ar, electron_energy_grid );
  DATA_MAKE_NVP_DEFAULT( ar, electron_cross_section_interp );
  DATA_MAKE_NVP_DEFAULT( ar, cutoff_elastic_cross_section );
  DATA_MAKE_NVP_DEFAULT( ar, cutoff_elastic_cross_section_threshold_index );
  DATA_MAKE_NVP_DEFAULT( ar, screened_rutherford_elastic_cross_section );
  DATA_MAKE_NVP_DEFAULT( ar, screened_rutherford_elastic_cross_section_threshold_index );
  DATA_MAKE_NVP_DEFAULT( ar, total_elastic_cross_section );
  DATA_MAKE_NVP_DEFAULT( ar, total_elastic_cross_section_threshold_index );
  DATA_MAKE_NVP_DEFAULT( ar, moment_preserving_elastic_cross_section );
  DATA_MAKE_NVP_DEFAULT( ar, moment_preserving_elastic_cross_section_threshold_index );
  DATA_MAKE_NVP_DEFAULT( ar, electroionization_subshell_cross_section );
  DATA_MAKE_NVP_DEFAULT( ar, electroionization_subshell_cross_section_threshold_index );
  DATA_MAKE_NVP_DEFAULT( ar, bremsstrahlung_cross_section );
  DATA_MAKE_NVP_DEFAULT( ar, bremsstrahlung_cross_section_threshold_index );
  DATA_MAKE_NVP_DEFAULT( ar, atomic_excitation_cross_section );
  DATA_MAKE_NVP_DEFAULT( ar, atomic_excitation_cross_section_threshold_index );
}

} // end Data namespace

#endif // end DATA_ELECTRON_PHOTON_RELAXATION_DATA_CONTAINER_DEF_HPP

//---------------------------------------------------------------------------//
// end Data_ElectronPhotonRelaxationDataContainer_def.hpp
//---------------------------------------------------------------------------//<|MERGE_RESOLUTION|>--- conflicted
+++ resolved
@@ -41,131 +41,9 @@
   DATA_MAKE_NVP_DEFAULT( ar, electron_total_elastic_integrated_cross_section_mode_on );
   DATA_MAKE_NVP_DEFAULT( ar, cutoff_angle_cosine );
   DATA_MAKE_NVP_DEFAULT( ar, number_of_moment_preserving_angles );
-<<<<<<< HEAD
-  DATA_MAKE_NVP_DEFAULT( ar, linlinlog_interpolation_mode_on );
-=======
   DATA_MAKE_NVP_DEFAULT( ar, electron_tabular_evaluation_tol );
   DATA_MAKE_NVP_DEFAULT( ar, electron_correlated_sampling_mode_on );
   DATA_MAKE_NVP_DEFAULT( ar, electron_unit_based_interpolation_mode_on );
->>>>>>> 7fdd6c71
-  DATA_MAKE_NVP_DEFAULT( ar, grid_convergence_tol );
-  DATA_MAKE_NVP_DEFAULT( ar, grid_absolute_diff_tol );
-  DATA_MAKE_NVP_DEFAULT( ar, grid_distance_tol );
-
-  // Relaxation Data
-  DATA_MAKE_NVP_DEFAULT( ar, subshells );
-  DATA_MAKE_NVP_DEFAULT( ar, subshell_occupancies );
-  DATA_MAKE_NVP_DEFAULT( ar, subshell_binding_energies );
-  DATA_MAKE_NVP_DEFAULT( ar, relaxation_transitions );
-  DATA_MAKE_NVP_DEFAULT( ar, relaxation_vacancies );
-  DATA_MAKE_NVP_DEFAULT( ar, relaxation_particle_energies );
-  DATA_MAKE_NVP_DEFAULT( ar, relaxation_probabilities );
-
-  // Photon Data
-  DATA_MAKE_NVP_DEFAULT( ar, compton_profile_momentum_grids );
-  DATA_MAKE_NVP_DEFAULT( ar, compton_profiles );
-  DATA_MAKE_NVP_DEFAULT( ar, occupation_number_momentum_grids );
-  DATA_MAKE_NVP_DEFAULT( ar, occupation_numbers );
-  DATA_MAKE_NVP_DEFAULT( ar, waller_hartree_scattering_function_momentum_grid );
-  DATA_MAKE_NVP_DEFAULT( ar, waller_hartree_scattering_function );
-  DATA_MAKE_NVP_DEFAULT( ar, waller_hartree_atomic_form_factor_momentum_grid );
-  DATA_MAKE_NVP_DEFAULT( ar, waller_hartree_atomic_form_factor );
-  DATA_MAKE_NVP_DEFAULT( ar, waller_hartree_squared_atomic_form_factor_squared_momentum_grid );
-  DATA_MAKE_NVP_DEFAULT( ar, waller_hartree_squared_atomic_form_factor );
-  DATA_MAKE_NVP_DEFAULT( ar, photon_energy_grid );
-  DATA_MAKE_NVP_DEFAULT( ar, average_photon_heating_numbers );
-  DATA_MAKE_NVP_DEFAULT( ar, waller_hartree_incoherent_cross_section );
-  DATA_MAKE_NVP_DEFAULT( ar, waller_hartree_incoherent_cross_section_threshold_index );
-  DATA_MAKE_NVP_DEFAULT( ar, impulse_approx_incoherent_cross_section );
-  DATA_MAKE_NVP_DEFAULT( ar, impulse_approx_incoherent_cross_section_threshold_index );
-  DATA_MAKE_NVP_DEFAULT( ar, impulse_approx_subshell_incoherent_cross_sections );
-  DATA_MAKE_NVP_DEFAULT( ar, impulse_approx_subshell_incoherent_cross_section_threshold_indices );
-  DATA_MAKE_NVP_DEFAULT( ar, waller_hartree_coherent_cross_section );
-  DATA_MAKE_NVP_DEFAULT( ar, waller_hartree_coherent_cross_section_threshold_index );
-  DATA_MAKE_NVP_DEFAULT( ar, pair_production_cross_section );
-  DATA_MAKE_NVP_DEFAULT( ar, pair_production_cross_section_threshold_index );
-  DATA_MAKE_NVP_DEFAULT( ar, triplet_production_cross_section );
-  DATA_MAKE_NVP_DEFAULT( ar, triplet_production_cross_section_threshold_index );
-  DATA_MAKE_NVP_DEFAULT( ar, photoelectric_cross_section );
-  DATA_MAKE_NVP_DEFAULT( ar, photoelectric_cross_section_threshold_index );
-  DATA_MAKE_NVP_DEFAULT( ar, subshell_photoelectric_cross_sections );
-  DATA_MAKE_NVP_DEFAULT( ar, subshell_photoelectric_cross_section_threshold_indices );
-  DATA_MAKE_NVP_DEFAULT( ar, waller_hartree_total_cross_section );
-  DATA_MAKE_NVP_DEFAULT( ar, impulse_approx_total_cross_section );
-
-  // Electron Data
-  DATA_MAKE_NVP_DEFAULT( ar, elastic_two_d_interp );
-  DATA_MAKE_NVP_DEFAULT( ar, angular_energy_grid );
-  DATA_MAKE_NVP_DEFAULT( ar, cutoff_elastic_interp );
-  DATA_MAKE_NVP_DEFAULT( ar, cutoff_elastic_angles );
-  DATA_MAKE_NVP_DEFAULT( ar, cutoff_elastic_pdf );
-//  DATA_MAKE_NVP_DEFAULT( ar, screened_rutherford_normalization_constant );
-//  DATA_MAKE_NVP_DEFAULT( ar, moliere_screening_constant );
-  DATA_MAKE_NVP_DEFAULT( ar, moment_preserving_elastic_discrete_angles );
-  DATA_MAKE_NVP_DEFAULT( ar, moment_preserving_elastic_weights );
-<<<<<<< HEAD
-  DATA_MAKE_NVP_DEFAULT( ar, reduced_cutoff_cross_section_ratios );
-=======
-  DATA_MAKE_NVP_DEFAULT( ar, moment_preserving_cross_section_reductions );
-  DATA_MAKE_NVP_DEFAULT( ar, electroionization_two_d_interp );
->>>>>>> 7fdd6c71
-  DATA_MAKE_NVP_DEFAULT( ar, electroionization_energy_grid );
-  DATA_MAKE_NVP_DEFAULT( ar, electroionization_recoil_interp );
-  DATA_MAKE_NVP_DEFAULT( ar, electroionization_recoil_energy );
-  DATA_MAKE_NVP_DEFAULT( ar, electroionization_recoil_pdf );
-  DATA_MAKE_NVP_DEFAULT( ar, bremsstrahlung_two_d_interp );
-  DATA_MAKE_NVP_DEFAULT( ar, bremsstrahlung_energy_grid );
-  DATA_MAKE_NVP_DEFAULT( ar, bremsstrahlung_photon_interp );
-  DATA_MAKE_NVP_DEFAULT( ar, bremsstrahlung_photon_energy );
-  DATA_MAKE_NVP_DEFAULT( ar, bremsstrahlung_photon_pdf );
-  DATA_MAKE_NVP_DEFAULT( ar, atomic_excitation_energy_grid );
-  DATA_MAKE_NVP_DEFAULT( ar, atomic_excitation_energy_loss_interp );
-  DATA_MAKE_NVP_DEFAULT( ar, atomic_excitation_energy_loss );
-  DATA_MAKE_NVP_DEFAULT( ar, electron_energy_grid );
-  DATA_MAKE_NVP_DEFAULT( ar, electron_cross_section_interp );
-  DATA_MAKE_NVP_DEFAULT( ar, cutoff_elastic_cross_section );
-  DATA_MAKE_NVP_DEFAULT( ar, cutoff_elastic_cross_section_threshold_index );
-  DATA_MAKE_NVP_DEFAULT( ar, screened_rutherford_elastic_cross_section );
-  DATA_MAKE_NVP_DEFAULT( ar, screened_rutherford_elastic_cross_section_threshold_index );
-  DATA_MAKE_NVP_DEFAULT( ar, total_elastic_cross_section );
-  DATA_MAKE_NVP_DEFAULT( ar, total_elastic_cross_section_threshold_index );
-  DATA_MAKE_NVP_DEFAULT( ar, moment_preserving_elastic_cross_section );
-  DATA_MAKE_NVP_DEFAULT( ar, moment_preserving_elastic_cross_section_threshold_index );
-  DATA_MAKE_NVP_DEFAULT( ar, electroionization_subshell_cross_section );
-  DATA_MAKE_NVP_DEFAULT( ar, electroionization_subshell_cross_section_threshold_index );
-  DATA_MAKE_NVP_DEFAULT( ar, bremsstrahlung_cross_section );
-  DATA_MAKE_NVP_DEFAULT( ar, bremsstrahlung_cross_section_threshold_index );
-  DATA_MAKE_NVP_DEFAULT( ar, atomic_excitation_cross_section );
-  DATA_MAKE_NVP_DEFAULT( ar, atomic_excitation_cross_section_threshold_index );
-}
-
-// Load the data from an archive
-template<typename Archive>
-void ElectronPhotonRelaxationDataContainer::load( Archive& ar,
-                                                  const unsigned version )
-{
-  // Notes
-  DATA_MAKE_NVP_DEFAULT( ar, notes );
-  
-  // Table Data
-  DATA_MAKE_NVP_DEFAULT( ar, atomic_number );
-  DATA_MAKE_NVP_DEFAULT( ar, min_photon_energy );
-  DATA_MAKE_NVP_DEFAULT( ar, max_photon_energy );
-  DATA_MAKE_NVP_DEFAULT( ar, min_electron_energy );
-  DATA_MAKE_NVP_DEFAULT( ar, max_electron_energy );
-  DATA_MAKE_NVP_DEFAULT( ar, occupation_number_evaluation_tolerance );
-  DATA_MAKE_NVP_DEFAULT( ar, subshell_incoherent_evaluation_tolerance );
-  DATA_MAKE_NVP_DEFAULT( ar, photon_threshold_energy_nudge_factor );
-  DATA_MAKE_NVP_DEFAULT( ar, electron_total_elastic_integrated_cross_section_mode_on );
-  DATA_MAKE_NVP_DEFAULT( ar, cutoff_angle_cosine );
-  DATA_MAKE_NVP_DEFAULT( ar, number_of_moment_preserving_angles );
-<<<<<<< HEAD
-  DATA_MAKE_NVP_DEFAULT( ar, linlinlog_interpolation_mode_on );
-=======
-  DATA_MAKE_NVP_DEFAULT( ar, electron_tabular_evaluation_tol );
-  DATA_MAKE_NVP_DEFAULT( ar, electron_correlated_sampling_mode_on );
-  DATA_MAKE_NVP_DEFAULT( ar, electron_unit_based_interpolation_mode_on );
->>>>>>> 7fdd6c71
   DATA_MAKE_NVP_DEFAULT( ar, grid_convergence_tol );
   DATA_MAKE_NVP_DEFAULT( ar, grid_absolute_diff_tol );
   DATA_MAKE_NVP_DEFAULT( ar, grid_distance_tol );
@@ -220,12 +98,8 @@
 //  DATA_MAKE_NVP_DEFAULT( ar, moliere_screening_constant );
   DATA_MAKE_NVP_DEFAULT( ar, moment_preserving_elastic_discrete_angles );
   DATA_MAKE_NVP_DEFAULT( ar, moment_preserving_elastic_weights );
-<<<<<<< HEAD
-  DATA_MAKE_NVP_DEFAULT( ar, reduced_cutoff_cross_section_ratios );
-=======
   DATA_MAKE_NVP_DEFAULT( ar, moment_preserving_cross_section_reductions );
   DATA_MAKE_NVP_DEFAULT( ar, electroionization_two_d_interp );
->>>>>>> 7fdd6c71
   DATA_MAKE_NVP_DEFAULT( ar, electroionization_energy_grid );
   DATA_MAKE_NVP_DEFAULT( ar, electroionization_recoil_interp );
   DATA_MAKE_NVP_DEFAULT( ar, electroionization_recoil_energy );
@@ -256,6 +130,115 @@
   DATA_MAKE_NVP_DEFAULT( ar, atomic_excitation_cross_section_threshold_index );
 }
 
+// Load the data from an archive
+template<typename Archive>
+void ElectronPhotonRelaxationDataContainer::load( Archive& ar,
+                                                  const unsigned version )
+{
+  // Notes
+  DATA_MAKE_NVP_DEFAULT( ar, notes );
+  
+  // Table Data
+  DATA_MAKE_NVP_DEFAULT( ar, atomic_number );
+  DATA_MAKE_NVP_DEFAULT( ar, min_photon_energy );
+  DATA_MAKE_NVP_DEFAULT( ar, max_photon_energy );
+  DATA_MAKE_NVP_DEFAULT( ar, min_electron_energy );
+  DATA_MAKE_NVP_DEFAULT( ar, max_electron_energy );
+  DATA_MAKE_NVP_DEFAULT( ar, occupation_number_evaluation_tolerance );
+  DATA_MAKE_NVP_DEFAULT( ar, subshell_incoherent_evaluation_tolerance );
+  DATA_MAKE_NVP_DEFAULT( ar, photon_threshold_energy_nudge_factor );
+  DATA_MAKE_NVP_DEFAULT( ar, electron_total_elastic_integrated_cross_section_mode_on );
+  DATA_MAKE_NVP_DEFAULT( ar, cutoff_angle_cosine );
+  DATA_MAKE_NVP_DEFAULT( ar, number_of_moment_preserving_angles );
+  DATA_MAKE_NVP_DEFAULT( ar, electron_tabular_evaluation_tol );
+  DATA_MAKE_NVP_DEFAULT( ar, electron_correlated_sampling_mode_on );
+  DATA_MAKE_NVP_DEFAULT( ar, electron_unit_based_interpolation_mode_on );
+  DATA_MAKE_NVP_DEFAULT( ar, grid_convergence_tol );
+  DATA_MAKE_NVP_DEFAULT( ar, grid_absolute_diff_tol );
+  DATA_MAKE_NVP_DEFAULT( ar, grid_distance_tol );
+
+  // Relaxation Data
+  DATA_MAKE_NVP_DEFAULT( ar, subshells );
+  DATA_MAKE_NVP_DEFAULT( ar, subshell_occupancies );
+  DATA_MAKE_NVP_DEFAULT( ar, subshell_binding_energies );
+  DATA_MAKE_NVP_DEFAULT( ar, relaxation_transitions );
+  DATA_MAKE_NVP_DEFAULT( ar, relaxation_vacancies );
+  DATA_MAKE_NVP_DEFAULT( ar, relaxation_particle_energies );
+  DATA_MAKE_NVP_DEFAULT( ar, relaxation_probabilities );
+
+  // Photon Data
+  DATA_MAKE_NVP_DEFAULT( ar, compton_profile_momentum_grids );
+  DATA_MAKE_NVP_DEFAULT( ar, compton_profiles );
+  DATA_MAKE_NVP_DEFAULT( ar, occupation_number_momentum_grids );
+  DATA_MAKE_NVP_DEFAULT( ar, occupation_numbers );
+  DATA_MAKE_NVP_DEFAULT( ar, waller_hartree_scattering_function_momentum_grid );
+  DATA_MAKE_NVP_DEFAULT( ar, waller_hartree_scattering_function );
+  DATA_MAKE_NVP_DEFAULT( ar, waller_hartree_atomic_form_factor_momentum_grid );
+  DATA_MAKE_NVP_DEFAULT( ar, waller_hartree_atomic_form_factor );
+  DATA_MAKE_NVP_DEFAULT( ar, waller_hartree_squared_atomic_form_factor_squared_momentum_grid );
+  DATA_MAKE_NVP_DEFAULT( ar, waller_hartree_squared_atomic_form_factor );
+  DATA_MAKE_NVP_DEFAULT( ar, photon_energy_grid );
+  DATA_MAKE_NVP_DEFAULT( ar, average_photon_heating_numbers );
+  DATA_MAKE_NVP_DEFAULT( ar, waller_hartree_incoherent_cross_section );
+  DATA_MAKE_NVP_DEFAULT( ar, waller_hartree_incoherent_cross_section_threshold_index );
+  DATA_MAKE_NVP_DEFAULT( ar, impulse_approx_incoherent_cross_section );
+  DATA_MAKE_NVP_DEFAULT( ar, impulse_approx_incoherent_cross_section_threshold_index );
+  DATA_MAKE_NVP_DEFAULT( ar, impulse_approx_subshell_incoherent_cross_sections );
+  DATA_MAKE_NVP_DEFAULT( ar, impulse_approx_subshell_incoherent_cross_section_threshold_indices );
+  DATA_MAKE_NVP_DEFAULT( ar, waller_hartree_coherent_cross_section );
+  DATA_MAKE_NVP_DEFAULT( ar, waller_hartree_coherent_cross_section_threshold_index );
+  DATA_MAKE_NVP_DEFAULT( ar, pair_production_cross_section );
+  DATA_MAKE_NVP_DEFAULT( ar, pair_production_cross_section_threshold_index );
+  DATA_MAKE_NVP_DEFAULT( ar, triplet_production_cross_section );
+  DATA_MAKE_NVP_DEFAULT( ar, triplet_production_cross_section_threshold_index );
+  DATA_MAKE_NVP_DEFAULT( ar, photoelectric_cross_section );
+  DATA_MAKE_NVP_DEFAULT( ar, photoelectric_cross_section_threshold_index );
+  DATA_MAKE_NVP_DEFAULT( ar, subshell_photoelectric_cross_sections );
+  DATA_MAKE_NVP_DEFAULT( ar, subshell_photoelectric_cross_section_threshold_indices );
+  DATA_MAKE_NVP_DEFAULT( ar, waller_hartree_total_cross_section );
+  DATA_MAKE_NVP_DEFAULT( ar, impulse_approx_total_cross_section );
+  // Electron Data
+  DATA_MAKE_NVP_DEFAULT( ar, elastic_two_d_interp );
+  DATA_MAKE_NVP_DEFAULT( ar, angular_energy_grid );
+  DATA_MAKE_NVP_DEFAULT( ar, cutoff_elastic_interp );
+  DATA_MAKE_NVP_DEFAULT( ar, cutoff_elastic_angles );
+  DATA_MAKE_NVP_DEFAULT( ar, cutoff_elastic_pdf );
+//  DATA_MAKE_NVP_DEFAULT( ar, screened_rutherford_normalization_constant );
+//  DATA_MAKE_NVP_DEFAULT( ar, moliere_screening_constant );
+  DATA_MAKE_NVP_DEFAULT( ar, moment_preserving_elastic_discrete_angles );
+  DATA_MAKE_NVP_DEFAULT( ar, moment_preserving_elastic_weights );
+  DATA_MAKE_NVP_DEFAULT( ar, moment_preserving_cross_section_reductions );
+  DATA_MAKE_NVP_DEFAULT( ar, electroionization_two_d_interp );
+  DATA_MAKE_NVP_DEFAULT( ar, electroionization_energy_grid );
+  DATA_MAKE_NVP_DEFAULT( ar, electroionization_recoil_interp );
+  DATA_MAKE_NVP_DEFAULT( ar, electroionization_recoil_energy );
+  DATA_MAKE_NVP_DEFAULT( ar, electroionization_recoil_pdf );
+  DATA_MAKE_NVP_DEFAULT( ar, bremsstrahlung_two_d_interp );
+  DATA_MAKE_NVP_DEFAULT( ar, bremsstrahlung_energy_grid );
+  DATA_MAKE_NVP_DEFAULT( ar, bremsstrahlung_photon_interp );
+  DATA_MAKE_NVP_DEFAULT( ar, bremsstrahlung_photon_energy );
+  DATA_MAKE_NVP_DEFAULT( ar, bremsstrahlung_photon_pdf );
+  DATA_MAKE_NVP_DEFAULT( ar, atomic_excitation_energy_grid );
+  DATA_MAKE_NVP_DEFAULT( ar, atomic_excitation_energy_loss_interp );
+  DATA_MAKE_NVP_DEFAULT( ar, atomic_excitation_energy_loss );
+  DATA_MAKE_NVP_DEFAULT( ar, electron_energy_grid );
+  DATA_MAKE_NVP_DEFAULT( ar, electron_cross_section_interp );
+  DATA_MAKE_NVP_DEFAULT( ar, cutoff_elastic_cross_section );
+  DATA_MAKE_NVP_DEFAULT( ar, cutoff_elastic_cross_section_threshold_index );
+  DATA_MAKE_NVP_DEFAULT( ar, screened_rutherford_elastic_cross_section );
+  DATA_MAKE_NVP_DEFAULT( ar, screened_rutherford_elastic_cross_section_threshold_index );
+  DATA_MAKE_NVP_DEFAULT( ar, total_elastic_cross_section );
+  DATA_MAKE_NVP_DEFAULT( ar, total_elastic_cross_section_threshold_index );
+  DATA_MAKE_NVP_DEFAULT( ar, moment_preserving_elastic_cross_section );
+  DATA_MAKE_NVP_DEFAULT( ar, moment_preserving_elastic_cross_section_threshold_index );
+  DATA_MAKE_NVP_DEFAULT( ar, electroionization_subshell_cross_section );
+  DATA_MAKE_NVP_DEFAULT( ar, electroionization_subshell_cross_section_threshold_index );
+  DATA_MAKE_NVP_DEFAULT( ar, bremsstrahlung_cross_section );
+  DATA_MAKE_NVP_DEFAULT( ar, bremsstrahlung_cross_section_threshold_index );
+  DATA_MAKE_NVP_DEFAULT( ar, atomic_excitation_cross_section );
+  DATA_MAKE_NVP_DEFAULT( ar, atomic_excitation_cross_section_threshold_index );
+}
+
 } // end Data namespace
 
 #endif // end DATA_ELECTRON_PHOTON_RELAXATION_DATA_CONTAINER_DEF_HPP
