//---------------------------------------------------------------------------//
//!
//! \file   MonteCarlo_SimulationGeneralPropertiesFactory.cpp
//! \author Alex Robinson, Luke Kersting
//! \brief  Simulation general properties factory class definition.
//!
//---------------------------------------------------------------------------//

// FRENSIE Includes
#include "MonteCarlo_SimulationGeneralPropertiesFactory.hpp"
#include "Utility_ExceptionTestMacros.hpp"
#include "Utility_ContractException.hpp"

namespace MonteCarlo{

//! Initialize the simulation properties
void SimulationGeneralPropertiesFactory::initializeProperties(
<<<<<<< HEAD
			       const Teuchos::ParameterList& properties,
=======
                               const Teuchos::ParameterList& properties,
>>>>>>> f89aeb69
                               SimulationGeneralProperties& general_properties,
                               std::ostream* os_warn )
{
  // Get the particle mode - required
  TEST_FOR_EXCEPTION( !properties.isParameter( "Mode" ),
                      std::runtime_error,
                      "Error: the particle mode must be specified!" );
  {
    std::string raw_mode = properties.get<std::string>( "Mode" );

    if( raw_mode == "N" || raw_mode == "n" || raw_mode == "Neutron" )
      general_properties.setParticleMode( NEUTRON_MODE );
    else if( raw_mode == "P" || raw_mode == "p" || raw_mode == "Photon" )
      general_properties.setParticleMode( PHOTON_MODE );
    else if( raw_mode == "NP" || raw_mode == "np" || raw_mode == "Neutron-Photon" )
      general_properties.setParticleMode( NEUTRON_PHOTON_MODE );
    else if( raw_mode == "PE" || raw_mode == "pe" || raw_mode == "Photon-Electron" )
      general_properties.setParticleMode( PHOTON_ELECTRON_MODE );
    else if( raw_mode == "E" || raw_mode == "e" || raw_mode == "Electron" )
      general_properties.setParticleMode( ELECTRON_MODE );
    else if( raw_mode == "NPE" || raw_mode == "npe" || raw_mode == "Neutron-Photon-Electron" )
      general_properties.setParticleMode( NEUTRON_PHOTON_ELECTRON_MODE );
    else if( raw_mode == "AP" || raw_mode == "ap" || raw_mode == "Adjoint-Photon" )
      general_properties.setParticleMode( ADJOINT_PHOTON_MODE );
<<<<<<< HEAD
=======
    else if( raw_mode == "AE" || raw_mode == "ae" || raw_mode == "Adjoint-Electron" )
      general_properties.setParticleMode( ADJOINT_ELECTRON_MODE );
>>>>>>> f89aeb69
    else
    {
      THROW_EXCEPTION( std::runtime_error,
                       "Error: mode " << raw_mode << " is not currently "
                       "supported!" );
    }
  }

  // Get the number of histories to run - required
  TEST_FOR_EXCEPTION( !properties.isParameter( "Histories" ),
                      std::runtime_error,
                      "Error: the number of histories must be specified!" );

  general_properties.setNumberOfHistories(
<<<<<<< HEAD
				 properties.get<unsigned int>( "Histories" ) );
=======
                                 properties.get<unsigned int>( "Histories" ) );
>>>>>>> f89aeb69

  // Get the number of batches per processor - optional
  if( properties.isParameter( "Ideal Batches Per Processor" ) )
  {
    unsigned int number_of_batches_per_processor =
      properties.get<unsigned int>( "Ideal Batches Per Processor" );

    TEST_FOR_EXCEPTION( number_of_batches_per_processor == 0,
                        std::runtime_error,
                        "Error: The number of batchers per processor must be "
                        "greater than zero!" );

    general_properties.setNumberOfBatchesPerProcessor(
<<<<<<< HEAD
					     number_of_batches_per_processor );
=======
                                             number_of_batches_per_processor );
>>>>>>> f89aeb69
  }

  // Get the angle cosine cutoff value for surface flux estimators - optional
  if( properties.isParameter( "Surface Flux Angle Cosine Cutoff" ) )
  {
    double cutoff =
      properties.get<double>( "Surface Flux Angle Cosine Cutoff" );

    TEST_FOR_EXCEPTION( cutoff < 0.0,
                        std::runtime_error,
                        "Error: The surface flux angle cosine cutoff must "
                        "be a positive number!" );

    TEST_FOR_EXCEPTION( cutoff > 1.0,
                        std::runtime_error,
                        "Error: The surface flux angle cosine cutoff must "
                        "be less than 1.0!" );

    general_properties.setSurfaceFluxEstimatorAngleCosineCutoff( cutoff );
  }

  // Get the warnings mode - optional
  if( properties.isParameter( "Warnings" ) )
  {
    if( properties.get<bool>( "Warnings" ) )
      general_properties.setWarningsOn();
    else
      general_properties.setWarningsOff();
  }

  // Get the capture mode - optional
  if( properties.isParameter( "Implicit Capture" ) )
  {
    if( properties.get<bool>( "Implicit Capture" ) )
      general_properties.setImplicitCaptureModeOn();
    else
      general_properties.setAnalogueCaptureModeOn();
  }

  properties.unused( *os_warn );
}

} // end MonteCarlo namespace

//---------------------------------------------------------------------------//
// end MonteCarlo_SimulationGeneralPropertiesFactory.cpp
//---------------------------------------------------------------------------//<|MERGE_RESOLUTION|>--- conflicted
+++ resolved
@@ -15,11 +15,7 @@
 
 //! Initialize the simulation properties
 void SimulationGeneralPropertiesFactory::initializeProperties(
-<<<<<<< HEAD
-			       const Teuchos::ParameterList& properties,
-=======
                                const Teuchos::ParameterList& properties,
->>>>>>> f89aeb69
                                SimulationGeneralProperties& general_properties,
                                std::ostream* os_warn )
 {
@@ -44,11 +40,8 @@
       general_properties.setParticleMode( NEUTRON_PHOTON_ELECTRON_MODE );
     else if( raw_mode == "AP" || raw_mode == "ap" || raw_mode == "Adjoint-Photon" )
       general_properties.setParticleMode( ADJOINT_PHOTON_MODE );
-<<<<<<< HEAD
-=======
     else if( raw_mode == "AE" || raw_mode == "ae" || raw_mode == "Adjoint-Electron" )
       general_properties.setParticleMode( ADJOINT_ELECTRON_MODE );
->>>>>>> f89aeb69
     else
     {
       THROW_EXCEPTION( std::runtime_error,
@@ -63,11 +56,7 @@
                       "Error: the number of histories must be specified!" );
 
   general_properties.setNumberOfHistories(
-<<<<<<< HEAD
-				 properties.get<unsigned int>( "Histories" ) );
-=======
                                  properties.get<unsigned int>( "Histories" ) );
->>>>>>> f89aeb69
 
   // Get the number of batches per processor - optional
   if( properties.isParameter( "Ideal Batches Per Processor" ) )
@@ -81,11 +70,7 @@
                         "greater than zero!" );
 
     general_properties.setNumberOfBatchesPerProcessor(
-<<<<<<< HEAD
-					     number_of_batches_per_processor );
-=======
                                              number_of_batches_per_processor );
->>>>>>> f89aeb69
   }
 
   // Get the angle cosine cutoff value for surface flux estimators - optional
