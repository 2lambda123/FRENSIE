--- conflicted
+++ resolved
@@ -38,11 +38,7 @@
   //! Constructor
   DetailedAtomicRelaxationModel(
 	    const Teuchos::Array<Teuchos::RCP<const SubshellRelaxationModel> >&
-<<<<<<< HEAD
-	    subshell_relaxtion_models,
-=======
 	    subshell_relaxation_models,
->>>>>>> f89aeb69
             const double min_photon_energy,
             const double min_electron_energy );
 
