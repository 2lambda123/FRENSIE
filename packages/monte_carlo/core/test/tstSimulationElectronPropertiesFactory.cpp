//---------------------------------------------------------------------------//
//!
//! \file   tstSimulationElectronPropertiesFactory.cpp
//! \author Alex Robinson, Luke Kersting
//! \brief  Simulation electron properties factory unit tests
//!
//---------------------------------------------------------------------------//

// Std Lib Includes
#include <iostream>

// Trilinos Includes
#include <Teuchos_UnitTestHarness.hpp>
#include <Teuchos_VerboseObject.hpp>
#include <Teuchos_RCP.hpp>
#include <Teuchos_XMLParameterListCoreHelpers.hpp>

// FRENSIE Includes
#include "MonteCarlo_SimulationElectronProperties.hpp"
#include "MonteCarlo_SimulationElectronPropertiesFactory.hpp"
<<<<<<< HEAD
=======
#include "MonteCarlo_ElasticElectronDistributionType.hpp"
>>>>>>> f89aeb69
#include "Utility_UnitTestHarnessExtensions.hpp"

//---------------------------------------------------------------------------//
// Testing Variables
//---------------------------------------------------------------------------//

Teuchos::ParameterList properties;

//---------------------------------------------------------------------------//
// Tests
//---------------------------------------------------------------------------//
// Check that the properties can be parsed and set
TEUCHOS_UNIT_TEST( SimulationElectronPropertiesFactory, initializeProperties )
{
  Teuchos::ParameterList electron_properties =
      properties.get<Teuchos::ParameterList>( "Electron Properties" );

  MonteCarlo::SimulationElectronProperties properties;

  MonteCarlo::SimulationElectronPropertiesFactory::initializeProperties(
                                                           electron_properties,
                                                           properties );

  TEST_EQUALITY_CONST( properties.getMinElectronEnergy(), 1e-2 );
  TEST_EQUALITY_CONST( properties.getMaxElectronEnergy(), 10.0 );
<<<<<<< HEAD
  TEST_ASSERT( !properties.isAtomicRelaxationModeOn() );
  TEST_EQUALITY_CONST(
                     properties.getBremsstrahlungAngularDistributionFunction(),
                     MonteCarlo::DIPOLE_DISTRIBUTION );
  TEST_EQUALITY_CONST( properties.getElasticCutoffAngleCosine(), 0.9 );
=======
  TEST_EQUALITY_CONST( properties.getNumberOfElectronHashGridBins(), 400 );
  TEST_EQUALITY_CONST( properties.getElectronEvaluationTolerance(), 1e-5 );
  TEST_ASSERT( !properties.isAtomicRelaxationModeOn() );
  TEST_EQUALITY_CONST( properties.getElectronTwoDInterpPolicy(),
                       MonteCarlo::LINLINLIN_INTERPOLATION );
  TEST_EQUALITY_CONST( properties.getElectronTwoDSamplingPolicy(),
                       MonteCarlo::CORRELATED_SAMPLING );
  TEST_ASSERT( !properties.isElasticModeOn() );
  TEST_EQUALITY_CONST( properties.getElasticElectronDistributionMode(),
                       MonteCarlo::COUPLED_DISTRIBUTION );
  TEST_EQUALITY_CONST( properties.getCoupledElasticSamplingMode(),
                       MonteCarlo::ONE_D_UNION );
  TEST_EQUALITY_CONST( properties.getElasticCutoffAngleCosine(), 0.9 );
  TEST_ASSERT( !properties.isElectroionizationModeOn() );
  TEST_ASSERT( !properties.isBremsstrahlungModeOn() );
  TEST_EQUALITY_CONST(
             properties.getBremsstrahlungAngularDistributionFunction(),
             MonteCarlo::DIPOLE_DISTRIBUTION );
  TEST_ASSERT( !properties.isAtomicExcitationModeOn() );
>>>>>>> f89aeb69
}

//---------------------------------------------------------------------------//
// Custom setup
//---------------------------------------------------------------------------//
UTILITY_CUSTOM_TEUCHOS_UNIT_TEST_SETUP_BEGIN();

std::string test_properties_xml_file_name;

UTILITY_CUSTOM_TEUCHOS_UNIT_TEST_COMMAND_LINE_OPTIONS()
{
  clp().setOption( "test_properties_xml_file",
                   &test_properties_xml_file_name,
                   "Test properties.xml file name" );
}

UTILITY_CUSTOM_TEUCHOS_UNIT_TEST_DATA_INITIALIZATION()
{
  // Read in the xml file storing the simulation properties
  Teuchos::updateParametersFromXmlFile( test_properties_xml_file_name,
                                        Teuchos::inoutArg( properties ) );
}

UTILITY_CUSTOM_TEUCHOS_UNIT_TEST_SETUP_END();

//---------------------------------------------------------------------------//
// end tstSimulationElectronPropertiesFactory.cpp
//---------------------------------------------------------------------------//<|MERGE_RESOLUTION|>--- conflicted
+++ resolved
@@ -18,10 +18,7 @@
 // FRENSIE Includes
 #include "MonteCarlo_SimulationElectronProperties.hpp"
 #include "MonteCarlo_SimulationElectronPropertiesFactory.hpp"
-<<<<<<< HEAD
-=======
 #include "MonteCarlo_ElasticElectronDistributionType.hpp"
->>>>>>> f89aeb69
 #include "Utility_UnitTestHarnessExtensions.hpp"
 
 //---------------------------------------------------------------------------//
@@ -47,13 +44,6 @@
 
   TEST_EQUALITY_CONST( properties.getMinElectronEnergy(), 1e-2 );
   TEST_EQUALITY_CONST( properties.getMaxElectronEnergy(), 10.0 );
-<<<<<<< HEAD
-  TEST_ASSERT( !properties.isAtomicRelaxationModeOn() );
-  TEST_EQUALITY_CONST(
-                     properties.getBremsstrahlungAngularDistributionFunction(),
-                     MonteCarlo::DIPOLE_DISTRIBUTION );
-  TEST_EQUALITY_CONST( properties.getElasticCutoffAngleCosine(), 0.9 );
-=======
   TEST_EQUALITY_CONST( properties.getNumberOfElectronHashGridBins(), 400 );
   TEST_EQUALITY_CONST( properties.getElectronEvaluationTolerance(), 1e-5 );
   TEST_ASSERT( !properties.isAtomicRelaxationModeOn() );
@@ -73,7 +63,6 @@
              properties.getBremsstrahlungAngularDistributionFunction(),
              MonteCarlo::DIPOLE_DISTRIBUTION );
   TEST_ASSERT( !properties.isAtomicExcitationModeOn() );
->>>>>>> f89aeb69
 }
 
 //---------------------------------------------------------------------------//
