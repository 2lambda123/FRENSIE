//---------------------------------------------------------------------------//
//!
//! \file   MonteCarlo_StandardCompleteDopplerBroadenedPhotonEnergyDistribution_def.hpp
//! \author Alex Robinson
//! \brief  The complete Doppler broadened photon energy distribution def.
//!
//---------------------------------------------------------------------------//

#ifndef MONTE_CARLO_STANDARD_COMPLETE_DOPPLER_BROADENED_PHOTON_ENERGY_DISTRIBUTION_DEF_HPP
#define MONTE_CARLO_STANDARD_COMPLETE_DOPPLER_BROADENED_PHOTON_ENERGY_DISTRIBUTION_DEF_HPP

// Boost Includes
#include <boost/function.hpp>
#include <boost/bind.hpp>

// FRENSIE Includes
#include "MonteCarlo_PhotonKinematicsHelpers.hpp"
#include "Utility_DiscreteDistribution.hpp"
#include "Utility_GaussKronrodIntegrator.hpp"
#include "Utility_RandomNumberGenerator.hpp"
#include "Utility_ContractException.hpp"

namespace MonteCarlo{

// Constructor
template<typename ComptonProfilePolicy>
StandardCompleteDopplerBroadenedPhotonEnergyDistribution<ComptonProfilePolicy>::StandardCompleteDopplerBroadenedPhotonEnergyDistribution(
		const Teuchos::Array<double>& endf_subshell_occupancies,
                const Teuchos::Array<Data::SubshellType>& endf_subshell_order,
                const std::shared_ptr<const ComptonProfileSubshellConverter>&
                subshell_converter,
                const ComptonProfileArray& electron_momentum_dist_array )
  : d_endf_subshell_occupancy_distribution(),
    d_endf_subshell_order(),
    d_endf_subshell_occupancies( endf_subshell_occupancies ),
    d_subshell_converter( subshell_converter ),
    d_compton_profile_array( electron_momentum_dist_array )
{
  // Make sure the shell interaction data is valid
  testPrecondition( endf_subshell_occupancies.size() > 0 );
  testPrecondition( endf_subshell_order.size() ==
		    endf_subshell_occupancies.size() );
  // Make sure that the subshell converter is valid
  testPrecondition( subshell_converter.get() );
  // Make sure the comptron profile array is valid
  testPrecondition( electron_momentum_dist_array.size() > 0 );
  testPrecondition( ComptonProfilePolicy::isValidProfile( *electron_momentum_dist_array.front() ) );
  testPrecondition( ComptonProfilePolicy::isValidProfile( *electron_momentum_dist_array.back() ) );

  // Create the ENDF subshell interaction distribution
  Teuchos::Array<double> dummy_indep_vals( endf_subshell_occupancies.size() );

  d_endf_subshell_occupancy_distribution.reset(
	      new Utility::DiscreteDistribution( dummy_indep_vals,
						 endf_subshell_occupancies ) );

  // Create the endf subshell order bimap
  for( unsigned i = 0; i < endf_subshell_order.size(); ++i )
  {
    d_endf_subshell_order.insert( SubshellOrderMapType::value_type(
                                                 i, endf_subshell_order[i] ) );
  }
}

// Evaluate the distribution with the electron momentum projection
/*! \details The electron momentum projection must be in me*c units 
 * (a momentum value of me*c kg*m/s is 1.0 in me*c units). The distrubition
 * will have units of barns since the unitless momentum is being used.
 */
template<typename ComptonProfilePolicy>
<<<<<<< HEAD
double StandardCompleteDopplerBroadenedPhotonEnergyDistribution<ComptonProfilePolicy>::evaluateWithElectronMomentumProjection(
                                   const double incoming_energy,
                                   const double electron_momentum_projection,
                                   const double scattering_angle_cosine ) const
{
  // Make sure the incoming energy is valid
  testPrecondition( incoming_energy > 0.0 );
  // Make sure the electron momentum projection is valid
  testPrecondition( electron_momentum_projection >= -1.0 );
  // Make sure the scattering angle is valid
  testPrecondition( scattering_angle_cosine >= -1.0 );
  testPrecondition( scattering_angle_cosine <= 1.0 );

  // The total double differential cross section
  double cross_section = 0.0;

  // Evaluate each subshell
  SubshellOrderMapType::const_iterator subshell_it =
    d_endf_subshell_order.begin();

  while( subshell_it != d_endf_subshell_order.end() )
  {
    cross_section += this->evaluateSubshellWithElectronMomentumProjection(
                                                  incoming_energy,
                                                  electron_momentum_projection,
                                                  scattering_angle_cosine,
                                                  subshell_it->right );

    ++subshell_it;
  }

  // Make sure the cross section is valid
  testPrecondition( cross_section >= 0.0 );

  return cross_section;
}

// Evaluate the exact distribution
/*! \details The distrubition has units of barns/MeV.
 */
template<typename ComptonProfilePolicy>
double StandardCompleteDopplerBroadenedPhotonEnergyDistribution<ComptonProfilePolicy>::evaluateExact( 
=======
double StandardCompleteDopplerBroadenedPhotonEnergyDistribution<ComptonProfilePolicy>::evaluate(
>>>>>>> dfe5dea0
				   const double incoming_energy,
				   const double outgoing_energy,
				   const double scattering_angle_cosine ) const
{
  // Make sure the incoming energy is valid
  testPrecondition( incoming_energy > 0.0 );
  // Make sure the outgoing energy is valid
  testPrecondition( outgoing_energy <= incoming_energy );
  testPrecondition( outgoing_energy >= 0.0 );
  // Make sure the scattering angle is valid
  testPrecondition( scattering_angle_cosine >= -1.0 );
  testPrecondition( scattering_angle_cosine <= 1.0 );

  // The total double differential cross section
  double cross_section = 0.0;

  // Evaluate each subshell
  SubshellOrderMapType::const_iterator subshell_it =
    d_endf_subshell_order.begin();

  while( subshell_it != d_endf_subshell_order.end() )
  {
    cross_section += this->evaluateSubshellExact( incoming_energy,
                                                  outgoing_energy,
                                                  scattering_angle_cosine,
                                                  subshell_it->right );

    ++subshell_it;
  }

  // Make sure the cross section is valid
  testPostcondition( cross_section >= 0.0 );

  return cross_section;
}

<<<<<<< HEAD
// Evaluate the subshell distribution with the electron momentum projection
/*! \details The electron momentum projection must be in me*c units 
 * (a momentum value of me*c kg*m/s is 1.0 in me*c units). The distrubition
 * will have units of barns since the unitless momentum is being used.
 */
template<typename ComptonProfilePolicy>
double StandardCompleteDopplerBroadenedPhotonEnergyDistribution<ComptonProfilePolicy>::evaluateSubshellWithElectronMomentumProjection(
                                                                                                                     const double incoming_energy,
                                     const double electron_momentum_projection,
                                     const double scattering_angle_cosine,
                                     const Data::SubshellType subshell ) const
{
  // Make sure the incoming energy is valid
  testPrecondition( incoming_energy > 0.0 );
  // Make sure the electron momentum projection is valid
  testPrecondition( electron_momentum_projection >= -1.0 );
  // Make sure the scattering angle is valid
  testPrecondition( scattering_angle_cosine >= -1.0 );
  testPrecondition( scattering_angle_cosine <= 1.0 );
  // Make sure the subshell is valid
  testPrecondition( this->isValidSubshell( subshell ) );

  // Get the subshell binding energy
  const double subshell_binding_energy =
    this->getSubshellBindingEnergy( subshell );

  // Calculate the max electron momentum projection
  ComptonProfile::MomentumQuantity max_electron_momentum_projection =
    calculateMaxElectronMomentumProjection( incoming_energy,
                                            subshell_binding_energy,
                                            scattering_angle_cosine )*
    ComptonProfile::MomentumUnit();

  // Get the subshell occupancy
  const double subshell_occupancy =
    this->getSubshellOccupancy( subshell );
      
  // Get the Compton profile for the subshell
  const ComptonProfile& compton_profile =
    this->getComptonProfile( subshell );
      
  // Evaluate the Compton profile
  ComptonProfile::ProfileQuantity compton_profile_quantity = 
    ComptonProfilePolicy::evaluateWithPossibleLimit(
                   compton_profile, 
                   electron_momentum_projection*ComptonProfile::MomentumUnit(),
                   max_electron_momentum_projection );
        
  // Evaluate the cross section
  const double multiplier = this->evaluateMultiplier(incoming_energy,
                                                     scattering_angle_cosine );

  const double relativistic_term = this->evaluateRelativisticTerm(
                                                     incoming_energy,
                                                     scattering_angle_cosine );

  const double cross_section = multiplier*relativistic_term*subshell_occupancy*
    compton_profile_quantity.value();

  // Make sure the cross section is valid
  testPostcondition( cross_section >= 0.0 );

  return cross_section;
}
    
// Evaluate the exact subshell distribution
  /*! \details The distrubition has units of barns/MeV.
 */
template<typename ComptonProfilePolicy>
double StandardCompleteDopplerBroadenedPhotonEnergyDistribution<ComptonProfilePolicy>::evaluateSubshellExact( 
				      const double incoming_energy,
                                      const double outgoing_energy,
                                      const double scattering_angle_cosine,
				      const Data::SubshellType subshell ) const
=======
// Evaluate the subshell distribution
template<typename ComptonProfilePolicy>
double StandardCompleteDopplerBroadenedPhotonEnergyDistribution<ComptonProfilePolicy>::evaluateSubshell(
				          const double incoming_energy,
					  const double outgoing_energy,
				          const double scattering_angle_cosine,
					  const Data::SubshellType subshell ) const
>>>>>>> dfe5dea0
{
  // Make sure the incoming energy is valid
  testPrecondition( incoming_energy > 0.0 );
  // Make sure the outgoing energy is valid
  testPrecondition( outgoing_energy <= incoming_energy );
  testPrecondition( outgoing_energy >= 0.0 );
  // Make sure the scattering angle is valid
  testPrecondition( scattering_angle_cosine >= -1.0 );
  testPrecondition( scattering_angle_cosine <= 1.0 );
  // Make sure the subshell is valid
  testPrecondition( this->isValidSubshell( subshell ) );

  // Get the subshell binding energy
  const double subshell_binding_energy =
    this->getSubshellBindingEnergy( subshell );

  // The evaluated double differential cross section
  double cross_section;

  if( outgoing_energy <= incoming_energy - subshell_binding_energy )
  {
    // Get the Compton profile for the subshell
    const ComptonProfile& compton_profile =
      this->getComptonProfile( subshell );

    // Get the subshell occupancy
    const double subshell_occupancy = this->getSubshellOccupancy( subshell );

    // Calculate the electron momentum projection
<<<<<<< HEAD
    const ComptonProfile::MomentumQuantity electron_momentum_projection = 
      ComptonProfile::MomentumUnit()*
=======
    const ComptonProfile::MomentumQuantity electron_momentum_projection =
      Utility::Units::mec_momentum*
>>>>>>> dfe5dea0
      calculateElectronMomentumProjection( incoming_energy,
                                           outgoing_energy,
                                           scattering_angle_cosine);

    // Evaluate the Compton profile
    ComptonProfile::ProfileQuantity compton_profile_quantity =
      ComptonProfilePolicy::evaluate( compton_profile,
                                      electron_momentum_projection );

    // Evaluate the cross section
    const double multiplier = this->evaluateMultiplierExact(
                                                     incoming_energy,
                                                     outgoing_energy,
                                                     scattering_angle_cosine );

    const double relativistic_term = this->evaluateRelativisticTermExact(
                                                     incoming_energy,
                                                     outgoing_energy,
                                                     scattering_angle_cosine );

    cross_section = multiplier*relativistic_term*subshell_occupancy*
      compton_profile_quantity.value();
  }
  else
    cross_section = 0.0;

  // Make sure the cross section is valid
  testPostcondition( cross_section >= 0.0 );

  return cross_section;
}

// Evaluate the PDF with the electron momentum projection
/*! \details The electron momentum projection must be in me*c units 
 * (a momentum value of me*c kg*m/s is 1.0 in me*c units). The PDF
 * will be unitless since the unitless momentum is being used.
 */
template<typename ComptonProfilePolicy>
<<<<<<< HEAD
double StandardCompleteDopplerBroadenedPhotonEnergyDistribution<ComptonProfilePolicy>::evaluatePDFWithElectronMomentumProjection(
                                   const double incoming_energy,
                                   const double electron_momentum_projection,
                                   const double scattering_angle_cosine,
                                   const double precision ) const
{
  // Make sure the precision is valid
  testPrecondition( precision > 0.0 );
  testPrecondition( precision < 1.0 );
  
  const double diff_cross_section =
    this->evaluateWithElectronMomentumProjection( incoming_energy,
                                                  electron_momentum_projection,
                                                  scattering_angle_cosine );
=======
double StandardCompleteDopplerBroadenedPhotonEnergyDistribution<ComptonProfilePolicy>::evaluatePDF(
				   const double incoming_energy,
				   const double outgoing_energy,
				   const double scattering_angle_cosine ) const
{
  const double diff_cross_section = this->evaluate( incoming_energy,
                                                    outgoing_energy,
                                                    scattering_angle_cosine );
>>>>>>> dfe5dea0

  const double integrated_cross_section =
    this->evaluateIntegratedCrossSection( incoming_energy,
                                          scattering_angle_cosine,
                                          precision );

  if( integrated_cross_section > 0.0 )
    return diff_cross_section/integrated_cross_section;
  else
    return 0.0;
}

// Evaluate the exact PDF
/*! \details The PDF has units of inverse MeV.
 */
template<typename ComptonProfilePolicy>
double StandardCompleteDopplerBroadenedPhotonEnergyDistribution<ComptonProfilePolicy>::evaluatePDFExact( 
				   const double incoming_energy,
				   const double outgoing_energy,
				   const double scattering_angle_cosine,
                                   const double precision ) const
{
  // Make sure the precision is valid
  testPrecondition( precision > 0.0 );
  testPrecondition( precision < 1.0 );
  
  const double diff_cross_section = this->evaluateExact(
                                                     incoming_energy, 
                                                     outgoing_energy,
                                                     scattering_angle_cosine );
  
  const double integrated_cross_section =
    this->evaluateIntegratedCrossSectionExact( incoming_energy,
                                               scattering_angle_cosine,
                                               precision );

  if( integrated_cross_section > 0.0 )
    return diff_cross_section/integrated_cross_section;
  else
    return 0.0;
}

// Evaluate the subshell PDF with the electron momentum projection
/*! \details The electron momentum projection must be in me*c units 
 * (a momentum value of me*c kg*m/s is 1.0 in me*c units). The PDF
 * will be unitless since the unitless momentum is being used.
 */
template<typename ComptonProfilePolicy>
double StandardCompleteDopplerBroadenedPhotonEnergyDistribution<ComptonProfilePolicy>::evaluateSubshellPDFWithElectronMomentumProjection(
                                 const double incoming_energy,
                                 const double electron_momentum_projection,
                                 const double scattering_angle_cosine,
                                 const Data::SubshellType subshell,
                                 const double precision ) const
{
  // Make sure the precision is valid
  testPrecondition( precision > 0.0 );
  testPrecondition( precision < 1.0 );
  
  const double diff_cross_section =
    this->evaluateSubshellWithElectronMomentumProjection(
                                                  incoming_energy,
                                                  electron_momentum_projection,
                                                  scattering_angle_cosine,
                                                  subshell );

  const double integrated_cross_section =
    this->evaluateSubshellIntegratedCrossSection( incoming_energy,
                                                  scattering_angle_cosine,
                                                  subshell,
                                                  precision );

  if( integrated_cross_section > 0.0 )
    return diff_cross_section/integrated_cross_section;
  else
    return 0.0;
}

// Evaluate the exact subshell PDF
/*! \details The PDF has units of inverse MeV.
 */
template<typename ComptonProfilePolicy>
<<<<<<< HEAD
double StandardCompleteDopplerBroadenedPhotonEnergyDistribution<ComptonProfilePolicy>::evaluateSubshellPDFExact( 
=======
double StandardCompleteDopplerBroadenedPhotonEnergyDistribution<ComptonProfilePolicy>::evaluateSubshellPDF(
>>>>>>> dfe5dea0
					  const double incoming_energy,
					  const double outgoing_energy,
				          const double scattering_angle_cosine,
					  const Data::SubshellType subshell,
                                          const double precision ) const
{
<<<<<<< HEAD
  // Make sure the precision is valid
  testPrecondition( precision > 0.0 );
  testPrecondition( precision < 1.0 );
  
  const double diff_cross_section = 
    this->evaluateSubshellExact( incoming_energy,
                                 outgoing_energy,
                                 scattering_angle_cosine,
                                 subshell );

  const double integrated_cross_section = 
    this->evaluateSubshellIntegratedCrossSectionExact( incoming_energy,
                                                       scattering_angle_cosine,
                                                       subshell,
                                                       precision );
=======
  const double diff_cross_section =
    this->evaluateSubshell( incoming_energy,
                            outgoing_energy,
                            scattering_angle_cosine,
                            subshell );

  const double integrated_cross_section =
    this->evaluateSubshellIntegratedCrossSection( incoming_energy,
                                                  scattering_angle_cosine,
                                                  subshell,
                                                  1e-3 );
>>>>>>> dfe5dea0

  if( integrated_cross_section > 0.0 )
    return diff_cross_section/integrated_cross_section;
  else
    return 0.0;
}

// Evaluate the integrated cross section (b/mu)
/*! \details This will integrate the approximate double differential cross 
 * section as function of unitless momentum from pz=-1.0 to pz=pz_max.
 */
template<typename ComptonProfilePolicy>
double StandardCompleteDopplerBroadenedPhotonEnergyDistribution<ComptonProfilePolicy>::evaluateIntegratedCrossSection(
					  const double incoming_energy,
					  const double scattering_angle_cosine,
					  const double precision ) const
{
  // Make sure the incoming energy is valid
  testPrecondition( incoming_energy > 0.0 );
  // Make sure the scattering angle is valid
  testPrecondition( scattering_angle_cosine >= -1.0 );
  testPrecondition( scattering_angle_cosine <= 1.0 );

  double cross_section = 0.0;

  // Evaluate the integrated cross section for each subshell
  SubshellOrderMapType::const_iterator subshell_it =
    d_endf_subshell_order.begin();

  while( subshell_it != d_endf_subshell_order.end() )
  {
    cross_section += this->evaluateSubshellIntegratedCrossSection(
                                                       incoming_energy,
                                                       scattering_angle_cosine,
                                                       subshell_it->right,
                                                       precision );

    ++subshell_it;
  }

  // Make sure the integrated cross section is valid
  testPrecondition( cross_section >= 0.0 );

  return cross_section;
}

// Evaluate the exact integrated cross section (b/mu)
/*! \details This will integrate the exact double differential cross 
 * section as function of outgoing energy from E=0.0 MeV to E=E_in-E_b^max.
 */
template<typename ComptonProfilePolicy>
double StandardCompleteDopplerBroadenedPhotonEnergyDistribution<ComptonProfilePolicy>::evaluateIntegratedCrossSectionExact( 
					  const double incoming_energy,
					  const double scattering_angle_cosine,
					  const double precision ) const
{
  // Make sure the incoming energy is valid
  testPrecondition( incoming_energy > 0.0 );
  // Make sure the scattering angle is valid
  testPrecondition( scattering_angle_cosine >= -1.0 );
  testPrecondition( scattering_angle_cosine <= 1.0 );

  double cross_section = 0.0;

  // Evaluate the integrated cross section for each subshell
  SubshellOrderMapType::const_iterator subshell_it = 
    d_endf_subshell_order.begin();

  while( subshell_it != d_endf_subshell_order.end() )
  {
    cross_section += this->evaluateSubshellIntegratedCrossSectionExact(
                                                       incoming_energy,
                                                       scattering_angle_cosine,
                                                       subshell_it->right,
                                                       precision );

    ++subshell_it;
  }
  
  // Make sure the integrated cross section is valid
  testPrecondition( cross_section >= 0.0 );
  
  return cross_section;
}

// Evaluate the integrated cross section (b/mu)
/*! \details This will integrate the approximate double differential cross 
 * section as a function of unitless momentum. If full profiles are being
 * used the limits of integration are pz=-1.0 and pz=pz_max. If half profiles
 * are being used the limits of integration are pz=-pz_max and pz=pz_max
 * (unless pz_max is <= 0.0 in which case the integrated cross section
 * will be 0.0).
 */
template<typename ComptonProfilePolicy>
double StandardCompleteDopplerBroadenedPhotonEnergyDistribution<ComptonProfilePolicy>::evaluateSubshellIntegratedCrossSection(
				          const double incoming_energy,
					  const double scattering_angle_cosine,
					  const Data::SubshellType subshell,
					  const double precision ) const
{
  // Make sure the incoming energy is valid
  testPrecondition( incoming_energy > 0.0 );
  // Make sure the scattering angle is valid
  testPrecondition( scattering_angle_cosine >= -1.0 );
  testPrecondition( scattering_angle_cosine <= 1.0 );
<<<<<<< HEAD
  // Make sure the subshell is valid
  testPrecondition( this->isValidSubshell( subshell ) );

  // Create the evaluation function wrapper
  boost::function<double (double x)> double_diff_cs_wrapper = 
    boost::bind<double>( &StandardCompleteDopplerBroadenedPhotonEnergyDistribution::evaluateSubshellWithElectronMomentumProjection,
=======

  boost::function<double (double x)> double_diff_cs_wrapper =
    boost::bind<double>( &StandardCompleteDopplerBroadenedPhotonEnergyDistribution::evaluateSubshell,
>>>>>>> dfe5dea0
                         boost::cref( *this ),
                         incoming_energy,
                         _1,
                         scattering_angle_cosine,
                         subshell );

  // Get the subshell binding energy
  const double subshell_binding_energy =
    this->getSubshellBindingEnergy( subshell );

  // Calculate the max electron momentum projection
  double pz_max =
    calculateMaxElectronMomentumProjection( incoming_energy,
                                            subshell_binding_energy,
                                            scattering_angle_cosine );

  // Don't go above the table max (profile will evaluate to zero beyond it)
  pz_max = ComptonProfilePolicy::getUpperLimitOfIntegration(
                               this->getComptonProfile( subshell ),
                               pz_max*ComptonProfile::MomentumUnit() ).value();

  // Calculate the min electron momentum projection
  double pz_min = ComptonProfilePolicy::getLowerLimitOfIntegration(
                               pz_max*ComptonProfile::MomentumUnit() ).value();

  // Calculate the absolute error and the integrated cross section
  double abs_error, diff_cs;

  Utility::GaussKronrodIntegrator<double> quadrature_set( precision );

  if( pz_min < pz_max )
  {
<<<<<<< HEAD
    quadrature_set.integrateAdaptively<15>( double_diff_cs_wrapper,
                                            pz_min,
                                            pz_max,
                                            diff_cs,
                                            abs_error );
  }
  else
  {
    abs_error = 0.0;
    diff_cs = 0.0;
  }

  // Make sure that the differential cross section is valid
  testPostcondition( diff_cs >= 0.0 );

  return diff_cs;
}
=======
    const ComptonProfile::MomentumQuantity min_electron_momentum_projection =
      ComptonProfilePolicy::getLowerBoundOfMomentum(
                                         this->getComptonProfile( subshell ) );

    if( min_electron_momentum_projection > -1.0*Utility::Units::mec_momentum )
    {
      bool possible;

      min_energy = calculateDopplerBroadenedEnergy(
                                      min_electron_momentum_projection.value(),
                                      incoming_energy,
                                      scattering_angle_cosine,
                                      possible );
    }
  }

  double max_energy =
    incoming_energy - this->getSubshellBindingEnergy( subshell );
>>>>>>> dfe5dea0

// Evaluate the integrated cross section (b/mu)
/*! \details This will integrate the exact double differential cross 
 * section as a function of outgoing energy. The limits of integration are 
 * E=0.0 and E=E_in-E_b,i (for both half profiles and full profiles). 
 */
template<typename ComptonProfilePolicy>
double StandardCompleteDopplerBroadenedPhotonEnergyDistribution<ComptonProfilePolicy>::evaluateSubshellIntegratedCrossSectionExact( 
				          const double incoming_energy,
					  const double scattering_angle_cosine,
					  const Data::SubshellType subshell,
					  const double precision ) const
{
  // Make sure the incoming energy is valid
  testPrecondition( incoming_energy > 0.0 );
  // Make sure the scattering angle is valid
  testPrecondition( scattering_angle_cosine >= -1.0 );
  testPrecondition( scattering_angle_cosine <= 1.0 );
  // Make sure the subshell is valid
  testPrecondition( this->isValidSubshell( subshell ) );

  // Create the evaluation function wrapper
  boost::function<double (double x)> double_diff_cs_wrapper = 
    boost::bind<double>( &StandardCompleteDopplerBroadenedPhotonEnergyDistribution::evaluateSubshellExact,
                         boost::cref( *this ),
                         incoming_energy,
                         _1,
                         scattering_angle_cosine,
                         subshell );

  // Get the Compton profile for this subshell
  const ComptonProfile& compton_profile = this->getComptonProfile( subshell );

  // Calculate the max energy
  double energy_max = incoming_energy -
    this->getSubshellBindingEnergy( subshell );

  // Calculate the max electron momentum projection
  double pz_max = calculateMaxElectronMomentumProjection(
                                  incoming_energy,
                                  this->getSubshellBindingEnergy( subshell ),
                                  scattering_angle_cosine );

  // Calculate the max table energy
  const double pz_table_max =
    ComptonProfilePolicy::getUpperBoundOfMomentum( compton_profile ).value();

  // Don't go above the table max (profile will evaluate to zero beyond it)
  if( pz_max > pz_table_max )
  {
<<<<<<< HEAD
    bool energetically_possible;
    
    energy_max = calculateDopplerBroadenedEnergy( pz_table_max,
                                                  incoming_energy,
                                                  scattering_angle_cosine,
                                                  energetically_possible );
  }

  // Calculate the absolute error and the integrated cross section
  double abs_error, diff_cs;

  Utility::GaussKronrodIntegrator quadrature_set( precision );

=======
    const ComptonProfile::MomentumQuantity table_max_electron_momentum_projection =
      ComptonProfilePolicy::getUpperBoundOfMomentum(
                                         this->getComptonProfile( subshell ) );

    double max_electron_momentum_projection =
      calculateMaxElectronMomentumProjection(
                                    incoming_energy,
                                    this->getSubshellBindingEnergy( subshell ),
                                    scattering_angle_cosine );


    if( max_electron_momentum_projection >
        table_max_electron_momentum_projection.value() )
    {
      bool possible;

      max_energy = calculateDopplerBroadenedEnergy(
                                table_max_electron_momentum_projection.value(),
                                incoming_energy,
                                scattering_angle_cosine,
                                possible );
    }
  }

>>>>>>> dfe5dea0
  quadrature_set.integrateAdaptively<15>( double_diff_cs_wrapper,
                                          0.0,
                                          energy_max,
                                          diff_cs,
                                          abs_error );

  // Make sure that the differential cross section is valid
  testPostcondition( diff_cs >= 0.0 );

  return diff_cs;
}

// Sample an outgoing energy from the distribution
template<typename ComptonProfilePolicy>
<<<<<<< HEAD
void StandardCompleteDopplerBroadenedPhotonEnergyDistribution<ComptonProfilePolicy>::sample( 
			       const double incoming_energy,
                               const double scattering_angle_cosine,
                               double& outgoing_energy,
			       Data::SubshellType& shell_of_interaction ) const
=======
void StandardCompleteDopplerBroadenedPhotonEnergyDistribution<ComptonProfilePolicy>::sample(
				     const double incoming_energy,
				     const double scattering_angle_cosine,
				     double& outgoing_energy,
				     Data::SubshellType& shell_of_interaction ) const
>>>>>>> dfe5dea0
{
  unsigned trial_dummy;

  this->sampleAndRecordTrials( incoming_energy,
			       scattering_angle_cosine,
			       outgoing_energy,
			       shell_of_interaction,
			       trial_dummy );
}

// Sample an outgoing energy and record the number of trials
/*! \details The sampling of the Compton profile and the interaction subshell
 * are decoupled in this procedure.
 */
template<typename ComptonProfilePolicy>
void StandardCompleteDopplerBroadenedPhotonEnergyDistribution<ComptonProfilePolicy>::sampleAndRecordTrials(
				     const double incoming_energy,
				     const double scattering_angle_cosine,
				     double& outgoing_energy,
				     Data::SubshellType& shell_of_interaction,
				     unsigned& trials ) const
{
  // Make sure the incoming energy is valid
  testPrecondition( incoming_energy > 0.0 );
  // Make sure the scattering angle cosine is valid
  testPrecondition( scattering_angle_cosine >= -1.0 );
  testPrecondition( scattering_angle_cosine <= 1.0 );

  // The electron momenutm projection
  double pz;

  // Sample the electron momentum projection
  this->sampleMomentumAndRecordTrials( incoming_energy,
                                       scattering_angle_cosine,
                                       pz,
                                       shell_of_interaction,
                                       trials );

  bool energetically_possible;

  outgoing_energy = calculateDopplerBroadenedEnergy( pz,
                                                     incoming_energy,
                                                     scattering_angle_cosine,
                                                     energetically_possible );

  // If a valid outgoing energy could not be calculated default to the
  // Compton line energy (no Doppler broadening).
  if( !energetically_possible || outgoing_energy < 0.0 )
  {
      outgoing_energy = calculateComptonLineEnergy( incoming_energy,
                                                    scattering_angle_cosine );
  }
  else
  {
    // An energy of zero isn't allowed by the rest of the code
    if( outgoing_energy == 0.0 )
      outgoing_energy = std::numeric_limits<double>::min();
  }

  // Make sure the outgoing energy is valid
  testPostcondition( outgoing_energy <= incoming_energy );
  testPostcondition( outgoing_energy > 0.0 );
  // Make sure that the sampled subshell is valid
  testPostcondition( shell_of_interaction !=Data::UNKNOWN_SUBSHELL );
  testPostcondition( shell_of_interaction != Data::INVALID_SUBSHELL );
}

// Sample an electron momentum from the distribution
/*! \details The sampling of the Compton profile and the interaction subshell
 * are decoupled in this procedure.
 */
template<typename ComptonProfilePolicy>
void StandardCompleteDopplerBroadenedPhotonEnergyDistribution<ComptonProfilePolicy>::sampleMomentumAndRecordTrials(
                                    const double incoming_energy,
                                    const double scattering_angle_cosine,
                                    double& electron_momentum,
                                    Data::SubshellType& shell_of_interaction,
                                    unsigned& trials ) const
{
  // Make sure the incoming energy is valid
  testPrecondition( incoming_energy > 0.0 );
  // Make sure the scattering angle cosine is valid
  testPrecondition( scattering_angle_cosine >= -1.0 );
  testPrecondition( scattering_angle_cosine <= 1.0 );

  // Record the number of iterations
  unsigned iterations = 0u;

  // Sample the shell that is interacted with
  unsigned compton_subshell_index;
  double subshell_binding_energy;

  // Only allow the selection of subshells where an incoherent interaction is
  // energetically possible - there is definitely a more efficient way to do
  // this!
  while( true )
  {
    ++iterations;

    this->sampleInteractionSubshell( compton_subshell_index,
                                     subshell_binding_energy,
                                     shell_of_interaction );

    // Calculate the maximum outgoing photon energy
    double energy_max = incoming_energy - subshell_binding_energy;

    if( energy_max >= 0.0 )
      break;
  }

  // Get the Compton profile for the sampled subshell
<<<<<<< HEAD
  const ComptonProfile& compton_profile = 
    *d_compton_profile_array[compton_subshell_index];
=======
  const ComptonProfile& compton_profile =
    *d_electron_momentum_distribution[compton_subshell_index];
>>>>>>> dfe5dea0

  electron_momentum = this->sampleSubshellMomentum( incoming_energy,
                                                    scattering_angle_cosine,
                                                    subshell_binding_energy,
                                                    compton_profile );

  // Increment the number of trials
  trials += iterations;
}

// Sample an electron momentum from the subshell distribution
template<typename ComptonProfilePolicy>
double StandardCompleteDopplerBroadenedPhotonEnergyDistribution<ComptonProfilePolicy>::sampleSubshellMomentum(
                                     const double incoming_energy,
                                     const double scattering_angle_cosine,
                                     Data::SubshellType subshell ) const
{
  // Make sure the incoming energy is valid
  testPrecondition( incoming_energy >=
                    this->getSubshellBindingEnergy( subshell ) );
  // Make sure the scattering angle cosine is valid
  testPrecondition( scattering_angle_cosine >= -1.0 );
  testPrecondition( scattering_angle_cosine <= 1.0 );
  // Make sure the subshell is valid
  testPrecondition( this->isValidSubshell( subshell ) );

  // Get the subshell binding energy
  const double subshell_binding_energy =
    this->getSubshellBindingEnergy( subshell );

  // Get the Compton profile for the subshell
  const ComptonProfile& compton_profile = this->getComptonProfile( subshell );

  return this->sampleSubshellMomentum( incoming_energy,
                                       scattering_angle_cosine,
                                       subshell_binding_energy,
                                       compton_profile );
}

// Sample an electron momentum from the subshell distribution
template<typename ComptonProfilePolicy>
double StandardCompleteDopplerBroadenedPhotonEnergyDistribution<ComptonProfilePolicy>::sampleSubshellMomentum(
                                 const double incoming_energy,
                                 const double scattering_angle_cosine,
                                 const double subshell_binding_energy,
                                 const ComptonProfile& compton_profile ) const
{
  // Make sure the incoming energy is valid
  testPrecondition( incoming_energy > 0.0 );
  // Make sure the scattering angle cosine is valid
  testPrecondition( scattering_angle_cosine >= -1.0 );
  testPrecondition( scattering_angle_cosine <= 1.0 );

  // Calculate the maximum electron momentum projection
  ComptonProfile::MomentumQuantity pz_max = ComptonProfile::MomentumUnit()*
    calculateMaxElectronMomentumProjection( incoming_energy,
                                            subshell_binding_energy,
                                            scattering_angle_cosine );

  // Sample an electron momentum projection
  ComptonProfile::MomentumQuantity pz =
    ComptonProfilePolicy::sample( compton_profile, pz_max );

  return pz.value();
}

// Check if the subshell is valid
template<typename ComptonProfilePolicy>
bool StandardCompleteDopplerBroadenedPhotonEnergyDistribution<ComptonProfilePolicy>::isValidSubshell(
                                            const Data::SubshellType subshell ) const
{
  return d_endf_subshell_order.right.find( subshell ) !=
    d_endf_subshell_order.right.end();
}

// Return the occupancy of a subshell (default is the ENDF occupacy)
template<typename ComptonProfilePolicy>
inline double StandardCompleteDopplerBroadenedPhotonEnergyDistribution<ComptonProfilePolicy>::getSubshellOccupancy( const Data::SubshellType subshell ) const
{
  // Make sure the subshell is valid
  testPrecondition( this->isValidSubshell( subshell ) );

  unsigned endf_subshell_index = this->getENDFSubshellIndex( subshell );

  return d_endf_subshell_occupancies[endf_subshell_index];
}

// Return the old subshell index corresponding to the subshell
template<typename ComptonProfilePolicy>
unsigned StandardCompleteDopplerBroadenedPhotonEnergyDistribution<ComptonProfilePolicy>::getOldSubshellIndex(
                                            const Data::SubshellType subshell ) const
{
  return d_subshell_converter->convertSubshellToIndex( subshell );
}

// Return the endf subshell index corresponding to the subshell
template<typename ComptonProfilePolicy>
unsigned StandardCompleteDopplerBroadenedPhotonEnergyDistribution<ComptonProfilePolicy>::getENDFSubshellIndex(
                                            const Data::SubshellType subshell ) const
{
  // Make sure the subshell is valid
  testPrecondition( this->isValidSubshell( subshell ) );

  return d_endf_subshell_order.right.find( subshell )->second;
}

// Return the subshell corresponding to the endf subshell index
template<typename ComptonProfilePolicy>
Data::SubshellType StandardCompleteDopplerBroadenedPhotonEnergyDistribution<ComptonProfilePolicy>::getSubshell(
                                     const unsigned endf_subshell_index ) const
{
  SubshellOrderMapType::left_map::const_iterator endf_subshell_index_it =
    d_endf_subshell_order.left.find( endf_subshell_index );

  // Make sure the index was found
  testPostcondition( endf_subshell_index_it !=
                     d_endf_subshell_order.left.end() );

  return endf_subshell_index_it->second;
}

// Return the Compton profile for a subshell
template<typename ComptonProfilePolicy>
const ComptonProfile& StandardCompleteDopplerBroadenedPhotonEnergyDistribution<ComptonProfilePolicy>::getComptonProfile(
                                           const Data::SubshellType& subshell ) const
{
  // Make sure the subshell is valid
  testPrecondition( this->isValidSubshell( subshell ) );

  // Get the old subshell corresponding to the subshell type
  unsigned old_subshell_index = this->getOldSubshellIndex( subshell );

  return *d_compton_profile_array[old_subshell_index];
}

// Return the Compton profile for an old subshell index
template<typename ComptonProfilePolicy>
const ComptonProfile& StandardCompleteDopplerBroadenedPhotonEnergyDistribution<ComptonProfilePolicy>::getComptonProfile(
                                     const unsigned& old_subshell_index ) const
{
  // Make sure the old subshell index is valid
<<<<<<< HEAD
  testPrecondition( old_subshell_index < 
                    d_compton_profile_array.size() );
=======
  testPrecondition( old_subshell_index <
                    d_electron_momentum_distribution.size() );
>>>>>>> dfe5dea0

  return *d_compton_profile_array[old_subshell_index];
}

// Sample an ENDF subshell
template<typename ComptonProfilePolicy>
Data::SubshellType StandardCompleteDopplerBroadenedPhotonEnergyDistribution<ComptonProfilePolicy>::sampleENDFInteractionSubshell() const
{
  unsigned endf_subshell_index;

  d_endf_subshell_occupancy_distribution->sampleAndRecordBinIndex(
                                                         endf_subshell_index );

  return this->getSubshell( endf_subshell_index );
}

} // end MonteCarlo namespace

#endif // end MONTE_CARLO_STANDARD_COMPLETE_DOPPLER_BROADENED_PHOTON_ENERGY_DISTRIBUTION_DEF_HPP

//---------------------------------------------------------------------------//
// end MonteCarlo_StandardCompleteDopplerBroadenedPhotonEnergyDistribution_def.hpp
//---------------------------------------------------------------------------//<|MERGE_RESOLUTION|>--- conflicted
+++ resolved
@@ -68,7 +68,6 @@
  * will have units of barns since the unitless momentum is being used.
  */
 template<typename ComptonProfilePolicy>
-<<<<<<< HEAD
 double StandardCompleteDopplerBroadenedPhotonEnergyDistribution<ComptonProfilePolicy>::evaluateWithElectronMomentumProjection(
                                    const double incoming_energy,
                                    const double electron_momentum_projection,
@@ -111,9 +110,6 @@
  */
 template<typename ComptonProfilePolicy>
 double StandardCompleteDopplerBroadenedPhotonEnergyDistribution<ComptonProfilePolicy>::evaluateExact( 
-=======
-double StandardCompleteDopplerBroadenedPhotonEnergyDistribution<ComptonProfilePolicy>::evaluate(
->>>>>>> dfe5dea0
 				   const double incoming_energy,
 				   const double outgoing_energy,
 				   const double scattering_angle_cosine ) const
@@ -150,7 +146,6 @@
   return cross_section;
 }
 
-<<<<<<< HEAD
 // Evaluate the subshell distribution with the electron momentum projection
 /*! \details The electron momentum projection must be in me*c units 
  * (a momentum value of me*c kg*m/s is 1.0 in me*c units). The distrubition
@@ -225,15 +220,6 @@
                                       const double outgoing_energy,
                                       const double scattering_angle_cosine,
 				      const Data::SubshellType subshell ) const
-=======
-// Evaluate the subshell distribution
-template<typename ComptonProfilePolicy>
-double StandardCompleteDopplerBroadenedPhotonEnergyDistribution<ComptonProfilePolicy>::evaluateSubshell(
-				          const double incoming_energy,
-					  const double outgoing_energy,
-				          const double scattering_angle_cosine,
-					  const Data::SubshellType subshell ) const
->>>>>>> dfe5dea0
 {
   // Make sure the incoming energy is valid
   testPrecondition( incoming_energy > 0.0 );
@@ -263,13 +249,8 @@
     const double subshell_occupancy = this->getSubshellOccupancy( subshell );
 
     // Calculate the electron momentum projection
-<<<<<<< HEAD
     const ComptonProfile::MomentumQuantity electron_momentum_projection = 
       ComptonProfile::MomentumUnit()*
-=======
-    const ComptonProfile::MomentumQuantity electron_momentum_projection =
-      Utility::Units::mec_momentum*
->>>>>>> dfe5dea0
       calculateElectronMomentumProjection( incoming_energy,
                                            outgoing_energy,
                                            scattering_angle_cosine);
@@ -308,7 +289,6 @@
  * will be unitless since the unitless momentum is being used.
  */
 template<typename ComptonProfilePolicy>
-<<<<<<< HEAD
 double StandardCompleteDopplerBroadenedPhotonEnergyDistribution<ComptonProfilePolicy>::evaluatePDFWithElectronMomentumProjection(
                                    const double incoming_energy,
                                    const double electron_momentum_projection,
@@ -323,17 +303,6 @@
     this->evaluateWithElectronMomentumProjection( incoming_energy,
                                                   electron_momentum_projection,
                                                   scattering_angle_cosine );
-=======
-double StandardCompleteDopplerBroadenedPhotonEnergyDistribution<ComptonProfilePolicy>::evaluatePDF(
-				   const double incoming_energy,
-				   const double outgoing_energy,
-				   const double scattering_angle_cosine ) const
-{
-  const double diff_cross_section = this->evaluate( incoming_energy,
-                                                    outgoing_energy,
-                                                    scattering_angle_cosine );
->>>>>>> dfe5dea0
-
   const double integrated_cross_section =
     this->evaluateIntegratedCrossSection( incoming_energy,
                                           scattering_angle_cosine,
@@ -415,18 +384,13 @@
 /*! \details The PDF has units of inverse MeV.
  */
 template<typename ComptonProfilePolicy>
-<<<<<<< HEAD
 double StandardCompleteDopplerBroadenedPhotonEnergyDistribution<ComptonProfilePolicy>::evaluateSubshellPDFExact( 
-=======
-double StandardCompleteDopplerBroadenedPhotonEnergyDistribution<ComptonProfilePolicy>::evaluateSubshellPDF(
->>>>>>> dfe5dea0
 					  const double incoming_energy,
 					  const double outgoing_energy,
 				          const double scattering_angle_cosine,
 					  const Data::SubshellType subshell,
                                           const double precision ) const
 {
-<<<<<<< HEAD
   // Make sure the precision is valid
   testPrecondition( precision > 0.0 );
   testPrecondition( precision < 1.0 );
@@ -442,19 +406,6 @@
                                                        scattering_angle_cosine,
                                                        subshell,
                                                        precision );
-=======
-  const double diff_cross_section =
-    this->evaluateSubshell( incoming_energy,
-                            outgoing_energy,
-                            scattering_angle_cosine,
-                            subshell );
-
-  const double integrated_cross_section =
-    this->evaluateSubshellIntegratedCrossSection( incoming_energy,
-                                                  scattering_angle_cosine,
-                                                  subshell,
-                                                  1e-3 );
->>>>>>> dfe5dea0
 
   if( integrated_cross_section > 0.0 )
     return diff_cross_section/integrated_cross_section;
@@ -560,18 +511,12 @@
   // Make sure the scattering angle is valid
   testPrecondition( scattering_angle_cosine >= -1.0 );
   testPrecondition( scattering_angle_cosine <= 1.0 );
-<<<<<<< HEAD
   // Make sure the subshell is valid
   testPrecondition( this->isValidSubshell( subshell ) );
 
   // Create the evaluation function wrapper
   boost::function<double (double x)> double_diff_cs_wrapper = 
     boost::bind<double>( &StandardCompleteDopplerBroadenedPhotonEnergyDistribution::evaluateSubshellWithElectronMomentumProjection,
-=======
-
-  boost::function<double (double x)> double_diff_cs_wrapper =
-    boost::bind<double>( &StandardCompleteDopplerBroadenedPhotonEnergyDistribution::evaluateSubshell,
->>>>>>> dfe5dea0
                          boost::cref( *this ),
                          incoming_energy,
                          _1,
@@ -604,7 +549,6 @@
 
   if( pz_min < pz_max )
   {
-<<<<<<< HEAD
     quadrature_set.integrateAdaptively<15>( double_diff_cs_wrapper,
                                             pz_min,
                                             pz_max,
@@ -622,26 +566,6 @@
 
   return diff_cs;
 }
-=======
-    const ComptonProfile::MomentumQuantity min_electron_momentum_projection =
-      ComptonProfilePolicy::getLowerBoundOfMomentum(
-                                         this->getComptonProfile( subshell ) );
-
-    if( min_electron_momentum_projection > -1.0*Utility::Units::mec_momentum )
-    {
-      bool possible;
-
-      min_energy = calculateDopplerBroadenedEnergy(
-                                      min_electron_momentum_projection.value(),
-                                      incoming_energy,
-                                      scattering_angle_cosine,
-                                      possible );
-    }
-  }
-
-  double max_energy =
-    incoming_energy - this->getSubshellBindingEnergy( subshell );
->>>>>>> dfe5dea0
 
 // Evaluate the integrated cross section (b/mu)
 /*! \details This will integrate the exact double differential cross 
@@ -692,7 +616,6 @@
   // Don't go above the table max (profile will evaluate to zero beyond it)
   if( pz_max > pz_table_max )
   {
-<<<<<<< HEAD
     bool energetically_possible;
     
     energy_max = calculateDopplerBroadenedEnergy( pz_table_max,
@@ -706,32 +629,6 @@
 
   Utility::GaussKronrodIntegrator quadrature_set( precision );
 
-=======
-    const ComptonProfile::MomentumQuantity table_max_electron_momentum_projection =
-      ComptonProfilePolicy::getUpperBoundOfMomentum(
-                                         this->getComptonProfile( subshell ) );
-
-    double max_electron_momentum_projection =
-      calculateMaxElectronMomentumProjection(
-                                    incoming_energy,
-                                    this->getSubshellBindingEnergy( subshell ),
-                                    scattering_angle_cosine );
-
-
-    if( max_electron_momentum_projection >
-        table_max_electron_momentum_projection.value() )
-    {
-      bool possible;
-
-      max_energy = calculateDopplerBroadenedEnergy(
-                                table_max_electron_momentum_projection.value(),
-                                incoming_energy,
-                                scattering_angle_cosine,
-                                possible );
-    }
-  }
-
->>>>>>> dfe5dea0
   quadrature_set.integrateAdaptively<15>( double_diff_cs_wrapper,
                                           0.0,
                                           energy_max,
@@ -746,19 +643,11 @@
 
 // Sample an outgoing energy from the distribution
 template<typename ComptonProfilePolicy>
-<<<<<<< HEAD
 void StandardCompleteDopplerBroadenedPhotonEnergyDistribution<ComptonProfilePolicy>::sample( 
 			       const double incoming_energy,
                                const double scattering_angle_cosine,
                                double& outgoing_energy,
 			       Data::SubshellType& shell_of_interaction ) const
-=======
-void StandardCompleteDopplerBroadenedPhotonEnergyDistribution<ComptonProfilePolicy>::sample(
-				     const double incoming_energy,
-				     const double scattering_angle_cosine,
-				     double& outgoing_energy,
-				     Data::SubshellType& shell_of_interaction ) const
->>>>>>> dfe5dea0
 {
   unsigned trial_dummy;
 
@@ -870,13 +759,8 @@
   }
 
   // Get the Compton profile for the sampled subshell
-<<<<<<< HEAD
   const ComptonProfile& compton_profile = 
     *d_compton_profile_array[compton_subshell_index];
-=======
-  const ComptonProfile& compton_profile =
-    *d_electron_momentum_distribution[compton_subshell_index];
->>>>>>> dfe5dea0
 
   electron_momentum = this->sampleSubshellMomentum( incoming_energy,
                                                     scattering_angle_cosine,
@@ -1018,13 +902,8 @@
                                      const unsigned& old_subshell_index ) const
 {
   // Make sure the old subshell index is valid
-<<<<<<< HEAD
   testPrecondition( old_subshell_index < 
                     d_compton_profile_array.size() );
-=======
-  testPrecondition( old_subshell_index <
-                    d_electron_momentum_distribution.size() );
->>>>>>> dfe5dea0
 
   return *d_compton_profile_array[old_subshell_index];
 }
