//---------------------------------------------------------------------------//
//!
//! \file   MonteCarlo_SimulationPhotonProperties.cpp
//! \author Alex Robinson, Luke Kersting
//! \brief  Simulation photon properties class def.
//!
//---------------------------------------------------------------------------//

// FRENSIE Includes
#include "MonteCarlo_SimulationPhotonProperties.hpp"
#include "Utility_PhysicalConstants.hpp"
#include "Utility_ContractException.hpp"

namespace MonteCarlo{

// The absolute min photon energy (MeV)
const double SimulationPhotonProperties::s_absolute_min_photon_energy = 1e-3;

// The absolute max photon energy (MeV)
const double SimulationPhotonProperties::s_absolute_max_photon_energy = 20.0;

// The absolute min Kahn sampling cutoff energy
const double SimulationPhotonProperties::s_absolute_min_kahn_sampling_cutoff_energy =
  (1.0 + sqrt(3.0))*Utility::PhysicalConstants::electron_rest_mass_energy;

// Constructor
SimulationPhotonProperties::SimulationPhotonProperties()
  : d_min_photon_energy( s_absolute_min_photon_energy ),
    d_max_photon_energy( s_absolute_max_photon_energy ),
    d_kahn_sampling_cutoff_energy( 3.0 ),
    d_num_photon_hash_grid_bins( 1000 ),
    d_incoherent_model_type( COUPLED_FULL_PROFILE_DB_HYBRID_INCOHERENT_MODEL ),
    d_atomic_relaxation_mode_on( true ),
    d_detailed_pair_production_mode_on( false ),
    d_photonuclear_interaction_mode_on( false )
{ /* ... */ }

// Set the minimum photon energy (MeV)
void SimulationPhotonProperties::setMinPhotonEnergy( const double energy )
{
  // Make sure the energy is valid
  testPrecondition(energy >= s_absolute_min_photon_energy);
  testPrecondition( energy < d_max_photon_energy );
<<<<<<< HEAD

  d_min_photon_energy = energy;
}

=======

  d_min_photon_energy = energy;
}

>>>>>>> f89aeb69
// Return the minimum photon energy (MeV)
double SimulationPhotonProperties::getMinPhotonEnergy() const
{
  return d_min_photon_energy;
<<<<<<< HEAD
=======
}

// Return the absolute minimum photon energy (MeV)
double SimulationPhotonProperties::getAbsoluteMinPhotonEnergy()
{
  return s_absolute_min_photon_energy;
>>>>>>> f89aeb69
}

// Return the absolute minimum photon energy (MeV)
double SimulationPhotonProperties::getAbsoluteMinPhotonEnergy()
{
  return s_absolute_min_photon_energy;
}
  
// Set the max photon energy (MeV)
void SimulationPhotonProperties::setMaxPhotonEnergy( const double energy )
{
  // Make sure the energy is valid
  testPrecondition(energy > d_min_photon_energy );
  testPrecondition(energy <= s_absolute_max_photon_energy);

  d_max_photon_energy = energy;
}

// Return the maximum photon energy (MeV) - cannot be set at runtime
double SimulationPhotonProperties::getMaxPhotonEnergy() const
{
  return d_max_photon_energy;
}

// Return the absolute maximum photon energy (MeV)
double SimulationPhotonProperties::getAbsoluteMaxPhotonEnergy()
{
  return s_absolute_max_photon_energy;
}

// Set the Kahn sampling cutoff energy (MeV)
void SimulationPhotonProperties::setKahnSamplingCutoffEnergy( const double energy )
{
  // Make sure the energy is valid
  testPrecondition( energy >= s_absolute_min_kahn_sampling_cutoff_energy );

  d_kahn_sampling_cutoff_energy = energy;
}

// Return the Kahn sampling cutoff energy (MeV)
double SimulationPhotonProperties::getKahnSamplingCutoffEnergy() const
{
  return d_kahn_sampling_cutoff_energy;
}

// Return the absolute min Kahn sampling cutoff energy (MeV)
double SimulationPhotonProperties::getAbsoluteMinKahnSamplingCutoffEnergy()
{
  return s_absolute_min_kahn_sampling_cutoff_energy;
}

// Set the number of photon hash grid bins
void SimulationPhotonProperties::setNumberOfPhotonHashGridBins(
                                                          const unsigned bins )
{
  // Make sure the number of bins is valid
  testPrecondition( bins >= 1 );

  d_num_photon_hash_grid_bins = bins;
}

// Get the number of photon hash grid bins
unsigned SimulationPhotonProperties::getNumberOfPhotonHashGridBins() const
{
  return d_num_photon_hash_grid_bins;
}

// Set the incoherent model type
void SimulationPhotonProperties::setIncoherentModelType(
					      const IncoherentModelType model )
{
  d_incoherent_model_type = model;
}

<<<<<<< HEAD
// Return the incohernt model
=======
// Return the incoherent model
>>>>>>> f89aeb69
IncoherentModelType SimulationPhotonProperties::getIncoherentModelType() const
{
  return d_incoherent_model_type;
}

// Set atomic relaxation mode to off (on by default)
void SimulationPhotonProperties::setAtomicRelaxationModeOff()
{
  d_atomic_relaxation_mode_on = false;
}

//! Set atomic relaxation mode to on (on by default)
void SimulationPhotonProperties::setAtomicRelaxationModeOn()
{
  d_atomic_relaxation_mode_on = true;
}

// Return if atomic relaxation mode is on
bool SimulationPhotonProperties::isAtomicRelaxationModeOn() const
{
  return d_atomic_relaxation_mode_on;
}

// Set detailed pair production mode to off (off by default)
void SimulationPhotonProperties::setDetailedPairProductionModeOff()
{
  d_detailed_pair_production_mode_on = false;
}

// Set detailed pair production mode to on (off by default)
void SimulationPhotonProperties::setDetailedPairProductionModeOn()
{
  d_detailed_pair_production_mode_on = true;
}

// Return if detailed pair production mode is on
bool SimulationPhotonProperties::isDetailedPairProductionModeOn() const
{
  return d_detailed_pair_production_mode_on;
<<<<<<< HEAD
=======
}

// Set photonuclear interaction mode to off (off by default)
void SimulationPhotonProperties::setPhotonuclearInteractionModeOff()
{
  d_photonuclear_interaction_mode_on = false;
>>>>>>> f89aeb69
}

// Set photonuclear interaction mode to off (off by default)
void SimulationPhotonProperties::setPhotonuclearInteractionModeOff()
{
  d_photonuclear_interaction_mode_on = false;
}
  
// Set photonuclear interaction mode to on (off by default)
void SimulationPhotonProperties::setPhotonuclearInteractionModeOn()
{
  d_photonuclear_interaction_mode_on = true;
}

// Return if photonuclear interaction mode is on
bool SimulationPhotonProperties::isPhotonuclearInteractionModeOn() const
{
  return d_photonuclear_interaction_mode_on;
}

} // end MonteCarlo namespace

//---------------------------------------------------------------------------//
// end MonteCarlo_SimulationPhotonProperties.cpp
//---------------------------------------------------------------------------//<|MERGE_RESOLUTION|>--- conflicted
+++ resolved
@@ -41,30 +41,14 @@
   // Make sure the energy is valid
   testPrecondition(energy >= s_absolute_min_photon_energy);
   testPrecondition( energy < d_max_photon_energy );
-<<<<<<< HEAD
 
   d_min_photon_energy = energy;
 }
 
-=======
-
-  d_min_photon_energy = energy;
-}
-
->>>>>>> f89aeb69
 // Return the minimum photon energy (MeV)
 double SimulationPhotonProperties::getMinPhotonEnergy() const
 {
   return d_min_photon_energy;
-<<<<<<< HEAD
-=======
-}
-
-// Return the absolute minimum photon energy (MeV)
-double SimulationPhotonProperties::getAbsoluteMinPhotonEnergy()
-{
-  return s_absolute_min_photon_energy;
->>>>>>> f89aeb69
 }
 
 // Return the absolute minimum photon energy (MeV)
@@ -72,7 +56,7 @@
 {
   return s_absolute_min_photon_energy;
 }
-  
+
 // Set the max photon energy (MeV)
 void SimulationPhotonProperties::setMaxPhotonEnergy( const double energy )
 {
@@ -139,11 +123,7 @@
   d_incoherent_model_type = model;
 }
 
-<<<<<<< HEAD
-// Return the incohernt model
-=======
 // Return the incoherent model
->>>>>>> f89aeb69
 IncoherentModelType SimulationPhotonProperties::getIncoherentModelType() const
 {
   return d_incoherent_model_type;
@@ -183,15 +163,6 @@
 bool SimulationPhotonProperties::isDetailedPairProductionModeOn() const
 {
   return d_detailed_pair_production_mode_on;
-<<<<<<< HEAD
-=======
-}
-
-// Set photonuclear interaction mode to off (off by default)
-void SimulationPhotonProperties::setPhotonuclearInteractionModeOff()
-{
-  d_photonuclear_interaction_mode_on = false;
->>>>>>> f89aeb69
 }
 
 // Set photonuclear interaction mode to off (off by default)
@@ -199,7 +170,7 @@
 {
   d_photonuclear_interaction_mode_on = false;
 }
-  
+
 // Set photonuclear interaction mode to on (off by default)
 void SimulationPhotonProperties::setPhotonuclearInteractionModeOn()
 {
