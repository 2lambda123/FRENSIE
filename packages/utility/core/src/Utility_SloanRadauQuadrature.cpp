//---------------------------------------------------------------------------//
//!
//! \file   Utility_SloanRadauQuadrature.cpp
//! \author Luke Kersting
//! \brief  Sloan implementation of Gauss-Radau quadrature
//!
//---------------------------------------------------------------------------//

// FRENSIE Includes
#include "Utility_SloanRadauQuadrature.hpp"
#include "Utility_GaussLegendreQuadratureSet.hpp"
#include "Utility_LoggingMacros.hpp"
#include "Utility_ContractException.hpp"

namespace Utility{

// Shape a two-d array
void SloanRadauQuadrature::shapeTwoDArray(
                            std::vector<std::vector<long_float> >& two_d_array,
                            const size_t num_rows,
                            const size_t num_cols,
                            const long_float fill_value )
{
  two_d_array.clear();
  two_d_array.resize( num_rows );

  for( size_t i = 0; i < num_rows; ++i )
    two_d_array[i].resize( num_cols, fill_value );
}

// Constructor
SloanRadauQuadrature::SloanRadauQuadrature(
            const std::vector<long_float>& legendre_expansion_moments )
  : d_legendre_expansion_moments( legendre_expansion_moments )
{
  // Make sure there are enough moments to evaluate the number of nodes wanted
  testPrecondition( legendre_expansion_moments.size() > 1 );

  // Make sure the zeroth legendre moment is included
 // testPrecondition( legendre_expansion_moments[0] == 1.0 );
}

// Find the Radau nodes including the end point mu = 1
void SloanRadauQuadrature::getRadauNodesAndWeights(
                                std::vector<long_float>& nodes,
                                std::vector<long_float>& weights,
                                const int number_of_angles_wanted ) const
{
  bool was_root_found;

  // Get the Radau moments
  std::vector<long_float>
                     radau_moments( d_legendre_expansion_moments.size() - 1 );

  getRadauMoments( radau_moments );

  // Calculate max number of roots from the number of radau moments
  int number_of_roots = ( radau_moments.size() - 1 )/2 + 1;

  // Calculate the number of coefficients of the orthogonal polynomials
  int number_of_coefficients = radau_moments.size() - number_of_roots + 1;
/*
std::cout << std::endl << "number_of_coefficients = " << number_of_coefficients  << std::endl;
std::cout << std::endl << "number_of_roots = " << number_of_roots  << std::endl;
*/
  // Initialize arrays for data needed to calculate the orthogonal polynomials
  std::vector<std::vector<long_float> > orthogonal_coefficients;
  this->shapeTwoDArray( orthogonal_coefficients,
                        number_of_coefficients,
                        number_of_coefficients,
                        long_float(0) );

  std::vector<std::vector<long_float> > roots;
  this->shapeTwoDArray( roots,
                        number_of_coefficients+1,
                        number_of_roots+1,
                        long_float(0) );

  std::vector<long_float> normalization_ratios( number_of_coefficients ),
                         normalization_factors_N( number_of_coefficients ),
                         variances( number_of_coefficients ),
                         mean_coefficients( number_of_coefficients + 1 );

  // Set the i = 0 case
  orthogonal_coefficients[0][0] = long_float(1);
  evaluateOrthogonalNormalizationFactor( normalization_factors_N,
                                         orthogonal_coefficients,
                                         radau_moments,
                                         0 );

  // Get the mean coefficients and variances for the orthogonal recursion relationship
  for ( int i = 1; i < number_of_roots; ++i )
  {
    // Get the normalization ratio to calculate the mean coefficient value
    evaluateOrthogonalNormalizationRatio( normalization_ratios,
                                          orthogonal_coefficients,
                                          normalization_factors_N,
                                          radau_moments,
                                          i );

    // Get the mean_coefficient value
    mean_coefficients[i] = evaluateMeanCoefficient( normalization_ratios, i );

    // Get the orthogonal coefficients for row i
    evaluateOrthogonalCoefficients( orthogonal_coefficients,
                                    variances,
                                    mean_coefficients,
                                    i);

    // Get the normalization factor
    evaluateOrthogonalNormalizationFactor( normalization_factors_N,
                                           orthogonal_coefficients,
                                           radau_moments,
                                           i );

    // Calculate the variance of the orthogonal coefficient
    variances[i] = evaluateVariance( normalization_factors_N, i );

    // If variance is negative it will cause a negative weight
    if ( variances[i] <= long_float(0) )
    {
      number_of_roots = i;
      number_of_coefficients = i + 1;

      std::cout << std::endl << "variance, " << i <<" is negative or zero." << std::endl;
    }
  }
  // Add last mean coefficient if needed
  if ( number_of_coefficients > number_of_roots )
  {
    // Get the normalization ratio to calculate the mean coefficient value
    evaluateOrthogonalNormalizationRatio( normalization_ratios,
                                          orthogonal_coefficients,
                                          normalization_factors_N,
                                          radau_moments,
                                          number_of_coefficients-1 );

    // Get the mean_coefficient value
    mean_coefficients[number_of_coefficients-1] =
      evaluateMeanCoefficient( normalization_ratios, number_of_coefficients-1 );
  }

  // check to see if first mean coefficient will give a negative weight
  if ( mean_coefficients[1] >= d_legendre_expansion_moments[1]/d_legendre_expansion_moments[0] )
  {
    // Only one node
    number_of_roots = 1;

    roots[1][0] = -normalization_factors_N[0]/
                    ( long_float(2) * d_legendre_expansion_moments[0] );
  }
  else
  {
    // Get the roots of the orthogonal polynomials
    // Set one root for i = 1
    roots[1][0] = mean_coefficients[1];

    // Loop through to get other roots
    for ( int i = 2; i < number_of_coefficients; ++i )
    {
      was_root_found = evaluateOrthogonalRoots( roots,
                                                variances,
                                                mean_coefficients,
                                                i );
      // If the i+1 roots cannot be found, use i roots
      if ( was_root_found == false)
      {
        number_of_coefficients = i;
        number_of_roots = i;
      }
    }

    /* For an odd legendre expansion it may be possible to approximate the n+1
     * expansion and increase the number of possible roots by 1. */
    if ( number_of_coefficients == number_of_roots )
    {
      // Estimate extra mean coefficient
      estimateExtraMeanCoefficient( mean_coefficients,
                                    variances,
                                    normalization_factors_N,
                                    radau_moments,
                                    number_of_roots );

      // evaluate the extra root
      was_root_found = evaluateOrthogonalRoots( roots,
                                                variances,
                                                mean_coefficients,
                                                number_of_roots );

      // If the extra root cannot be found, use number_of_roots -1 roots
      if ( was_root_found == false)
      {
        number_of_roots -= 1;
      }
    }
  }

  if ( number_of_angles_wanted > number_of_roots + 1)
  {
     std::cout << "WARNING: Could only get " << number_of_roots + 1 <<
     std::endl << "of the " << number_of_angles_wanted << " angles wanted." << std::endl;

     nodes.resize( number_of_roots + 1 );
     weights.resize( number_of_roots + 1 );

    for ( int k = 0; k < number_of_roots; ++k )
    {
      nodes[k] = roots[number_of_roots][k];
    }

    nodes[number_of_roots] = long_float(1);
  }
  else
  {
     nodes.resize( number_of_angles_wanted );
     weights.resize( number_of_angles_wanted );

    for ( int k = 0; k < number_of_angles_wanted-1; ++k )
    {
      nodes[k] = roots[number_of_angles_wanted-1][k];
    }

    nodes[number_of_angles_wanted-1] = long_float(1);
  }

  // Calculate the weights of the nodes
  long_float polynomial_at_node, variable;
  long_float sum_of_weights = long_float(0);

  for ( int i = 0; i < weights.size()-1; ++i )
  {
    variable = long_float(0);

    for ( int k = 0; k < weights.size()-1; ++k )
    {
      polynomial_at_node = evaluateOrthogonalPolynomial( variances,
                                                         mean_coefficients,
                                                         nodes[i],
                                                         k );
      variable += polynomial_at_node*polynomial_at_node/
                    normalization_factors_N[k];
    }

  weights[i] =  long_float(1)/( variable*( long_float(1) - nodes[i] ) )/
                d_legendre_expansion_moments[0];

  sum_of_weights += weights[i];
  }
  // Make sure weights are valid
  if ( sum_of_weights > long_float(1) )
    FRENSIE_LOG_WARNING( "non-physical weight!" );
  
  // Calculate the weight of the Mu = 1 node
  weights[weights.size()-1] = long_float(1) - sum_of_weights;
}

// Find the Radau nodes including the end point mu = 1
void SloanRadauQuadrature::getRadauNodesAndWeights(
                                std::vector<long double>& nodes,
                                std::vector<long double>& weights,
                                const int number_of_angles_wanted ) const
{
  std::vector<long_float> node, weight;
  getRadauNodesAndWeights( node, weight, number_of_angles_wanted );

  nodes.resize( node.size() );
  weights.resize( node.size() );

  for ( int i = 0; i < node.size(); ++i )
  {
    nodes[i] = node[i].convert_to<long double>();
    weights[i] = weight[i].convert_to<long double>();
  }

}

// Find the Radau nodes including the end point mu = 1
void SloanRadauQuadrature::getRadauNodesAndWeights(
                                std::vector<double>& nodes,
                                std::vector<double>& weights,
                                const int number_of_angles_wanted ) const
{
  std::vector<long_float> node, weight;
  getRadauNodesAndWeights( node, weight, number_of_angles_wanted );


  nodes.resize( node.size() );
  weights.resize( node.size() );

  for ( int i = 0; i < node.size(); ++i )
  {
    nodes[i] = node[i].convert_to<double>();
    weights[i] = weight[i].convert_to<long double>();
  }

}

// Return the Radau moments of the legendre expansion of a function, f(x)
/*! \details The Radau moments can be calculated from the Gauss moments:
 *! radau_moment_n = gauss_moment_n - gauss_moment_n_plus_one
 *! Because the Radau Quadrature fixes a node at mu = 1, it will have one less
 *! degree of freedom and will preserve one less moment then the Gauss Quadrature
 *! see Sloan Eq. (B-79)
 */
void SloanRadauQuadrature::getRadauMoments(
            std::vector<long_float>& radau_moments ) const
{

  // Make sure the arrays are the right size
  testPrecondition( d_legendre_expansion_moments.size() >=
                    radau_moments.size() + 1 );

  // Make sure the zeroth legendre moment is included
  //testPrecondition( d_legendre_expansion_moments[0] == 1.0 );

  // Get the Gauss moments
  std::vector<long_float> gauss_moments( d_legendre_expansion_moments.size() );

  Utility::getGaussMoments( d_legendre_expansion_moments, gauss_moments );

  for ( int n = 0; n < radau_moments.size(); ++n )
  {
    radau_moments[n] = gauss_moments[n] - gauss_moments[n+1];
  }
}

// Return the Radau moments of the legendre expansion of a function, f(x)
/*! \details The Radau moments can be calculated from the Gauss moments:
 *! radau_moment_n = gauss_moment_n - gauss_moment_n_plus_one
 *! Because the Radau Quadrature fixes a node at mu = 1, it will have one less
 *! degree of freedom and will preserve one less moment then the Gauss Quadrature
 *! see Sloan Eq. (B-79)
 */
void SloanRadauQuadrature::getLongRadauMoments(
            std::vector<long_float>& radau_moments ) const
{
  int number_of_moments = d_legendre_expansion_moments.size();

  // Make sure the arrays are the right size
  testPrecondition( number_of_moments >=
                    radau_moments.size() + 1 );
/*
  // Make sure the zeroth legendre moment is included
  testPrecondition( d_legendre_expansion_moments[0] == 1.0 );
*/
<<<<<<< HEAD
  // Get the coefficients of Guass moments
  std::vector<std::vector<long_float> > coefficients;
  this->shapeTwoDArray( coefficients,
                        number_of_moments+1,
                        number_of_moments+1 );
=======
  // Get the coefficients of Gauss moments
  Teuchos::TwoDArray<long_float> coefficients( number_of_moments+1,
                                               number_of_moments+1 );
>>>>>>> f89aeb69

  Utility::getLegendrePowerExpansionCoefficients( coefficients,
                                                  number_of_moments );

  long_float moment_n;
  for ( int n = 0; n < radau_moments.size(); ++n )
  {
    moment_n = 0;
    for ( int l = 0; l <= n; ++l )
    {
      // Calculate moment n
      moment_n += ( coefficients[n][l] - coefficients[n+1][l] )*
                  d_legendre_expansion_moments[l];
    }
  moment_n -= coefficients[n+1][n+1]*d_legendre_expansion_moments[n+1];
  radau_moments[n] = moment_n.convert_to<long_float>();
  }
}

// Evaluate the normalization ratio for the orthogonal polynomial, Q and x*Q
/*! \details The ratio of the normalization factor for the moments of Q, N, and
 *! for the moments of x*Q, L, is evaluated using the Gauss moments, M_i, and
 *! the orthogonal coefficients, a_(i,k). Sloan Eq. (B-101b) gives L as
 *! L_(i+1) = sum_( k=0,...,i ) a_(i,k)*M_(k+i+1). The ratio is defined as:
 *! normalization ratio = L_i/N_(i-1)
 */
void SloanRadauQuadrature::evaluateOrthogonalNormalizationRatio(
        std::vector<long_float>& normalization_ratios,
        const std::vector<std::vector<long_float> >& orthogonal_coefficients,
        const std::vector<long_float>& normalization_factors_N,
        const std::vector<long_float>& radau_moments,
        const int i ) const
{
  // Make sure i is valid
  testPrecondition( i > 0 );
  testPrecondition( 2*i - 1 <= radau_moments.size() );

  long_float normalization_factor_L = long_float(0);

  for ( int k = 0; k <= i-1; ++k )
  {
    normalization_factor_L += orthogonal_coefficients[i-1][k]*
                              radau_moments[k+i];
  }
  normalization_ratios[i] = normalization_factor_L.convert_to<long_float>()
                            /normalization_factors_N[i-1];
}

// Evaluate the ith mean coefficients for orthogonal polynomial recursion relation
/*! \details The ith mean coefficient can be calculated from the Q and x*Q normalization factors:
 *! mean_coefficient_i = L_i/N_(i-1) - L_(i-1)/N_(i-2)
 *! see Sloan Eq. (B-103b)
 */
long_float SloanRadauQuadrature::evaluateMeanCoefficient(
        const std::vector<long_float>& normalization_ratios,
        const int i ) const
{
  // Make sure i and arrays are valid
  testPrecondition( i > 0 );
  testPrecondition( i <= normalization_ratios.size() );

  if ( i == 1 )
  {
    return normalization_ratios[i];
  }
  else
  {
    return normalization_ratios[i] - normalization_ratios[i-1];
  }
}

// Evaluate the ith row of coefficients of of the orthogonal polynomial Q
/*! \details Given the coefficients for the rows before the ith row the ith
 *! row can be found using a recursion relationship for the coefficients of the
 *! orthogonal polynomial as given by Sloan: Eq (B-106).
 *! Note: The ith row should be initialized to zero when the function is called
 *! since all coefficients were k > i are zero.
 */
void SloanRadauQuadrature::evaluateOrthogonalCoefficients(
                std::vector<std::vector<long_float> >& orthogonal_coefficients,
                const std::vector<long_float>& variances,
                const std::vector<long_float>& mean_coefficients,
                const int i) const
{
  // Make sure i is valid
  testPrecondition( i >= 0 );

  // All terms for k > i are zero

  /* For k = i the 2nd and third term will go to zero. Therefore, all c_(i,i)
   * terms will be equal to the c_(0,0) term, which is set to unity.
   */
  orthogonal_coefficients[i][i] = long_float(1);

  if ( i == 1 )
  {
    // The 1st and 3rd term in the recursion relationship will go to zero for k = 0
    orthogonal_coefficients[i][0] =
                -mean_coefficients[i]*orthogonal_coefficients[i-1][0];
  }
  else if ( i > 1 )
  {
    // The 1st term in the recursion relationship will go to zero for k = 0
    orthogonal_coefficients[i][0] =
                         -mean_coefficients[i]*orthogonal_coefficients[i-1][0]
                         -variances[i-1]*orthogonal_coefficients[i-2][0];

    /* Use the recursion relationship for all other values of k < i.
     * When k > i all coeffcients reduce to zero.
     */
    for ( int k = 1; k < i; ++k )
    {
      orthogonal_coefficients[i][k] =
                        orthogonal_coefficients[i-1][k-1] -
                        mean_coefficients[i]*orthogonal_coefficients[i-1][k] -
                        variances[i-1]*orthogonal_coefficients[i-2][k];
    }
  }
}

// Evaluate the normalization factors, N_i for the orthogonal polynomial, Q
/*! \details N can be evaluated using the Gauss moments, M_i, and
 *! the orthogonal coefficients, a_(i,k) ( see Sloan Eq. (B-100b) ):
 *! N_i = sum_( k=0,...,i ) a_(i,k)*M_(k+i)
 */
void SloanRadauQuadrature::evaluateOrthogonalNormalizationFactor(
        std::vector<long_float>& normalization_factors_N,
        const std::vector<std::vector<long_float> >& orthogonal_coefficients,
        const std::vector<long_float>& radau_moments,
        const int i ) const
{
  // Make sure i is valid
  testPrecondition( 2*i < radau_moments.size() );

  long_float normalization_factor_N = long_float(0);

  for ( int k = 0; k <= i; ++k )
  {
    normalization_factor_N += orthogonal_coefficients[i][k]*
                              radau_moments[k+i];
  }

  normalization_factors_N[i] = normalization_factor_N.convert_to<long_float>();
}

// Evaluate the variance of the moments of the orthogonal polynomial, Q_i
/*! \details The variance can be found from the ratio of the orthogonal
 *! normalization factor to the i-1 factor: variance = N_i/N_(i-1)
 *! see Sloan Eq. (B-99)
 */
long_float SloanRadauQuadrature::evaluateVariance(
        const std::vector<long_float>& normalization_factors_N,
        const int i ) const
{
  // Make sure i is valid
  testPrecondition( i > 0 );
  testPrecondition( i <= normalization_factors_N.size() );

  return normalization_factors_N[i]/normalization_factors_N[i-1];
}

// Evaluate the nth orthogonal polynomial at x, Q_n(x)
/*! \details The orthogonal polynomial can be evaluated at a value x using the
 *! variance and the mean coefficients in the following recursion relationship:
 *! Q_n(x) = ( x - mean_coefficient_i )Q_(n-1)(x) - variance_(i-1)Q_(n-2)(x)
 *! see Sloan Eq. (B-97) */
long_float SloanRadauQuadrature::evaluateOrthogonalPolynomial(
        const std::vector<long_float>& variances,
        const std::vector<long_float>& mean_coefficients,
        const long_float x,
        const int i ) const
{
  // Make sure i is valid
  testPrecondition( i >= 0 )

  long_float q_n, q_n_minus_one, q_n_minus_two;

  if ( i == 0 )
  {
    return long_float(1);
  }
  else
  {
    // Set the i = 1 case ( q_n_minus_two term goes to zero )
    q_n = x - mean_coefficients[1];

    // Update for i > 1
    q_n_minus_two = long_float(1);
    q_n_minus_one = q_n;
    for ( int k = 2; k <= i; ++k )
    {
      // Use recursion relationship to calculate q_k(x)
      q_n = ( x - mean_coefficients[k] )*q_n_minus_one -
                          variances[k-1]*q_n_minus_two;

      // Update for next loop (k+1)
      q_n_minus_two = q_n_minus_one;
      q_n_minus_one = q_n;
    }
  }
  return q_n;
}

// Evaluate the roots of the nth orthogonal polynomial using the roots of the (n-1)th
/*! \details The roots of the nth orthogonal polynomial are found through a binary
 *! search using the (n-1)th roots as an upper and lower bound.
 *! The roots array should pass in the (n-1)th roots
 *! Returns true if usable root has been found, else returns false.
 */
bool SloanRadauQuadrature::evaluateOrthogonalRoots(
        std::vector<std::vector<long_float> >& roots,
        const std::vector<long_float>& variances,
        const std::vector<long_float>& mean_coefficients,
        const int i ) const
{
  // Make sure i is valid
  testPrecondition( i > 1 )

  bool root_found = false;
  std::vector<long_float> root_bounds( i+1 ), polynomial_at_bounds( i +1 );

  // Set the absolute lower and upper bound for cosine angle ( -1, +1 )
  root_bounds[0] = -long_float(1);
  root_bounds[i] = long_float(1);

  // Use the (n-1)th roots as bounds for the nth roots
  for ( int k = 1; k < i; ++k )
  {
    root_bounds[k] = roots[i-1][k-1];
  }

  // Check that the orthogonal polynomial has the correct signs at the end points ( -1, +1 )
  long_float polynomial_at_pos_one = evaluateOrthogonalPolynomial(
                                        variances,
                                        mean_coefficients,
                                        long_float(1),
                                        i );

  // The Legendre expansion should always be positive at 1.0
  if ( polynomial_at_pos_one <= long_float(0) )
  {
    // No root found
    return root_found;
  }

  long_float polynomial_at_neg_one = evaluateOrthogonalPolynomial(
                                            variances,
                                            mean_coefficients,
                                            -long_float(1),
                                            i );

  // The sign of the Legendre expansion at -1.0 will always be -1.0^i
  if ( polynomial_at_neg_one*pow( -long_float(1), i ) < long_float(0) )
  {
    // No roots found
    return root_found;
  }

  long_float remainder,  lower_bound,          upper_bound,
                          polynomial_at_lower,  polynomial_at_upper;

  for ( int k = 0; k < i; ++k )
  {
    // Set lower and upper bound for root[i][k]
    lower_bound = root_bounds[k];
    upper_bound = root_bounds[k+1];

    // Set the value of the orthogonal polynomial at lower bound
    polynomial_at_lower = evaluateOrthogonalPolynomial( variances,
                                                        mean_coefficients,
                                                        lower_bound,
                                                        i );

    // Set the value of the orthogonal polynomial at upper bound
    polynomial_at_upper = evaluateOrthogonalPolynomial( variances,
                                                        mean_coefficients,
                                                        upper_bound,
                                                        i );
    root_found = false;

    /* The orthogonal polynomial should be zero at the root, therefore one of
     * the bounds should be below zero and the other above zero. */
    if ( polynomial_at_upper*polynomial_at_lower > long_float(0) )
    {
      // no roots found
      return root_found;
    }

    // binary search until a root is found or there is no where left to search
    while ( !root_found )
    {
      // Try the midpoint between bounds as a possible root
      roots[i][k] = ( lower_bound + upper_bound )/long_float(2);

      // If root search range has vanished exit while loop
      if (roots[i][k] == lower_bound || roots[i][k] == upper_bound )
      {
        // the exact roots[k] could not be found
        root_found = true;
      }

      // If roots[k] is a true root the orthogonal polynomial should go to zero
      remainder = evaluateOrthogonalPolynomial( variances,
                                                mean_coefficients,
                                                roots[i][k],
                                                i );

      //std::cout << "remainder = " << remainder << std::endl;

      if ( remainder*polynomial_at_lower > long_float(0) )
      {
        // roots[k] is too low, try a higher value
        lower_bound = roots[i][k];
        polynomial_at_lower = remainder;
      }
      else if ( remainder*polynomial_at_lower < long_float(0) )
      {
        // roots[k] is too high, try a lower value
        upper_bound = roots[i][k];
      }
      else
      {
        // roots[k] has been found exactly
        root_found = true;
      }
    }
  }
  // All roots where found
  return 1;
}

// Estimate an extra (i+1)th mean coefficient for the ith orthogonal polynomial
/*! \details For an odd legendre expansion it may be possible to approximate the
 *! n+1expansion and increase the number of possible roots by 1.
 */
void SloanRadauQuadrature::estimateExtraMeanCoefficient(
        std::vector<long_float>& mean_coefficients,
        const std::vector<long_float>& variances,
        const std::vector<long_float>& normalization_factors_N,
        const std::vector<long_float>& radau_moments,
        const int number_of_roots ) const
{
  // Make sure number_of_roots is valid
  testPrecondition( number_of_roots > 1 )

  long_float extra_mean_coefficients;

  // evaluate the ratio of the nth and (n-1)th orthogonal polynomial at +1
  long_float ratio_at_pos_one =
      evaluateOrthogonalPolynomial( variances,
                                    mean_coefficients,
                                    long_float(1),
                                    number_of_roots - 2 )/
      evaluateOrthogonalPolynomial( variances,
                                    mean_coefficients,
                                    long_float(1),
                                    number_of_roots - 1 );

  // evaluate the ratio of the nth and (n-1)th orthogonal polynomial at -1
  long_float ratio_at_neg_one =
      evaluateOrthogonalPolynomial( variances,
                                    mean_coefficients,
                                    -long_float(1),
                                    number_of_roots - 2 )/
      evaluateOrthogonalPolynomial( variances,
                                    mean_coefficients,
                                    -long_float(1),
                                    number_of_roots - 1 );

  long_float poly_n_minus_one;
  long_float poly_n = evaluateOrthogonalPolynomial( variances,
                                                      mean_coefficients,
                                                      long_float(1),
                                                      1 );

  long_float parm = d_legendre_expansion_moments[0] -
                    normalization_factors_N[0]/poly_n;

  for ( int k = 2; k < number_of_roots; ++k )
  {
    poly_n_minus_one = poly_n;
    poly_n = evaluateOrthogonalPolynomial( variances,
                                           mean_coefficients,
                                           long_float(1),
                                           k );

     parm += -normalization_factors_N[k]/( poly_n_minus_one*poly_n );
  }

  extra_mean_coefficients =
         -variances[number_of_roots-1]/long_float(2)*
         ( ratio_at_pos_one + ratio_at_neg_one )
         -normalization_factors_N[number_of_roots-1]/
         ( long_float(2)*poly_n*poly_n*parm );

  mean_coefficients[number_of_roots] = extra_mean_coefficients;

//std::cout << "extra_mean_coefficients=\t "<< extra_mean_coefficients<<std::endl;
}

} // end Utility namespace

//---------------------------------------------------------------------------//
// end Utility_SloanRadauQuadrature.cpp
//---------------------------------------------------------------------------//<|MERGE_RESOLUTION|>--- conflicted
+++ resolved
@@ -343,17 +343,11 @@
   // Make sure the zeroth legendre moment is included
   testPrecondition( d_legendre_expansion_moments[0] == 1.0 );
 */
-<<<<<<< HEAD
   // Get the coefficients of Guass moments
   std::vector<std::vector<long_float> > coefficients;
   this->shapeTwoDArray( coefficients,
                         number_of_moments+1,
                         number_of_moments+1 );
-=======
-  // Get the coefficients of Gauss moments
-  Teuchos::TwoDArray<long_float> coefficients( number_of_moments+1,
-                                               number_of_moments+1 );
->>>>>>> f89aeb69
 
   Utility::getLegendrePowerExpansionCoefficients( coefficients,
                                                   number_of_moments );
