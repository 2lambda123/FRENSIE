//---------------------------------------------------------------------------//
//!
//! \file   DataGen_ElasticElectronMomentsEvaluator.cpp
//! \author Luke Kersting
//! \brief  Elastic electron cross section moments evaluator definition
//!
//---------------------------------------------------------------------------//

// Std Lib Includes
#include <limits>

// FRENSIE Includes
#include "DataGen_ElasticElectronMomentsEvaluator.hpp"
#include "Utility_LegendrePolynomial.hpp"
#include "Utility_PhysicalConstants.hpp"
#include "Utility_ContractException.hpp"
#include "Utility_StandardHashBasedGridSearcher.hpp"
#include "MonteCarlo_ElasticElectronScatteringDistributionNativeFactory.hpp"
#include "MonteCarlo_ElectroatomicReactionNativeFactory.hpp"
#include "MonteCarlo_VoidElectroatomicReaction.hpp"

namespace DataGen{

// Constructor
ElasticElectronMomentsEvaluator::ElasticElectronMomentsEvaluator(
    const Data::ElectronPhotonRelaxationDataContainer& data_container,
    const double cutoff_angle_cosine,
    const double tabular_evaluation_tol,
    const bool linlinlog_interpolation_mode_on )

  : d_cutoff_elastic_angles( data_container.getCutoffElasticAngles() ),
    d_cutoff_angle_cosine( cutoff_angle_cosine ),
    d_elastic_traits()
{
  // Make sure the data is valid
  testPrecondition( cutoff_angle_cosine >= -1.0 );
  testPrecondition( cutoff_angle_cosine <= ElasticTraits::mu_peak || cutoff_angle_cosine == 1.0 );

  // Create the elastic traits
  d_elastic_traits.reset( new ElasticTraits( data_container.getAtomicNumber() ) );

  // Extract the common energy grid used for this atom
  Teuchos::ArrayRCP<double> incoming_energy_grid;
  incoming_energy_grid.assign( data_container.getElectronEnergyGrid().begin(),
                               data_container.getElectronEnergyGrid().end() );

<<<<<<< HEAD
  // Create the analog elastic distribution (combined Cutoff and Screened Rutherford)
  if ( linlinlog_interpolation_mode_on )
  {
    MonteCarlo::ElasticElectronScatteringDistributionNativeFactory::createAnalogElasticDistribution<Utility::LinLinLog>(
    d_analog_distribution,
    data_container,
=======
  bool correlated_sampling_mode_on = true;

  // Create the coupled elastic distribution (combined Cutoff and Screened Rutherford)
  if ( linlinlog_interpolation_mode_on )
  {
    MonteCarlo::ElasticElectronScatteringDistributionNativeFactory::createCoupledElasticDistribution<Utility::LinLinLog>(
    d_coupled_distribution,
    data_container,
    correlated_sampling_mode_on,
>>>>>>> 7fdd6c71
    tabular_evaluation_tol );
  }
  else
  {
<<<<<<< HEAD
    MonteCarlo::ElasticElectronScatteringDistributionNativeFactory::createAnalogElasticDistribution<Utility::LinLinLin>(
    d_analog_distribution,
    data_container,
=======
    MonteCarlo::ElasticElectronScatteringDistributionNativeFactory::createCoupledElasticDistribution<Utility::LinLinLin>(
    d_coupled_distribution,
    data_container,
    correlated_sampling_mode_on,
>>>>>>> 7fdd6c71
    tabular_evaluation_tol );
  }

  // Construct the hash-based grid searcher for this atom
  Teuchos::RCP<const Utility::HashBasedGridSearcher> grid_searcher(
     new Utility::StandardHashBasedGridSearcher<Teuchos::ArrayRCP<const double>, false>(
         incoming_energy_grid,
         100u ) );

  // Cutoff elastic cross section
  Teuchos::ArrayRCP<double> cutoff_cross_section;
  cutoff_cross_section.assign(
    data_container.getCutoffElasticCrossSection().begin(),
    data_container.getCutoffElasticCrossSection().end() );

  // Create the cutoff reaction
  d_cutoff_reaction.reset(
    new MonteCarlo::VoidElectroatomicReaction<Utility::LinLin, false>(
      incoming_energy_grid,
      cutoff_cross_section,
      data_container.getCutoffElasticCrossSectionThresholdEnergyIndex(),
      grid_searcher ) );

  // Screened Rutherford elastic cross section
  Teuchos::ArrayRCP<double> screened_rutherford_cross_section;
  screened_rutherford_cross_section.assign(
    data_container.getScreenedRutherfordElasticCrossSection().begin(),
    data_container.getScreenedRutherfordElasticCrossSection().end() );

  // Create the Screened Rutherford reaction
  d_screened_rutherford_reaction.reset(
    new MonteCarlo::VoidElectroatomicReaction<Utility::LinLin, false>(
      incoming_energy_grid,
      screened_rutherford_cross_section,
      data_container.getScreenedRutherfordElasticCrossSectionThresholdEnergyIndex(),
      grid_searcher ) );
}

// Constructor (without data container)
ElasticElectronMomentsEvaluator::ElasticElectronMomentsEvaluator(
    const std::map<double,std::vector<double> >& cutoff_elastic_angles,
    const Teuchos::ArrayRCP<double>& incoming_energy_grid,
    const Teuchos::RCP<const Utility::HashBasedGridSearcher>& grid_searcher,
    const Teuchos::ArrayRCP<double>& cutoff_cross_section,
    const Teuchos::ArrayRCP<double>& screened_rutherford_cross_section,
    const unsigned cutoff_threshold_energy_index,
    const unsigned screened_rutherford_threshold_energy_index,
<<<<<<< HEAD
    const std::shared_ptr<const MonteCarlo::AnalogElasticElectronScatteringDistribution>
        analog_distribution,
    const double cutoff_angle_cosine )
  : d_cutoff_elastic_angles( cutoff_elastic_angles ),
    d_analog_distribution( analog_distribution ),
    d_cutoff_angle_cosine( cutoff_angle_cosine )
=======
    const std::shared_ptr<const MonteCarlo::CoupledElasticElectronScatteringDistribution>
        coupled_distribution,
    const std::shared_ptr<const ElasticTraits>& elastic_traits,
    const double cutoff_angle_cosine )
  : d_cutoff_elastic_angles( cutoff_elastic_angles ),
    d_coupled_distribution( coupled_distribution ),
    d_cutoff_angle_cosine( cutoff_angle_cosine ),
    d_elastic_traits( elastic_traits )
>>>>>>> 7fdd6c71
{
  // Make sure the data is valid
  testPrecondition( cutoff_angle_cosine >= -1.0 );
  testPrecondition( cutoff_angle_cosine <= ElasticTraits::mu_peak || cutoff_angle_cosine == 1.0 );

  // Make sure the arrays are valid
<<<<<<< HEAD
  testPrecondition( analog_distribution.use_count() > 0 );
=======
  testPrecondition( coupled_distribution.use_count() > 0 );
>>>>>>> 7fdd6c71
  testPrecondition( !cutoff_elastic_angles.empty() );

  // Create the cutoff reaction
  d_cutoff_reaction.reset(
    new MonteCarlo::VoidElectroatomicReaction<Utility::LinLin, false>(
      incoming_energy_grid,
      cutoff_cross_section,
      cutoff_threshold_energy_index,
      grid_searcher ) );

  // Create the cutoff reaction
  d_screened_rutherford_reaction.reset(
    new MonteCarlo::VoidElectroatomicReaction<Utility::LinLin, false>(
      incoming_energy_grid,
      screened_rutherford_cross_section,
      screened_rutherford_threshold_energy_index,
      grid_searcher ) );
<<<<<<< HEAD
=======
}

// Evaluate the Legnendre Polynomial expansion of the screened rutherford pdf
double ElasticElectronMomentsEvaluator::evaluateLegendreExpandedRutherford(
        const double scattering_angle_cosine,
        const double incoming_energy,
        const int polynomial_order ) const
{
  // Make sure the energy and angle cosine are valid
  testPrecondition( incoming_energy > 0.0 );
  testPrecondition( scattering_angle_cosine >= -1.0 );
  testPrecondition( scattering_angle_cosine <= 1.0 );

  if( scattering_angle_cosine < ElasticTraits::mu_peak )
    return 0.0;

  // Evaluate the elastic pdf value at a given energy and scattering angle cosine
  double pdf_value = d_coupled_distribution->evaluatePDF(
                            incoming_energy,
                            scattering_angle_cosine );

  // Evaluate the Legendre Polynomial at the given angle and order
  double legendre_value =
    Utility::getLegendrePolynomial( scattering_angle_cosine, polynomial_order );

  return pdf_value*legendre_value;
>>>>>>> 7fdd6c71
}

// Evaluate the Legnendre Polynomial expansion of the screened rutherford pdf
double ElasticElectronMomentsEvaluator::evaluateLegendreExpandedRutherford(
        const double scattering_angle_cosine,
        const double incoming_energy,
        const double eta,
        const int polynomial_order ) const
{
  // Make sure the energy and angle cosine are valid
  testPrecondition( incoming_energy > 0.0 );
  testPrecondition( scattering_angle_cosine >= -1.0 );
  testPrecondition( scattering_angle_cosine <= 1.0 );
  testPrecondition( eta > 0.0 );

  if( scattering_angle_cosine < ElasticTraits::mu_peak )
    return 0.0;

  // Evaluate the elastic pdf value at a given energy and scattering angle cosine
  double pdf_value = d_coupled_distribution->evaluateScreenedRutherfordPDF(
                scattering_angle_cosine,
                eta,
                d_coupled_distribution->evaluatePDFAtCutoff( incoming_energy ) );

  // Evaluate the Legendre Polynomial at the given angle and order
  double legendre_value =
    Utility::getLegendrePolynomial( scattering_angle_cosine, polynomial_order );

  return pdf_value*legendre_value;
}

// Evaluate the Legnendre Polynomial expansion of the elastic scttering PDF
double ElasticElectronMomentsEvaluator::evaluateLegendreExpandedPDF(
                                    const double scattering_angle_cosine,
                                    const double incoming_energy,
                                    const int polynomial_order ) const
{
  // Make sure the energy and angle are valid
  testPrecondition( incoming_energy > 0.0 );
  testPrecondition( scattering_angle_cosine >= -1.0 );
  testPrecondition( scattering_angle_cosine <= ElasticTraits::mu_peak );

  // Evaluate the elastic pdf value at a given energy and scattering angle cosine
  double pdf_value =
                d_coupled_distribution->evaluatePDF( incoming_energy,
                                                    scattering_angle_cosine );

  // Evaluate the Legendre Polynomial at the given angle and order
  double legendre_value =
    Utility::getLegendrePolynomial( scattering_angle_cosine, polynomial_order );

  return pdf_value*legendre_value;
}

// Evaluate the first n moments of the elastic scattering distribution at a given energy
void ElasticElectronMomentsEvaluator::evaluateElasticMoment(
            std::vector<Utility::long_float>& legendre_moments,
            const double energy,
            const int n,
            const double precision ) const
{
  // Make sure the energy, precision and order is valid
  testPrecondition( energy > 0.0 );
  testPrecondition( precision > 0.0 );
  testPrecondition( n >= 0 );

  // Get common angular grid
  std::vector<double> angular_grid;

  // resize array to the number of legendre moments wanted
  legendre_moments.resize(n+1);

  Utility::GaussKronrodIntegrator<Utility::long_float> 
    integrator( precision, 0.0, 1000 );

  // Turn of error and warning messages
  integrator.dontEstimateRoundoff();

  // Calucuate the cutoff and Rutherford component of the Legendre moment
  Utility::long_float cutoff_moment,rutherford_moment;

  // Get zeroth moments
  Utility::long_float rutherford_zero, cutoff_zero, legendre_zero;

  // If the cutoff angle cosine is above 0.999999 only the moments of the screened Rutherford are needed
  if ( d_cutoff_angle_cosine < ElasticTraits::mu_peak )
  {
    angular_grid =
        MonteCarlo::ElasticElectronScatteringDistributionNativeFactory::getAngularGridAboveCutoff(
            d_cutoff_elastic_angles,
            energy,
            d_cutoff_angle_cosine );

    evaluateCutoffMoment( cutoff_zero, angular_grid, integrator, energy, 0 );
  }

    evaluateScreenedRutherfordMoment( rutherford_zero, energy, 0 );
  legendre_zero = rutherford_zero + cutoff_zero;

  // Iterate to get get all n moments
  for ( int i = 0; i <= n; ++i )
  {
    if ( d_cutoff_angle_cosine < ElasticTraits::mu_peak )
    {
      evaluateCutoffMoment( cutoff_moment, angular_grid, integrator, energy, i );
    }
    evaluateScreenedRutherfordMoment( rutherford_moment, energy, i );


    legendre_moments[i] = (rutherford_moment + cutoff_moment)/legendre_zero;
  }
}

// Evaluate the nth cross section moment of the elastic cutoff distribution at the energy
void ElasticElectronMomentsEvaluator::evaluateCutoffMoment(
            Utility::long_float& cutoff_moment,
            const std::vector<double>& angular_grid,
            const Integrator& integrator,
            const double energy,
            const int n ) const
{
  // Make sure the energy and order is valid
  testPrecondition( energy > 0.0 );
  testPrecondition( n >= 0 );
  testPrecondition( angular_grid.size() > 1 );

  // Get the moments of the PDF
  evaluateCutoffPDFMoment(
        cutoff_moment,
        angular_grid,
        integrator,
        energy,
        n );

  // Get the cutoff cross section
  Utility::long_float cutoff_cross_section =
    d_cutoff_reaction->getCrossSection( energy );

  cutoff_moment *= cutoff_cross_section;
}

// Evaluate the nth PDF moment of the cutoff distribution at the energy
void ElasticElectronMomentsEvaluator::evaluateCutoffPDFMoment(
            Utility::long_float& cutoff_moment,
            const std::vector<double>& angular_grid,
            const Integrator& integrator,
            const double energy,
            const int n ) const
{
  // Make sure the energy, anfgular grid and order are valid
  testPrecondition( energy > 0.0 );
  testPrecondition( n >= 0 );
  testPrecondition( angular_grid.size() > 1 );

  Utility::long_float abs_error, moment_k;

  // Create boost rapper function for the hard elastic differential cross section
  boost::function<double (double x)> distribution_wrapper =
    boost::bind<double>( &ElasticElectronMomentsEvaluator::evaluateLegendreExpandedPDF,
                         boost::cref( *this ),
                         _1,
                         energy,
                         n );

  std::vector<double>::const_iterator grid_point, grid_point_minus_one;
  grid_point_minus_one = angular_grid.begin();
  grid_point = ++angular_grid.begin();

  cutoff_moment = Utility::long_float(0);
  for ( grid_point; grid_point != angular_grid.end(); ++grid_point )
  {
    moment_k = Utility::long_float(0);
    abs_error = Utility::long_float(0);
    integrator.integrateAdaptively<61>(
            distribution_wrapper,
            (Utility::long_float)*grid_point_minus_one,
            (Utility::long_float)*grid_point,
            moment_k,
            abs_error );

    grid_point_minus_one = grid_point;

    cutoff_moment += moment_k;
  }
  cutoff_moment /= d_coupled_distribution->evaluateCDFAtCutoff( energy );
}

/* Evaluate the nth PDF moment of the screened Rutherford peak distribution
 * at the eta using the recursion relationship */
void ElasticElectronMomentsEvaluator::evaluateScreenedRutherfordPDFMomentByRecursion(
            Utility::long_float& rutherford_moment,
            const Utility::long_float& eta,
            const int& n ) const
{
  // Make sure the order and screening constant are valid
  testPrecondition( eta > 0.0 );
  testPrecondition( n >= 0 );

  Utility::long_float delta_mu, mu;

  // delta_mu = cutoff change in angle cosine = 1e-6
  delta_mu = Utility::long_float(1)/1000000;
  mu = Utility::long_float(999999)/1000000;

  rutherford_moment = Utility::long_float(1);
  Utility::long_float rutherford_moment_its = Utility::long_float(1);
  if ( n > 0 )
  {
      std::vector<Utility::long_float> coef_one( n+1 ), coef_two( n+1 );

      coef_one[0] = Utility::long_float(0);
      coef_one[1] = ( log( ( eta + delta_mu )/( eta ) ) ) -
                      delta_mu/( delta_mu + eta );

      coef_two[0] = delta_mu;
      coef_two[1] = ( Utility::long_float(1) - mu*mu )/
                      Utility::long_float(2);

      for ( int i = 1; i < n; ++i )
      {
      coef_one[i+1] =
          ( Utility::long_float(2) + Utility::long_float(1)/i )*
          ( Utility::long_float(1) + eta )*coef_one[i] -
          ( Utility::long_float(1) + Utility::long_float(1)/i )*coef_one[i-1] -
          ( ( Utility::long_float(2) + Utility::long_float(1)/i )/
          ( delta_mu + eta ) )*( delta_mu - coef_two[i] );

      coef_two[i+1] =
          ( Utility::long_float(2)*i + Utility::long_float(1) )/
          ( i + Utility::long_float(2) )*mu*coef_two[i] -
          ( i - Utility::long_float(1) )/( i + Utility::long_float(2) )*
          coef_two[i-1];
      }

      rutherford_moment = (delta_mu - coef_one[n]*eta*( delta_mu + eta ))/delta_mu;
/*
    Utility::long_float frac_disc =
          delta_mu*( Utility::long_float(1) + eta/Utility::long_float(2) )/
      ( delta_mu + eta );

    rutherford_moment = (( frac_disc - (Utility::long_float(1) + eta/2)*eta*coef_one[n] )/frac_disc );
*/
  }
}

/* Evaluate the nth PDF moment of the screened Rutherford peak distribution
 * at the energy using numerical integration */
void ElasticElectronMomentsEvaluator::evaluateScreenedRutherfordPDFMomentByNumericalIntegration(
            Utility::long_float& rutherford_moment,
            const double energy,
            const int n,
            const double tolerance,
            const unsigned number_of_iterations ) const
{
  // Make sure the energy, anfgular grid and order are valid
  testPrecondition( energy > 0.0 );
  testPrecondition( n >= 0 );

  Utility::GaussKronrodIntegrator<Utility::long_float>
    integrator( tolerance, 0.0, number_of_iterations );

  // Turn of error and warning messages
  integrator.dontEstimateRoundoff();

  Utility::long_float abs_error, moment_zero;

  // Create boost rapper function for the coupled elastic differential cross section
  boost::function<double (double x)> distribution_wrapper =
    boost::bind<double>( &ElasticElectronMomentsEvaluator::evaluateLegendreExpandedRutherford,
                         boost::cref( *this ),
                         _1,
                         energy,
                         0 );

  rutherford_moment = Utility::long_float(0);

  abs_error = Utility::long_float(0);
  integrator.integrateAdaptively<61>(
            distribution_wrapper,
            Utility::long_float(999999)/1000000,
            Utility::long_float(1),
            moment_zero,
            abs_error );

  // Create boost rapper function for the coupled elastic differential cross section
  distribution_wrapper =
    boost::bind<double>( &ElasticElectronMomentsEvaluator::evaluateLegendreExpandedRutherford,
                         boost::cref( *this ),
                         _1,
                         energy,
                         n );

  rutherford_moment = Utility::long_float(0);

  abs_error = Utility::long_float(0);
  integrator.integrateAdaptively<61>(
            distribution_wrapper,
            Utility::long_float(999999)/1000000,
            Utility::long_float(1),
            rutherford_moment,
            abs_error );

  rutherford_moment /= moment_zero;
}

/* Evaluate the nth PDF moment of the screened Rutherford peak distribution
 * at the energy using numerical integration */
void ElasticElectronMomentsEvaluator::evaluateScreenedRutherfordPDFMomentByNumericalIntegration(
            Utility::long_float& rutherford_moment,
            const Utility::long_float& eta,
            const double energy,
            const int n,
            const double tolerance,
            const unsigned number_of_iterations ) const
{
  // Make sure the energy and order are valid
  testPrecondition( energy > 0.0 );
  testPrecondition( n >= 0 );

  // screened Rutherford cutoff angle cosine
  Utility::long_float mu = Utility::long_float(999999)/1000000;

  Utility::GaussKronrodIntegrator<Utility::long_float>
    integrator( tolerance, 0.0, number_of_iterations );

  // Turn of error and warning messages
  integrator.dontEstimateRoundoff();

  Utility::long_float abs_error, moment_n, moment_zero;

  // Create boost rapper function for the screened Rutherford peak
  boost::function<double (double x)> wrapper =
        boost::bind<double>( &ElasticElectronMomentsEvaluator::evaluateLegendreExpandedRutherford,
                         boost::cref( *this ),
                         _1,
                         energy,
                         (double) eta,
                         0 );

  integrator.integrateAdaptively<61>(
                    wrapper,
                    mu,
                    Utility::long_float(1),
                    moment_zero,
                    abs_error );

  moment_n = moment_zero;

  if ( n > 0 )
  {
    // Create boost rapper function for the screened Rutherford peak
    wrapper =
        boost::bind<double>( &ElasticElectronMomentsEvaluator::evaluateLegendreExpandedRutherford,
                         boost::cref( *this ),
                         _1,
                         energy,
                         (double) eta,
                         n );

    integrator.integrateAdaptively<61>(
                    wrapper,
                    mu,
                    Utility::long_float(1),
                    moment_n,
                    abs_error );
  }
  rutherford_moment = moment_n/moment_zero;
}

// Evaluate the nth PDF moment of the screened Rutherford peak distribution
void ElasticElectronMomentsEvaluator::evaluateScreenedRutherfordPDFMoment(
            Utility::long_float& rutherford_moment,
            const double& energy,
            const int& n ) const
{
  // Make sure the energy and order are valid
  testPrecondition( energy > 0.0 );
  testPrecondition( n >= 0 );

  // Calcuate Moliere's modified screening constant (eta)
  Utility::long_float eta = Utility::long_float(
    d_elastic_traits->evaluateMoliereScreeningConstant( energy ) );

  /*! \details The recursion relationship has been able to calculated the
      Rutherford moment faster and more accurately than numerical integration.
      Numerical integration has been left in in case there is an exception
      which the recursion relationship cannot calcuate.
   */
  evaluateScreenedRutherfordPDFMomentByRecursion(
    rutherford_moment,
    eta,
    n);
}

// Evaluate the nth cross section moment of the screened Rutherford peak distribution
void ElasticElectronMomentsEvaluator::evaluateScreenedRutherfordMoment(
            Utility::long_float& rutherford_moment,
            const double& energy,
            const int& n ) const
{
  // Make sure the energy and order are valid
  testPrecondition( energy > 0.0 );
  testPrecondition( n >= 0 );

  // Get the moments of the PDF
  this->evaluateScreenedRutherfordPDFMoment( rutherford_moment, energy, n);

  rutherford_moment *= d_screened_rutherford_reaction->getCrossSection( energy );
}

// Return the angular integration points
void ElasticElectronMomentsEvaluator::getAngularIntegrationPoints(
        std::vector<double>& angular_integration_points,
        const double energy ) const
{
  // Make sure the energy is valid
  testPrecondition( energy > 0.0 );

  if( d_cutoff_elastic_angles.count( energy ) > 0 )
  {
    angular_integration_points =
        MonteCarlo::ElasticElectronScatteringDistributionNativeFactory::getAngularGridAboveCutoff(
            d_cutoff_elastic_angles.find( energy )->second,
            d_cutoff_angle_cosine );
  }
  else
  {
    std::map<double,std::vector<double>>::const_iterator lower_bin, upper_bin;
    lower_bin = d_cutoff_elastic_angles.lower_bound( energy );
    upper_bin = d_cutoff_elastic_angles.upper_bound( energy );

    // Use the angular grid for the energy bin closes to the energy
    if ( energy - lower_bin->first <= upper_bin->first - energy )
    {
      angular_integration_points =
        MonteCarlo::ElasticElectronScatteringDistributionNativeFactory::getAngularGridAboveCutoff(
            lower_bin->second,
            d_cutoff_angle_cosine );
    }
    else
    {
      angular_integration_points =
        MonteCarlo::ElasticElectronScatteringDistributionNativeFactory::getAngularGridAboveCutoff(
            upper_bin->second,
            d_cutoff_angle_cosine );
    }
  }
}


} // end DataGen namespace

//---------------------------------------------------------------------------//
// end DataGen_ElasticElectronMomentsEvaluator.cpp
//---------------------------------------------------------------------------//<|MERGE_RESOLUTION|>--- conflicted
+++ resolved
@@ -44,14 +44,6 @@
   incoming_energy_grid.assign( data_container.getElectronEnergyGrid().begin(),
                                data_container.getElectronEnergyGrid().end() );
 
-<<<<<<< HEAD
-  // Create the analog elastic distribution (combined Cutoff and Screened Rutherford)
-  if ( linlinlog_interpolation_mode_on )
-  {
-    MonteCarlo::ElasticElectronScatteringDistributionNativeFactory::createAnalogElasticDistribution<Utility::LinLinLog>(
-    d_analog_distribution,
-    data_container,
-=======
   bool correlated_sampling_mode_on = true;
 
   // Create the coupled elastic distribution (combined Cutoff and Screened Rutherford)
@@ -61,21 +53,14 @@
     d_coupled_distribution,
     data_container,
     correlated_sampling_mode_on,
->>>>>>> 7fdd6c71
     tabular_evaluation_tol );
   }
   else
   {
-<<<<<<< HEAD
-    MonteCarlo::ElasticElectronScatteringDistributionNativeFactory::createAnalogElasticDistribution<Utility::LinLinLin>(
-    d_analog_distribution,
-    data_container,
-=======
     MonteCarlo::ElasticElectronScatteringDistributionNativeFactory::createCoupledElasticDistribution<Utility::LinLinLin>(
     d_coupled_distribution,
     data_container,
     correlated_sampling_mode_on,
->>>>>>> 7fdd6c71
     tabular_evaluation_tol );
   }
 
@@ -123,14 +108,6 @@
     const Teuchos::ArrayRCP<double>& screened_rutherford_cross_section,
     const unsigned cutoff_threshold_energy_index,
     const unsigned screened_rutherford_threshold_energy_index,
-<<<<<<< HEAD
-    const std::shared_ptr<const MonteCarlo::AnalogElasticElectronScatteringDistribution>
-        analog_distribution,
-    const double cutoff_angle_cosine )
-  : d_cutoff_elastic_angles( cutoff_elastic_angles ),
-    d_analog_distribution( analog_distribution ),
-    d_cutoff_angle_cosine( cutoff_angle_cosine )
-=======
     const std::shared_ptr<const MonteCarlo::CoupledElasticElectronScatteringDistribution>
         coupled_distribution,
     const std::shared_ptr<const ElasticTraits>& elastic_traits,
@@ -139,18 +116,13 @@
     d_coupled_distribution( coupled_distribution ),
     d_cutoff_angle_cosine( cutoff_angle_cosine ),
     d_elastic_traits( elastic_traits )
->>>>>>> 7fdd6c71
 {
   // Make sure the data is valid
   testPrecondition( cutoff_angle_cosine >= -1.0 );
   testPrecondition( cutoff_angle_cosine <= ElasticTraits::mu_peak || cutoff_angle_cosine == 1.0 );
 
   // Make sure the arrays are valid
-<<<<<<< HEAD
-  testPrecondition( analog_distribution.use_count() > 0 );
-=======
   testPrecondition( coupled_distribution.use_count() > 0 );
->>>>>>> 7fdd6c71
   testPrecondition( !cutoff_elastic_angles.empty() );
 
   // Create the cutoff reaction
@@ -168,8 +140,6 @@
       screened_rutherford_cross_section,
       screened_rutherford_threshold_energy_index,
       grid_searcher ) );
-<<<<<<< HEAD
-=======
 }
 
 // Evaluate the Legnendre Polynomial expansion of the screened rutherford pdf
@@ -196,7 +166,6 @@
     Utility::getLegendrePolynomial( scattering_angle_cosine, polynomial_order );
 
   return pdf_value*legendre_value;
->>>>>>> 7fdd6c71
 }
 
 // Evaluate the Legnendre Polynomial expansion of the screened rutherford pdf
