--- conflicted
+++ resolved
@@ -56,15 +56,9 @@
   double outgoing_energy;
 
   // Check if energy is outside the grid
-<<<<<<< HEAD
   if( energy >= d_energy_distribution.front().first and
-      energy <= d_energy_distribution.back().first )
+      energy < d_energy_distribution.back().first )
   {
-=======
-  if( energy >= d_energy_distribution.front().first and 
-      energy < d_energy_distribution.back().first )
-  { 
->>>>>>> 8ca4020d
     EnergyDistribution::const_iterator lower_bin_boundary, upper_bin_boundary;
 
     lower_bin_boundary = d_energy_distribution.begin();
