--- conflicted
+++ resolved
@@ -396,17 +396,10 @@
 }
 
 //---------------------------------------------------------------------------//
-<<<<<<< HEAD
 // Check that quadrature integrand values can be evaulated at abscissa
 FRENSIE_UNIT_TEST_TEMPLATE( GaussKronrodIntegrator,
                             calculateQuadratureIntegrandValuesAtAbscissa,
                             TestFunctors )
-=======
-// Check that quadrature integrand values can be evaluated at abscissa
-TEUCHOS_UNIT_TEST_TEMPLATE_1_DECL( GaussKronrodIntegrator,
-				                   calculateQuadratureIntegrandValuesAtAbscissa,
-                                   Functor )
->>>>>>> f89aeb69
 {
   FETCH_TEMPLATE_PARAM( 0, Functor );
   
