--- conflicted
+++ resolved
@@ -20,54 +20,6 @@
 #include "Utility_DesignByContract.hpp"
 
 namespace MonteCarlo{
-
-namespace Details{
-
-//! \brief The Pulse Height Helper class
-template<typename ContributionMultiplierPolicy>
-struct PulseHeightHelper
-{
-  //! Return the contribution to the pulse height estimator
-  static inline double getContribution( const ParticleState& particle )
-  {
-    return particle.getWeight()*particle.getEnergy();
-  }
-};
-
-//! \brief The Pulse Height Helper class
-template<>
-struct PulseHeightHelper<MonteCarlo::WeightAndEnergyMultiplier>
-{
-  //! Return the contribution to the pulse height estimator
-  static inline double getContribution( const ParticleState& particle )
-  {
-    return particle.getWeight()*particle.getEnergy();
-  }
-};
-
-//! \brief The Pulse Height Helper class
-template<>
-struct PulseHeightHelper<MonteCarlo::WeightAndChargeMultiplier>
-{
-  //! Return the contribution to the pulse height estimator
-  static inline double getContribution( const ParticleState& particle )
-  {
-    return particle.getWeight()*particle.getCharge();
-  }
-};
-
-//! \brief The Pulse Height Helper class
-template<>
-struct PulseHeightHelper<MonteCarlo::WeightEnergyAndChargeMultiplier>
-{
-  //! Return the contribution to the pulse height estimator
-  static inline double getContribution( const ParticleState& particle )
-  {
-    return particle.getWeight()*particle.getEnergy()*particle.getCharge();
-  }
-};
-
-} // end Details namespace
 
 // Default constructor
 template<typename ContributionMultiplierPolicy>
@@ -132,7 +84,7 @@
     }
   }
 }
-  
+
 // Add current history estimator contribution
 /*! \details It is unsafe to call this function directly! This function will
  * be called by the appropriate dispatcher when an event of interest occurs.
@@ -141,25 +93,18 @@
  */
 template<typename ContributionMultiplierPolicy>
 inline void CellPulseHeightEstimator<ContributionMultiplierPolicy>::updateFromParticleEnteringCellEvent(
-					       const ParticleState& particle,
-					       const CellIdType cell_entering )
+                                               const ParticleState& particle,
+                                               const CellIdType cell_entering )
 {
   // Make sure that the particle type is assigned
   testPrecondition( this->isParticleTypeAssigned( particle.getParticleType() ) );
 
   unsigned thread_id = Utility::OpenMPProperties::getThreadId();
 
-<<<<<<< HEAD
-  double contribution =
-    Details::PulseHeightHelper<ContributionMultiplierPolicy>::getContribution( particle );
-  std::cout << std::setprecision(16) << std::scientific << "contribution = \t" << contribution << std::endl;
-
-=======
   double energy_contribution = particle.getWeight()*particle.getEnergy();
->>>>>>> 87f4fdfe
 
   this->checkAndCorrectPositronEnergyContribution( particle, energy_contribution );
-  
+
   double charge_contribution = particle.getWeight()*particle.getCharge();
 
   this->addInfoToUpdateTracker( thread_id,
@@ -180,38 +125,27 @@
  */
 template<typename ContributionMultiplierPolicy>
 inline void CellPulseHeightEstimator<ContributionMultiplierPolicy>::updateFromParticleLeavingCellEvent(
-					        const ParticleState& particle,
-					        const CellIdType cell_leaving )
+                                                const ParticleState& particle,
+                                                const CellIdType cell_leaving )
 {
   // Make sure that the particle type is assigned
   testPrecondition( this->isParticleTypeAssigned( particle.getParticleType() ) );
   unsigned thread_id = Utility::OpenMPProperties::getThreadId();
-<<<<<<< HEAD
-
-  double contribution =
-    -Details::PulseHeightHelper<ContributionMultiplierPolicy>::getContribution( particle );
-
-  std::cout << std::setprecision(16) << std::scientific << "contribution = \t" << contribution << std::endl;
-
-  this->addInfoToUpdateTracker( thread_id, cell_leaving, contribution );
-
-=======
-  
+
   double energy_contribution = particle.getWeight()*particle.getEnergy();
 
   this->checkAndCorrectPositronEnergyContribution( particle, energy_contribution );
 
   energy_contribution *= -1.0;
-  
+
   double charge_contribution = -particle.getWeight()*particle.getCharge();
-  
+
   this->addInfoToUpdateTracker( thread_id,
                                 cell_leaving,
                                 particle.getSourceWeight(),
                                 energy_contribution,
                                 charge_contribution );
-  
->>>>>>> 87f4fdfe
+
   // Indicate that there is an uncommitted history contribution
   this->setHasUncommittedHistoryContribution( thread_id );
 }
@@ -227,13 +161,9 @@
 
   this->getCellIteratorFromUpdateTracker( thread_id, cell_data, end_cell_data );
 
-<<<<<<< HEAD
-  double deposition_in_all_cells = 0.0;
-=======
   double energy_deposition_in_all_cells = 0.0;
   double charge_deposition_in_all_cells = 0.0;
   double source_weight = d_update_tracker[thread_id].first;
->>>>>>> 87f4fdfe
 
   size_t bin_index;
   double bin_contribution;
@@ -270,12 +200,8 @@
       }
 
       // Add the energy deposition in this cell to the total energy deposition
-<<<<<<< HEAD
-      deposition_in_all_cells += cell_data->second;
-=======
       energy_deposition_in_all_cells += Utility::get<0>(cell_data->second);
       charge_deposition_in_all_cells += Utility::get<1>(cell_data->second);
->>>>>>> 87f4fdfe
     }
 
     ++cell_data;
@@ -285,11 +211,7 @@
   // The total energy deposited in all cells by this history must be multiplied
   // by the source weight
   thread_dimension_values[OBSERVER_ENERGY_DIMENSION] =
-<<<<<<< HEAD
-    boost::any( deposition_in_all_cells );
-=======
     boost::any( energy_deposition_in_all_cells*source_weight );
->>>>>>> 87f4fdfe
 
   // Determine the pulse bin for the combination of all cells
   if( this->isPointInEstimatorPhaseSpace( thread_dimension_values ) )
@@ -301,15 +223,10 @@
                                       bin_indices );
 
     bin_contribution = this->calculateHistoryContribution(
-<<<<<<< HEAD
-					      deposition_in_all_cells,
-					      ContributionMultiplierPolicy() );
-=======
-					    energy_deposition_in_all_cells,
+                                            energy_deposition_in_all_cells,
                                             charge_deposition_in_all_cells,
                                             source_weight,
                                             ContributionMultiplierPolicy() );
->>>>>>> 87f4fdfe
 
     for( size_t i = 0; i < bin_indices.size(); ++i )
     {
@@ -328,7 +245,7 @@
 // Print the estimator data
 template<typename ContributionMultiplierPolicy>
 void CellPulseHeightEstimator<ContributionMultiplierPolicy>::printSummary(
-						       std::ostream& os ) const
+                                                       std::ostream& os ) const
 {
   os << "Cell Pulse Height Estimator: " << this->getId() << "\n";
 
@@ -339,7 +256,7 @@
 template<typename ContributionMultiplierPolicy>
 void
 CellPulseHeightEstimator<ContributionMultiplierPolicy>::enableThreadSupport(
-						   const unsigned num_threads )
+                                                   const unsigned num_threads )
 {
   // Make sure only the root thread calls this
   testPrecondition( Utility::OpenMPProperties::getThreadId() == 0 );
@@ -432,7 +349,7 @@
  */
 template<typename ContributionMultiplierPolicy>
 inline double CellPulseHeightEstimator<ContributionMultiplierPolicy>::calculateHistoryContribution(
-					            const double,
+                                                    const double,
                                                     const double,
                                                     const double source_weight,
                                                     WeightMultiplier )
@@ -448,10 +365,10 @@
  */
 template<typename ContributionMultiplierPolicy>
 inline double CellPulseHeightEstimator<ContributionMultiplierPolicy>::calculateHistoryContribution(
-					        const double energy_deposition,
+                                                const double energy_deposition,
                                                 const double,
                                                 const double source_weight,
-						WeightAndEnergyMultiplier )
+                                                WeightAndEnergyMultiplier )
 {
   return energy_deposition*source_weight;
 }
@@ -464,10 +381,10 @@
  */
 template<typename ContributionMultiplierPolicy>
 inline double CellPulseHeightEstimator<ContributionMultiplierPolicy>::calculateHistoryContribution(
-					        const double,
+                                                const double,
                                                 const double charge_deposition,
                                                 const double source_weight,
-						WeightAndChargeMultiplier )
+                                                WeightAndChargeMultiplier )
 {
   // We simply check if the net charge is positive or negative (or zero)
   if( charge_deposition > 0.0 )
@@ -478,34 +395,6 @@
     return 0.0;
 }
 
-// Calculate the estimator contribution from the entire history
-/*! \details The multiplier policy cannot be used directly since it only
- * operates on a particle state. The policy classes will instead be used as
- * tags for tag dispatching. This function returns the charge that has been
- * deposited in the cell(s) of interest for the entire history.
- */
-template<typename ContributionMultiplierPolicy>
-inline double CellPulseHeightEstimator<ContributionMultiplierPolicy>::calculateHistoryContribution(
-					        const double charge_deposition,
-						WeightAndChargeMultiplier )
-{
-  return charge_deposition;
-}
-
-// Calculate the estimator contribution from the entire history
-/*! \details The multiplier policy cannot be used directly since it only
- * operates on a particle state. The policy classes will instead be used as
- * tags for tag dispatching. This function returns the energy*charge that has been
- * deposited in the cell(s) of interest for the entire history.
- */
-template<typename ContributionMultiplierPolicy>
-inline double CellPulseHeightEstimator<ContributionMultiplierPolicy>::calculateHistoryContribution(
-					        const double energy_charge_deposition,
-						WeightEnergyAndChargeMultiplier )
-{
-  return energy_charge_deposition;
-}
-
 // Add info to update tracker
 template<typename ContributionMultiplierPolicy>
 void CellPulseHeightEstimator<ContributionMultiplierPolicy>::addInfoToUpdateTracker(
@@ -540,9 +429,9 @@
 // Get the entity iterators from the update tracker
 template<typename ContributionMultiplierPolicy>
 void CellPulseHeightEstimator<ContributionMultiplierPolicy>::getCellIteratorFromUpdateTracker(
-	         const unsigned thread_id,
+                 const unsigned thread_id,
                  typename Utility::TupleElement<1,SerialUpdateTracker>::type::const_iterator& start_cell,
-	        typename Utility::TupleElement<1,SerialUpdateTracker>::type::const_iterator& end_cell ) const
+                typename Utility::TupleElement<1,SerialUpdateTracker>::type::const_iterator& end_cell ) const
 {
   // Make sure the thread id is valid
   testPrecondition( thread_id < d_update_tracker.size() );
@@ -555,7 +444,7 @@
 template<typename ContributionMultiplierPolicy>
 void
 CellPulseHeightEstimator<ContributionMultiplierPolicy>::resetUpdateTracker(
-						     const unsigned thread_id )
+                                                     const unsigned thread_id )
 {
   // Make sure the thread id is valid
   testPrecondition( thread_id < d_update_tracker.size() );
@@ -607,13 +496,6 @@
 EXTERN_EXPLICIT_TEMPLATE_CLASS_INST( MonteCarlo::CellPulseHeightEstimator<MonteCarlo::WeightAndChargeMultiplier> );
 EXTERN_EXPLICIT_CLASS_SAVE_LOAD_INST( MonteCarlo, CellPulseHeightEstimator<MonteCarlo::WeightAndChargeMultiplier> );
 
-<<<<<<< HEAD
-BOOST_SERIALIZATION_CLASS_EXPORT_STANDARD_KEY( WeightEnergyAndChargeMultipliedCellPulseHeightEstimator, MonteCarlo );
-EXTERN_EXPLICIT_TEMPLATE_CLASS_INST( MonteCarlo::CellPulseHeightEstimator<MonteCarlo::WeightEnergyAndChargeMultiplier> );
-EXTERN_EXPLICIT_CLASS_SAVE_LOAD_INST( MonteCarlo, CellPulseHeightEstimator<MonteCarlo::WeightEnergyAndChargeMultiplier> );
-
-=======
->>>>>>> 87f4fdfe
 #endif // end MONTE_CARLO_CELL_PULSE_HEIGHT_ESTIMATOR_DEF_HPP
 
 //---------------------------------------------------------------------------//
