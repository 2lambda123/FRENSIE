--- conflicted
+++ resolved
@@ -39,13 +39,7 @@
 FRENSIE_UNIT_TEST( ElasticElectronDistributionType, toString )
 {
   std::string type_string =
-<<<<<<< HEAD
-    MonteCarlo::convertElasticElectronDistributionTypeToString( MonteCarlo::COUPLED_DISTRIBUTION );
-
-  TEST_EQUALITY_CONST( type_string, "Coupled Distribution" );
-=======
     Utility::toString( MonteCarlo::COUPLED_DISTRIBUTION );
->>>>>>> 1eeb2a37
 
   FRENSIE_CHECK_EQUAL( type_string, "Coupled Distribution" );
 
@@ -62,67 +56,29 @@
   type_string =
     Utility::toString( MonteCarlo::CUTOFF_DISTRIBUTION );
 
-<<<<<<< HEAD
-  TEST_EQUALITY_CONST( type_string, "Screened Rutherford Distribution" );
-}
-
-//---------------------------------------------------------------------------//
-// Check that a coupled elastic electron sampling method can be converted to a string
-TEUCHOS_UNIT_TEST( CoupledElasticSamplingMethod,
-                   convertCoupledElasticSamplingMethodToString )
-{
-  std::string type_string =
-    MonteCarlo::convertCoupledElasticSamplingMethodToString( MonteCarlo::ONE_D_UNION );
-
-  TEST_EQUALITY_CONST( type_string, "One D Union" );
-=======
   FRENSIE_CHECK_EQUAL( type_string, "Cutoff Distribution" );
->>>>>>> 1eeb2a37
 
   type_string =
     Utility::toString( MonteCarlo::SCREENED_RUTHERFORD_DISTRIBUTION );
 
-<<<<<<< HEAD
-  TEST_EQUALITY_CONST( type_string, "Two D Union" );
-
-  type_string =
-    MonteCarlo::convertCoupledElasticSamplingMethodToString( MonteCarlo::MODIFIED_TWO_D_UNION );
-
-  TEST_EQUALITY_CONST( type_string, "Modified Two D Union" );
-=======
   FRENSIE_CHECK_EQUAL( type_string, "Screened Rutherford Distribution" );
->>>>>>> 1eeb2a37
 }
 
 //---------------------------------------------------------------------------//
 // Check that a coupled elastic electron sampling method can be converted to a string
 FRENSIE_UNIT_TEST( CoupledElasticSamplingMethod, toString )
 {
-<<<<<<< HEAD
-  MonteCarlo::CoupledElasticSamplingMethod method =
-    MonteCarlo::convertStringToCoupledElasticSamplingMethod( "One D Union" );
-
-  TEST_EQUALITY_CONST( method, MonteCarlo::ONE_D_UNION );
-=======
   std::string type_string = Utility::toString( MonteCarlo::ONE_D_UNION );
 
   FRENSIE_CHECK_EQUAL( type_string, "One D Union" );
->>>>>>> 1eeb2a37
 
   type_string = Utility::toString( MonteCarlo::TWO_D_UNION );
 
   FRENSIE_CHECK_EQUAL( type_string, "Two D Union" );
 
-<<<<<<< HEAD
-  method =
-    MonteCarlo::convertStringToCoupledElasticSamplingMethod( "Modified Two D Union" );
-
-  TEST_EQUALITY_CONST( method, MonteCarlo::MODIFIED_TWO_D_UNION );
-=======
-  type_string = Utility::toString( MonteCarlo::SIMPLIFIED_UNION );
-
-  FRENSIE_CHECK_EQUAL( type_string, "Simplified Union" );
->>>>>>> 1eeb2a37
+  type_string = Utility::toString( MonteCarlo::MODIFIED_TWO_D_UNION );
+
+  FRENSIE_CHECK_EQUAL( type_string, "Modified Two D Union" );
 }
 
 //---------------------------------------------------------------------------//
@@ -174,10 +130,7 @@
   ss.str( "" );
   ss << MonteCarlo::MODIFIED_TWO_D_UNION;
 
-<<<<<<< HEAD
-  TEST_EQUALITY_CONST( ss.str(), "Modified Two D Union" );
-=======
-  FRENSIE_CHECK_EQUAL( ss.str(), "Simplified Union" );
+  FRENSIE_CHECK_EQUAL( ss.str(), "Modified Two D Union" );
 }
 
 //---------------------------------------------------------------------------//
@@ -283,7 +236,7 @@
       MonteCarlo::TWO_D_UNION;
 
     MonteCarlo::CoupledElasticSamplingMethod type_3 =
-      MonteCarlo::SIMPLIFIED_UNION;
+      MonteCarlo::MODIFIED_TWO_D_UNION;
 
     FRENSIE_REQUIRE_NO_THROW( (*oarchive) << BOOST_SERIALIZATION_NVP( type_1 ) );
     FRENSIE_REQUIRE_NO_THROW( (*oarchive) << BOOST_SERIALIZATION_NVP( type_2 ) );
@@ -311,8 +264,7 @@
   MonteCarlo::CoupledElasticSamplingMethod type_3;
 
   FRENSIE_REQUIRE_NO_THROW( (*iarchive) >> BOOST_SERIALIZATION_NVP( type_3 ) );
-  FRENSIE_CHECK_EQUAL( type_3, MonteCarlo::SIMPLIFIED_UNION );
->>>>>>> 1eeb2a37
+  FRENSIE_CHECK_EQUAL( type_3, MonteCarlo::MODIFIED_TWO_D_UNION );
 }
 
 //---------------------------------------------------------------------------//
