--- conflicted
+++ resolved
@@ -49,30 +49,11 @@
  */
 TEUCHOS_UNIT_TEST( ElectroatomNativeFactory, createElectroatom_detailed_brem )
 {
-<<<<<<< HEAD
   MonteCarlo::SimulationProperties properties;
   properties.setBremsstrahlungAngularDistributionFunction( MonteCarlo::TWOBS_DISTRIBUTION );
   properties.setElasticCutoffAngleCosine( 1.0 );
   properties.setAtomicRelaxationModeOn( MonteCarlo::ELECTRON );
   properties.setNumberOfElectronHashGridBins( 100 );
-=======
-  photon_distribution_function = MonteCarlo::TWOBS_DISTRIBUTION;
-
-  MonteCarlo::ElectroatomNativeFactory::createElectroatom(
-        *data_container,
-        electroatom_name,
-        atomic_weight,
-        hash_grid_bins,
-        relaxation_model,
-        atom,
-        true,
-        true,
-        true,
-        true,
-        true,
-        photon_distribution_function,
-        cutoff_angle_cosine );
->>>>>>> 4586d2b9
 
   Teuchos::RCP<MonteCarlo::Electroatom> atom;
   
@@ -234,13 +215,13 @@
 // Check that a electroatom with a higher cutoff angle can be created
 TEUCHOS_UNIT_TEST( ElectroatomNativeFactory, createElectroatom_cutoff )
 {
+  double cutoff_angle_cosine = 0.9;
+
   MonteCarlo::SimulationProperties properties;
   properties.setBremsstrahlungAngularDistributionFunction( MonteCarlo::DIPOLE_DISTRIBUTION );
-  properties.setElasticCutoffAngleCosine( 1.0 );
+  properties.setElasticCutoffAngleCosine( cutoff_angle_cosine );
   properties.setAtomicRelaxationModeOn( MonteCarlo::ELECTRON );
   properties.setNumberOfElectronHashGridBins( 100 );
-
-<<<<<<< HEAD
   Teuchos::RCP<MonteCarlo::Electroatom> atom;
   
   MonteCarlo::ElectroatomNativeFactory::createElectroatom( *data_container,
@@ -249,23 +230,6 @@
                                                            relaxation_model,
                                                            properties,
                                                            atom );
-=======
-  double new_cutoff_angle_cosine = 0.9;
-
-  MonteCarlo::ElectroatomNativeFactory::createElectroatom(
-        *data_container,
-        electroatom_name,
-        atomic_weight,
-        hash_grid_bins,
-        relaxation_model,
-        atom,
-        true,
-        true,
-        true,
-        true,
-        true,
-        photon_distribution_function,
-        new_cutoff_angle_cosine );
 
   std::shared_ptr<const MonteCarlo::CutoffElasticElectronScatteringDistribution>
     cutoff_elastic_distribution;
@@ -273,8 +237,7 @@
   MonteCarlo::ElasticElectronScatteringDistributionNativeFactory::createCutoffElasticDistribution(
         cutoff_elastic_distribution,
         *data_container,
-        new_cutoff_angle_cosine );
->>>>>>> 4586d2b9
+        cutoff_angle_cosine );
 
   // Test the electroatom properties
   TEST_EQUALITY_CONST( atom->getAtomName(), "Pb-Native" );
@@ -284,7 +247,7 @@
   // Test that the total cross section can be returned
   double energy = 1e-5;
   double cross_section_ratio =
-    cutoff_elastic_distribution->evaluateCDF( energy, new_cutoff_angle_cosine );
+    cutoff_elastic_distribution->evaluateCDF( energy, cutoff_angle_cosine );
   double inelastic = 1.398201198e8;
   double elastic = 2.48924e9*cross_section_ratio + 1.106329441558590e8;
 
@@ -293,7 +256,7 @@
 
   energy = 2e-1;
   cross_section_ratio =
-    cutoff_elastic_distribution->evaluateCDF( energy, new_cutoff_angle_cosine );
+    cutoff_elastic_distribution->evaluateCDF( energy, cutoff_angle_cosine );
   inelastic = 6.411260911064270e6;
   elastic = 1.61118815071382e7*cross_section_ratio + 1.8916841363881219e+06;
 
@@ -302,7 +265,7 @@
 
   energy = 1e5;
   cross_section_ratio =
-    cutoff_elastic_distribution->evaluateCDF( energy, new_cutoff_angle_cosine );
+    cutoff_elastic_distribution->evaluateCDF( energy, cutoff_angle_cosine );
   inelastic = 2.84540304790e6;
   elastic = 8.83051e-2*cross_section_ratio + 2.203770304996720e-3;
 
@@ -364,7 +327,7 @@
                     MonteCarlo::HYBRID_ELASTIC_ELECTROATOMIC_REACTION );
 
   cross_section_ratio =
-    cutoff_elastic_distribution->evaluateCDF( 1e5, new_cutoff_angle_cosine );
+    cutoff_elastic_distribution->evaluateCDF( 1e5, cutoff_angle_cosine );
 
   TEST_FLOATING_EQUALITY( cross_section,
                           8.83051e-2*cross_section_ratio + 2.20377030499672e-3,
@@ -375,7 +338,7 @@
                     MonteCarlo::HYBRID_ELASTIC_ELECTROATOMIC_REACTION );
 
   cross_section_ratio =
-    cutoff_elastic_distribution->evaluateCDF( 1e-3, new_cutoff_angle_cosine );
+    cutoff_elastic_distribution->evaluateCDF( 1e-3, cutoff_angle_cosine );
   
   TEST_FLOATING_EQUALITY( cross_section,
                           2.90281E+8*cross_section_ratio + 1.2584013774057174E+8,
@@ -386,7 +349,7 @@
                     MonteCarlo::HYBRID_ELASTIC_ELECTROATOMIC_REACTION );
 
   cross_section_ratio =
-    cutoff_elastic_distribution->evaluateCDF( 1.99526e-4, new_cutoff_angle_cosine );
+    cutoff_elastic_distribution->evaluateCDF( 1.99526e-4, cutoff_angle_cosine );
   
   TEST_FLOATING_EQUALITY( cross_section,
                           6.1309E+8*cross_section_ratio + 2.1336093313820770e+08,
@@ -397,7 +360,7 @@
                     MonteCarlo::HYBRID_ELASTIC_ELECTROATOMIC_REACTION );
 
   cross_section_ratio =
-    cutoff_elastic_distribution->evaluateCDF( 1.e-5, new_cutoff_angle_cosine );
+    cutoff_elastic_distribution->evaluateCDF( 1.e-5, cutoff_angle_cosine );
 
   TEST_FLOATING_EQUALITY( cross_section,
                           2.489240e9*cross_section_ratio + 1.106329441558590e8,
@@ -504,32 +467,16 @@
   properties.setElasticCutoffAngleCosine( 0.9 );
   properties.setAtomicRelaxationModeOn( MonteCarlo::ELECTRON );
   properties.setNumberOfElectronHashGridBins( 100 );
+  properties.setElasticModeOff();
 
   Teuchos::RCP<MonteCarlo::Electroatom> atom;
 
-<<<<<<< HEAD
   MonteCarlo::ElectroatomNativeFactory::createElectroatom( *data_container,
                                                            electroatom_name,
                                                            atomic_weight,
                                                            relaxation_model,
                                                            properties,
                                                            atom );
-=======
-  MonteCarlo::ElectroatomNativeFactory::createElectroatom(
-        *data_container,
-        electroatom_name,
-        atomic_weight,
-        hash_grid_bins,
-        relaxation_model,
-        atom,
-        true,
-        false,
-        true,
-        true,
-        true,
-        photon_distribution_function,
-        new_cutoff_angle_cosine );
->>>>>>> 4586d2b9
 
   std::shared_ptr<const MonteCarlo::CutoffElasticElectronScatteringDistribution>
     cutoff_elastic_distribution;
@@ -546,39 +493,13 @@
 
   // Test that the total cross section can be returned
   double energy = 1e-5;
-<<<<<<< HEAD
-  double cross_section_ratio = cutoff_elastic_distribution->evaluateCDF(
-                                     energy,
-                                     properties.getElasticCutoffAngleCosine() );
-  double inelastic = 1.398201198E+08;
-  double elastic = 2.48924E+09*cross_section_ratio + 1.106329441558590E+08;
-=======
   double inelastic = 1.398201198e8;
   double elastic = 0.0;
->>>>>>> 4586d2b9
   double cross_section = atom->getTotalCrossSection( energy );
   TEST_FLOATING_EQUALITY( cross_section, inelastic + elastic, 1e-12 );
 
 
   energy = 2e-1;
-<<<<<<< HEAD
-  cross_section_ratio = cutoff_elastic_distribution->evaluateCDF(
-                                     energy,
-                                     properties.getElasticCutoffAngleCosine() );
-  inelastic = 6.411260911064270E+06;
-  elastic = 1.61118815071382E+07*cross_section_ratio + 1.89168413638812E+06;
-
-  cross_section = atom->getTotalCrossSection( energy );
-  TEST_FLOATING_EQUALITY( cross_section, inelastic + elastic, 1e-12 );
-
-
-  energy = 1e5;
-  cross_section_ratio = cutoff_elastic_distribution->evaluateCDF(
-                                     energy,
-                                     properties.getElasticCutoffAngleCosine() );
-  inelastic = 2.845403047900000E+06;
-  elastic = 8.83051E-02*cross_section_ratio + 2.203770304996720E-03;
-=======
   inelastic = 6.411260911064270e6;
   elastic = 0.0;
   cross_section = atom->getTotalCrossSection( energy );
@@ -587,7 +508,6 @@
   energy = 1e5;
   inelastic = 2.84540304790e6;
   elastic = 0.0;
->>>>>>> 4586d2b9
   cross_section = atom->getTotalCrossSection( energy );
   TEST_FLOATING_EQUALITY( cross_section, inelastic + elastic, 1e-12 );
 
@@ -604,6 +524,7 @@
 
   cross_section = atom->getAbsorptionCrossSection( 9.0e-5 );
   TEST_EQUALITY_CONST( cross_section, 0.0 );
+
 
   // Test that the atomic excitation cross section can be returned
   cross_section = atom->getReactionCrossSection(
@@ -643,62 +564,23 @@
   cross_section = atom->getReactionCrossSection(
                     1e5,
                     MonteCarlo::HYBRID_ELASTIC_ELECTROATOMIC_REACTION );
-<<<<<<< HEAD
-
-  cross_section_ratio =
-    cutoff_elastic_distribution->evaluateCDF( 1e5, properties.getElasticCutoffAngleCosine() );
-
-  TEST_FLOATING_EQUALITY( cross_section,
-                          8.83051e-2*cross_section_ratio + 2.20377030499672E-03,
-                          1e-11 );
-=======
-  TEST_EQUALITY_CONST( cross_section, 0.0 );
->>>>>>> 4586d2b9
+  TEST_EQUALITY_CONST( cross_section, 0.0 );
 
   cross_section = atom->getReactionCrossSection(
                     1e-3,
                     MonteCarlo::HYBRID_ELASTIC_ELECTROATOMIC_REACTION );
-<<<<<<< HEAD
-
-  cross_section_ratio =
-    cutoff_elastic_distribution->evaluateCDF( 1e-3, properties.getElasticCutoffAngleCosine() );
-
-  TEST_FLOATING_EQUALITY( cross_section,
-                          2.90281E+8*cross_section_ratio + 1.2584013774057174E+8,
-                          1e-12 );
-=======
-  TEST_EQUALITY_CONST( cross_section, 0.0 );
->>>>>>> 4586d2b9
+  TEST_EQUALITY_CONST( cross_section, 0.0 );
 
   cross_section = atom->getReactionCrossSection(
                     1.995260e-4,
                     MonteCarlo::HYBRID_ELASTIC_ELECTROATOMIC_REACTION );
-<<<<<<< HEAD
-
-  cross_section_ratio =
-    cutoff_elastic_distribution->evaluateCDF( 1.99526E-04, properties.getElasticCutoffAngleCosine() );
-  
-  TEST_FLOATING_EQUALITY( cross_section,
-                          6.1309E+8*cross_section_ratio + 2.13360933138207E+08,
-                          1e-12 );
-=======
-  TEST_EQUALITY_CONST( cross_section, 0.0 );
->>>>>>> 4586d2b9
+  TEST_EQUALITY_CONST( cross_section, 0.0 );
 
   cross_section = atom->getReactionCrossSection(
                     1e-5,
                     MonteCarlo::HYBRID_ELASTIC_ELECTROATOMIC_REACTION );
   TEST_EQUALITY_CONST( cross_section, 0.0 );
 
-<<<<<<< HEAD
-  cross_section_ratio =
-    cutoff_elastic_distribution->evaluateCDF( 1.E-05, properties.getElasticCutoffAngleCosine() );
-
-  TEST_FLOATING_EQUALITY( cross_section,
-                          2.489240E+09*cross_section_ratio + 1.106329441558590E+08,
-                          1e-12 );
-=======
->>>>>>> 4586d2b9
 
   // Test that there is no cutoff elastic cross section
   cross_section = atom->getReactionCrossSection(
@@ -795,22 +677,21 @@
 // Check that a electroatom with no electroionization subshell data can be created
 TEUCHOS_UNIT_TEST( ElectroatomNativeFactory, createElectroatom_no_electroionization )
 {
-  photon_distribution_function = MonteCarlo::DIPOLE_DISTRIBUTION;
-
-  MonteCarlo::ElectroatomNativeFactory::createElectroatom(
-        *data_container,
-        electroatom_name,
-        atomic_weight,
-        hash_grid_bins,
-        relaxation_model,
-        atom,
-        true,
-        true,
-        false,
-        true,
-        true,
-        photon_distribution_function,
-        cutoff_angle_cosine );
+  MonteCarlo::SimulationProperties properties;
+  properties.setBremsstrahlungAngularDistributionFunction( MonteCarlo::DIPOLE_DISTRIBUTION );
+  properties.setElasticCutoffAngleCosine( 1.0 );
+  properties.setAtomicRelaxationModeOn( MonteCarlo::ELECTRON );
+  properties.setNumberOfElectronHashGridBins( 100 );
+  properties.setElectroionizationModeOff();
+
+  Teuchos::RCP<MonteCarlo::Electroatom> atom;
+  
+  MonteCarlo::ElectroatomNativeFactory::createElectroatom( *data_container,
+                                                           electroatom_name,
+                                                           atomic_weight,
+                                                           relaxation_model,
+                                                           properties,
+                                                           atom );
 
   // Test the electroatom properties
   TEST_EQUALITY_CONST( atom->getAtomName(), "Pb-Native" );
@@ -980,23 +861,21 @@
 // Check that a electroatom with no bremsstrahlung data can be created
 TEUCHOS_UNIT_TEST( ElectroatomNativeFactory, createElectroatom_no_bremsstrahlung )
 {
-  photon_distribution_function = MonteCarlo::DIPOLE_DISTRIBUTION;
-
-  MonteCarlo::ElectroatomNativeFactory::createElectroatom(
-        *data_container,
-        electroatom_name,
-        atomic_weight,
-        hash_grid_bins,
-        relaxation_model,
-        atom,
-        true,
-        true,
-        true,
-        false,
-        true,
-        photon_distribution_function,
-        cutoff_angle_cosine );
-
+  MonteCarlo::SimulationProperties properties;
+  properties.setBremsstrahlungAngularDistributionFunction( MonteCarlo::DIPOLE_DISTRIBUTION );
+  properties.setElasticCutoffAngleCosine( 1.0 );
+  properties.setAtomicRelaxationModeOn( MonteCarlo::ELECTRON );
+  properties.setNumberOfElectronHashGridBins( 100 );
+  properties.setBremsstrahlungModeOff();
+
+  Teuchos::RCP<MonteCarlo::Electroatom> atom;
+  
+  MonteCarlo::ElectroatomNativeFactory::createElectroatom( *data_container,
+                                                           electroatom_name,
+                                                           atomic_weight,
+                                                           relaxation_model,
+                                                           properties,
+                                                           atom );
 
   // Test the electroatom properties
   TEST_EQUALITY_CONST( atom->getAtomName(), "Pb-Native" );
@@ -1149,23 +1028,21 @@
 // Check that a electroatom with no atomic excitation data can be created
 TEUCHOS_UNIT_TEST( ElectroatomNativeFactory, createElectroatom_no_atomic_excitation )
 {
-  photon_distribution_function = MonteCarlo::DIPOLE_DISTRIBUTION;
-
-  MonteCarlo::ElectroatomNativeFactory::createElectroatom(
-        *data_container,
-        electroatom_name,
-        atomic_weight,
-        hash_grid_bins,
-        relaxation_model,
-        atom,
-        true,
-        true,
-        true,
-        true,
-        false,
-        photon_distribution_function,
-        cutoff_angle_cosine );
-
+  MonteCarlo::SimulationProperties properties;
+  properties.setBremsstrahlungAngularDistributionFunction( MonteCarlo::DIPOLE_DISTRIBUTION );
+  properties.setElasticCutoffAngleCosine( 1.0 );
+  properties.setAtomicRelaxationModeOn( MonteCarlo::ELECTRON );
+  properties.setNumberOfElectronHashGridBins( 100 );
+  properties.setAtomicExcitationModeOff();
+
+  Teuchos::RCP<MonteCarlo::Electroatom> atom;
+  
+  MonteCarlo::ElectroatomNativeFactory::createElectroatom( *data_container,
+                                                           electroatom_name,
+                                                           atomic_weight,
+                                                           relaxation_model,
+                                                           properties,
+                                                           atom );
 
   // Test the electroatom properties
   TEST_EQUALITY_CONST( atom->getAtomName(), "Pb-Native" );
