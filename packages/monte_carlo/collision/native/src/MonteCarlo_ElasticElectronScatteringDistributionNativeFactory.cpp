//---------------------------------------------------------------------------//
//!
//! \file   MonteCarlo_ElasticElectronScatteringDistributionNativeFactory.cpp
//! \author Luke Kersting
//! \brief  The elastic scattering distribution Native factory definition
//!
//---------------------------------------------------------------------------//

// FRENSIE Includes
#include "MonteCarlo_ElasticElectronScatteringDistributionNativeFactory.hpp"
<<<<<<< HEAD
=======
#include "Utility_DiscreteDistribution.hpp"
>>>>>>> 7fdd6c71
#include "Utility_ContractException.hpp"
#include "Utility_SearchAlgorithms.hpp"
#include "Data_DataContainerHelpers.hpp"

namespace MonteCarlo{

//----------------------------------------------------------------------------//
//      ****FORWARD DATA PUBLIC FUNCTIONS****
//----------------------------------------------------------------------------//

<<<<<<< HEAD
//// Create the hybrid elastic distribution ( combined Cutoff and Moment Preserving )
//void ElasticElectronScatteringDistributionNativeFactory::createHybridElasticDistribution(
//    std::shared_ptr<const HybridElasticElectronScatteringDistribution>&
//        hybrid_elastic_distribution,
//    const Teuchos::RCP<Utility::HashBasedGridSearcher>& grid_searcher,
//    const Teuchos::ArrayRCP<const double> energy_grid,
//    const Teuchos::ArrayRCP<const double> cutoff_cross_section,
//    const Teuchos::ArrayRCP<const double> moment_preserving_cross_section,
//    const Data::ElectronPhotonRelaxationDataContainer& data_container,
//    const double cutoff_angle_cosine,
//    const bool linlinlog_interpolation_mode_on,
//    const bool correlated_sampling_mode_on )
//{
//  testPostcondition( data_container.hasMomentPreservingData() );

//ElasticElectronScatteringDistributionNativeFactory::createHybridElasticDistribution(
//    hybrid_elastic_distribution,
//    grid_searcher,
//    energy_grid,
//    cutoff_cross_section,
//    data_container.getCutoffElasticAngles(),
//    data_container.getCutoffElasticPDF(),
//    moment_preserving_cross_section,
//    data_container.getMomentPreservingElasticDiscreteAngles(),
//    data_container.getMomentPreservingElasticWeights(),
//    data_container.getElasticAngularEnergyGrid(),
//    cutoff_angle_cosine,
//    linlinlog_interpolation_mode_on,
//    correlated_sampling_mode_on );
//}

=======
>>>>>>> 7fdd6c71
//----------------------------------------------------------------------------//
//      ****ADJOINT DATA PUBLIC FUNCTIONS****
//----------------------------------------------------------------------------//

<<<<<<< HEAD
//// Create the hybrid elastic distribution ( combined Cutoff and Moment Preserving )
//void ElasticElectronScatteringDistributionNativeFactory::createHybridElasticDistribution(
//    std::shared_ptr<const HybridElasticElectronScatteringDistribution>&
//        hybrid_elastic_distribution,
//    const Teuchos::RCP<Utility::HashBasedGridSearcher>& grid_searcher,
//    const Teuchos::ArrayRCP<const double> energy_grid,
//    const Teuchos::ArrayRCP<const double> cutoff_cross_section,
//    const Teuchos::ArrayRCP<const double> moment_preserving_cross_section,
//    const Data::AdjointElectronPhotonRelaxationDataContainer& data_container,
//    const double cutoff_angle_cosine,
//    const bool linlinlog_interpolation_mode_on,
//    const bool correlated_sampling_mode_on )
//{
//  testPostcondition( data_container.hasAdjointMomentPreservingData() );

//ElasticElectronScatteringDistributionNativeFactory::createHybridElasticDistribution(
//    hybrid_elastic_distribution,
//    grid_searcher,
//    energy_grid,
//    cutoff_cross_section,
//    data_container.getAdjointCutoffElasticAngles(),
//    data_container.getAdjointCutoffElasticPDF(),
//    moment_preserving_cross_section,
//    data_container.getAdjointMomentPreservingElasticDiscreteAngles(),
//    data_container.getAdjointMomentPreservingElasticWeights(),
//    data_container.getAdjointElasticAngularEnergyGrid(),
//    cutoff_angle_cosine,
//    linlinlog_interpolation_mode_on,
//    correlated_sampling_mode_on );
//}

//----------------------------------------------------------------------------//
//      ****DATA CONTAINER INDEPENDENT PUBLIC FUNCTIONS****
//----------------------------------------------------------------------------//

//// Create the hybrid elastic distribution ( combined Cutoff and Moment Preserving )
//void ElasticElectronScatteringDistributionNativeFactory::createHybridElasticDistribution(
//    std::shared_ptr<const HybridElasticElectronScatteringDistribution>&
//        hybrid_elastic_distribution,
//    const Teuchos::RCP<Utility::HashBasedGridSearcher>& grid_searcher,
//    const Teuchos::ArrayRCP<const double> energy_grid,
//    const Teuchos::ArrayRCP<const double> cutoff_cross_section,
//    const std::map<double,std::vector<double> >& cutoff_elastic_angles,
//    const std::map<double,std::vector<double> >& cutoff_elastic_pdf,
//    const Teuchos::ArrayRCP<const double> moment_preserving_cross_section,
//    const std::map<double,std::vector<double> >& moment_preserving_angles,
//    const std::map<double,std::vector<double> >& moment_preserving_weights,
//    const std::vector<double>& angular_energy_grid,
//    const double cutoff_angle_cosine,
//    const bool linlinlog_interpolation_mode_on,
//    const bool correlated_sampling_mode_on )
//{
//  // Create the hybrid scattering functions and cross section ratio
//  std::shared_ptr<HybridDistribution> hybrid_function;
//  ElasticElectronScatteringDistributionNativeFactory::createHybridScatteringFunction(
//    grid_searcher,
//    energy_grid,
//    cutoff_cross_section,
//    cutoff_elastic_angles,
//    cutoff_elastic_pdf,
//    moment_preserving_cross_section,
//    moment_preserving_angles,
//    moment_preserving_weights,
//    angular_energy_grid,
//    cutoff_angle_cosine,
//    hybrid_function );

//  // Create hybrid distribution
//  hybrid_elastic_distribution.reset(
//        new HybridElasticElectronScatteringDistribution(
//                hybrid_function,
//                cutoff_angle_cosine,
//                evaluation_tol,
//                linlinlog_interpolation_mode_on ) );
//}
=======
//----------------------------------------------------------------------------//
//      ****DATA CONTAINER INDEPENDENT PUBLIC FUNCTIONS****
//----------------------------------------------------------------------------//
>>>>>>> 7fdd6c71

// Create a screened Rutherford elastic distribution
void ElasticElectronScatteringDistributionNativeFactory::createScreenedRutherfordElasticDistribution(
    std::shared_ptr<const ScreenedRutherfordElasticElectronScatteringDistribution>&
        screened_rutherford_elastic_distribution,
    const std::shared_ptr<const CutoffElasticElectronScatteringDistribution>&
        cutoff_elastic_distribution,
    const unsigned atomic_number )
{
  // Create the screened Rutherford distribution
  screened_rutherford_elastic_distribution.reset(
        new MonteCarlo::ScreenedRutherfordElasticElectronScatteringDistribution(
                cutoff_elastic_distribution,
                atomic_number ) );
}

<<<<<<< HEAD
// Return angle cosine grid for given grid energy bin
std::vector<double> ElasticElectronScatteringDistributionNativeFactory::getAngularGrid(
    const std::map<double, std::vector<double> >& raw_cutoff_elastic_angles,
    const double energy,
    const double cutoff_angle_cosine )
{
  testPrecondition( energy >= raw_cutoff_elastic_angles.begin()->first );
  testPrecondition( energy <= raw_cutoff_elastic_angles.rbegin()->first );
=======
// Return angle cosine grid with the evaluated pdf for the given energy
void ElasticElectronScatteringDistributionNativeFactory::getAngularGridAndPDF(
    std::vector<double>& angular_grid,
    std::vector<double>& evaluated_pdf,
    const std::vector<double>& raw_angular_grid,
    const std::vector<double>& raw_pdf,
    const double cutoff_angle_cosine )
{
  // Make sure the maps are valid
  testPrecondition( raw_angular_grid.size() == raw_pdf.size() );
  testPrecondition( !raw_angular_grid.empty() );

  if ( cutoff_angle_cosine < raw_angular_grid.back() )
  {
    std::vector<double>::const_iterator end_angle, end_pdf;
    for ( end_angle = raw_angular_grid.begin(); end_angle != raw_angular_grid.end(); ++end_angle )
    {
      if ( *end_angle > cutoff_angle_cosine )
      {
        break;
      }
    }

    unsigned N = 0;
    for ( ; N < raw_angular_grid.size(); ++N )
        if ( raw_angular_grid[N] >= cutoff_angle_cosine )
            break;

    angular_grid.resize(N+1);
    evaluated_pdf.resize(N+1);

    // Assign the grid before the angle cosine
    for ( unsigned i = 0; i < N; ++i )
    {
      angular_grid[i] = raw_angular_grid[i];
      evaluated_pdf[i] = raw_pdf[i];
    }

    // Get the pdf at the cutoff angle cosine if needed
    if( raw_angular_grid[N] != cutoff_angle_cosine )
    {
      // Assign the angle and pdf at the cutoff angle cosine
      angular_grid[N] = cutoff_angle_cosine;
      evaluated_pdf[N] =
        Utility::LinLin::interpolate( raw_angular_grid[N-1],
                                      raw_angular_grid[N],
                                      cutoff_angle_cosine,
                                      raw_pdf[N-1],
                                      raw_pdf[N] );
    }
    else
    {
      // Assign the angle and pdf at the cutoff angle cosine
      angular_grid[N] = raw_angular_grid[N];
      evaluated_pdf[N] = raw_pdf[N];
    }
  }
  else
  {
    angular_grid = raw_angular_grid;
    evaluated_pdf = raw_pdf;
  }
}

// Return angle cosine grid below the cutoff
std::vector<double> ElasticElectronScatteringDistributionNativeFactory::getAngularGrid(
    const std::vector<double>& raw_angular_grid,
    const double cutoff_angle_cosine )
{
  // Make sure the map is valid
  testPrecondition( !raw_angular_grid.empty() );

  if ( cutoff_angle_cosine < raw_angular_grid.back() )
  {
    std::vector<double>::const_iterator end_angle;
    for ( end_angle = raw_angular_grid.begin(); end_angle != raw_angular_grid.end(); ++end_angle )
    {
      if ( *end_angle > cutoff_angle_cosine )
      {
        break;
      }
    }
    std::vector<double> angular_grid;
    angular_grid.assign( raw_angular_grid.begin(), end_angle );

    if( angular_grid.back() != cutoff_angle_cosine )
      angular_grid.push_back( cutoff_angle_cosine );

    return angular_grid;
  }
  else
    return raw_angular_grid;
}

// Return angle cosine grid above the cutoff for a given energy
std::vector<double> ElasticElectronScatteringDistributionNativeFactory::getAngularGridAboveCutoff(
    const std::map<double, std::vector<double> >& raw_angular_grid,
    const double energy,
    const double cutoff_angle_cosine )
{
  testPrecondition( energy >= raw_angular_grid.begin()->first );
  testPrecondition( energy <= raw_angular_grid.rbegin()->first );
>>>>>>> 7fdd6c71

  // Get the angular grid
  std::vector<double> raw_grid;
  if( raw_angular_grid.count( energy ) > 0 )
  {
    raw_grid = raw_angular_grid.at( energy );
  }
  else
  {
    std::map<double,std::vector<double>>::const_iterator lower_bin, upper_bin;
    upper_bin = raw_angular_grid.upper_bound( energy );
    lower_bin = upper_bin;
    --lower_bin;

    // Use the angular grid for the energy bin closes to the energy
    if ( energy - lower_bin->first <= upper_bin->first - energy )
    {
      raw_grid = lower_bin->second;
    }
    else
    {
      raw_grid = upper_bin->second;
    }
  }

  return ThisType::getAngularGridAboveCutoff(
            raw_grid,
            cutoff_angle_cosine );
}

<<<<<<< HEAD
// Return angle cosine grid for the given cutoff angle
std::vector<double> ElasticElectronScatteringDistributionNativeFactory::getAngularGrid(
    const std::vector<double>& raw_cutoff_elastic_angles,
=======
// Return angle cosine grid above the cutoff
std::vector<double> ElasticElectronScatteringDistributionNativeFactory::getAngularGridAboveCutoff(
    const std::vector<double>& raw_angular_grid,
>>>>>>> 7fdd6c71
    const double cutoff_angle_cosine )
{
  // Find the first angle cosine above the cutoff angle cosine
  std::vector<double>::const_iterator start;
  for ( start = raw_angular_grid.begin(); start != raw_angular_grid.end(); ++start )
  {
    if ( *start > cutoff_angle_cosine )
    {
      break;
    }
  }

  std::vector<double> grid( start, raw_angular_grid.end() );

  grid.insert( grid.begin(), cutoff_angle_cosine );

  return grid;
}

<<<<<<< HEAD
//// Create the hybrid elastic scattering functions
//void ElasticElectronScatteringDistributionNativeFactory::createHybridScatteringFunction(
//    const Teuchos::RCP<Utility::HashBasedGridSearcher>& grid_searcher,
//    const Teuchos::ArrayRCP<const double> energy_grid,
//    const Teuchos::ArrayRCP<const double> cutoff_cross_section,
//    const std::map<double,std::vector<double> >& cutoff_elastic_angles,
//    const std::map<double,std::vector<double> >& cutoff_elastic_pdf,
//    const Teuchos::ArrayRCP<const double> moment_preserving_cross_section,
//    const std::map<double,std::vector<double> >& moment_preserving_angles,
//    const std::map<double,std::vector<double> >& moment_preserving_weights,
//    const std::vector<double>& angular_energy_grid,
//    const double cutoff_angle_cosine,
//    std::shared_ptr<HybridDistribution>& hybrid_functions )
//{
//  // Get the distribution data
//  HybridDistribution function_data( angular_energy_grid.size() );

//  // Loop through all energies below the max energy
//  for( unsigned n = 0; n < angular_energy_grid.size(); ++n )
//  {
//    ElasticElectronScatteringDistributionNativeFactory::createHybridScatteringFunction(
//        grid_searcher,
//        energy_grid,
//        cutoff_cross_section,
//        cutoff_elastic_angles,
//        cutoff_elastic_pdf,
//        moment_preserving_cross_section,
//        moment_preserving_angles,
//        moment_preserving_weights,
//        angular_energy_grid[n],
//        cutoff_angle_cosine,
//        function_data[n] );
//  }

//  // Set the cutoff scattering function
//  hybrid_functions.reset( new HybridDistribution( function_data ) );
//}

//// Create the hybrid elastic scattering functions and cross section ratio
//void ElasticElectronScatteringDistributionNativeFactory::createHybridScatteringFunction(
//    const Teuchos::RCP<Utility::HashBasedGridSearcher>& grid_searcher,
//    const Teuchos::ArrayRCP<const double> energy_grid,
//    const Teuchos::ArrayRCP<const double> cutoff_cross_section,
//    const std::map<double,std::vector<double> >& cutoff_elastic_angles,
//    const std::map<double,std::vector<double> >& cutoff_elastic_pdf,
//    const Teuchos::ArrayRCP<const double> moment_preserving_cross_section,
//    const std::map<double,std::vector<double> >& moment_preserving_angles,
//    const std::map<double,std::vector<double> >& moment_preserving_weights,
//    const double energy,
//    const double cutoff_angle_cosine,
//    HybridFunction& function_data )
//{
//  testPrecondition( cutoff_elastic_angles.count( energy ) );

//  // Create the cutoff elastic scattering function
//  function_data.first = energy;

//  function_data.second.reset(
//    new const TabularDist( cutoff_elastic_angles.find( energy )->second,
//                           cutoff_elastic_pdf.find( energy )->second ) );

//  function_data.third.reset(
//    new const DiscreteDist( moment_preserving_angles.find( energy )->second,
//                            moment_preserving_weights.find( energy )->second ) );

//  unsigned energy_index =
//    grid_searcher->findLowerBinIndex( energy );

//  // Get the moment preserving cross section at the given energy
//  double mp_cross_section_i =
//    Utility::LinLin::interpolate( energy_grid[energy_index],
//                                  energy_grid[energy_index+1],
//                                  energy,
//                                  moment_preserving_cross_section[energy_index],
//                                  moment_preserving_cross_section[energy_index+1] );

//  // Get the cutoff cross section at the given energy
//  double cutoff_cross_section_i =
//    Utility::LinLin::interpolate( energy_grid[energy_index],
//                                  energy_grid[energy_index+1],
//                                  energy,
//                                  cutoff_cross_section[energy_index],
//                                  cutoff_cross_section[energy_index+1] );

//  // Get the cutoff cdf value at the angle cosine cutoff
//  double cutoff_cdf = function_data.second->evaluateCDF( cutoff_angle_cosine );

//  // Get the ratio of the cutoff the moment preserving cross section
//  function_data.fourth = cutoff_cross_section_i*cutoff_cdf/mp_cross_section_i;
//}

=======
>>>>>>> 7fdd6c71
// Create the scattering function at the given energy
/*! \details This function has been overloaded so it can be called without using
 *  the native data container. This functionality is neccessary for generating
 *  native moment preserving data without first creating native data files.
 */
void ElasticElectronScatteringDistributionNativeFactory::createScatteringFunction(
<<<<<<< HEAD
        const std::map<double,std::vector<double> >& elastic_angles,
        const std::map<double,std::vector<double> >& elastic_pdf,
=======
        const std::vector<double>& elastic_angles,
        const std::vector<double>& elastic_pdf,
>>>>>>> 7fdd6c71
        const double energy,
        TwoDFunction& function_data,
        const bool discrete_function )
{
  // Make sure the energy is valid
<<<<<<< HEAD
  testPrecondition( elastic_angles.count( energy ) );
=======
  testPrecondition( !elastic_angles.empty() );
  testPrecondition( !elastic_pdf.empty() );
  testPrecondition( energy > 0.0 );
>>>>>>> 7fdd6c71

  // Get the incoming energy
  function_data.first = energy;

  // Create the distribution at the energy
  if ( discrete_function )
<<<<<<< HEAD
  {
    // Create discrete distribution
    function_data.second.reset(
      new const DiscreteDist( elastic_angles.find( energy )->second,
                              elastic_pdf.find( energy )->second,
                              false,
                              true ) );
  }
  else
  {
    // Create tabular distribution
    function_data.second.reset(
      new const TabularDist( elastic_angles.find( energy )->second,
                             elastic_pdf.find( energy )->second ) );
  }
=======
  {
    // Create discrete distribution
    function_data.second.reset(
        new const Utility::DiscreteDistribution( elastic_angles, elastic_pdf, false, true ) );
  }
  else
  {
    // Create tabular distribution
    function_data.second.reset(
      new const TabularDist( elastic_angles, elastic_pdf ) );
  }
}

// Create the cutoff elastic scattering function in subrange
void ElasticElectronScatteringDistributionNativeFactory::createScatteringFunctionInSubrange(
    const std::vector<double>& raw_angles,
    const std::vector<double>& raw_pdf,
    const double energy,
    const double cutoff_angle_cosine,
    TwoDFunction& function_data )
{
  // Make sure the energy is valid
  testPrecondition( !raw_angles.empty() );
  testPrecondition( !raw_pdf.empty() );
  testPrecondition( energy > 0.0 );
  testPrecondition( cutoff_angle_cosine > -1.0 );
  testPrecondition( cutoff_angle_cosine <= 1.0 );

  // Get the incoming energy
  function_data.first = energy;

  // Get the angular grid and pdf below the cutoff
  std::vector<double> angles, pdf;
  ThisType::getAngularGridAndPDF(
    angles,
    pdf,
    raw_angles,
    raw_pdf,
    cutoff_angle_cosine );

  // Create tabular distribution
  function_data.second.reset( new const TabularDist( angles, pdf ) );
>>>>>>> 7fdd6c71
}

} // end MonteCarlo namespace

//---------------------------------------------------------------------------//
// end MonteCarlo_ElasticScatteringDistributionNativeFactory.cpp
//---------------------------------------------------------------------------//
<|MERGE_RESOLUTION|>--- conflicted
+++ resolved
@@ -8,10 +8,7 @@
 
 // FRENSIE Includes
 #include "MonteCarlo_ElasticElectronScatteringDistributionNativeFactory.hpp"
-<<<<<<< HEAD
-=======
 #include "Utility_DiscreteDistribution.hpp"
->>>>>>> 7fdd6c71
 #include "Utility_ContractException.hpp"
 #include "Utility_SearchAlgorithms.hpp"
 #include "Data_DataContainerHelpers.hpp"
@@ -22,125 +19,13 @@
 //      ****FORWARD DATA PUBLIC FUNCTIONS****
 //----------------------------------------------------------------------------//
 
-<<<<<<< HEAD
-//// Create the hybrid elastic distribution ( combined Cutoff and Moment Preserving )
-//void ElasticElectronScatteringDistributionNativeFactory::createHybridElasticDistribution(
-//    std::shared_ptr<const HybridElasticElectronScatteringDistribution>&
-//        hybrid_elastic_distribution,
-//    const Teuchos::RCP<Utility::HashBasedGridSearcher>& grid_searcher,
-//    const Teuchos::ArrayRCP<const double> energy_grid,
-//    const Teuchos::ArrayRCP<const double> cutoff_cross_section,
-//    const Teuchos::ArrayRCP<const double> moment_preserving_cross_section,
-//    const Data::ElectronPhotonRelaxationDataContainer& data_container,
-//    const double cutoff_angle_cosine,
-//    const bool linlinlog_interpolation_mode_on,
-//    const bool correlated_sampling_mode_on )
-//{
-//  testPostcondition( data_container.hasMomentPreservingData() );
-
-//ElasticElectronScatteringDistributionNativeFactory::createHybridElasticDistribution(
-//    hybrid_elastic_distribution,
-//    grid_searcher,
-//    energy_grid,
-//    cutoff_cross_section,
-//    data_container.getCutoffElasticAngles(),
-//    data_container.getCutoffElasticPDF(),
-//    moment_preserving_cross_section,
-//    data_container.getMomentPreservingElasticDiscreteAngles(),
-//    data_container.getMomentPreservingElasticWeights(),
-//    data_container.getElasticAngularEnergyGrid(),
-//    cutoff_angle_cosine,
-//    linlinlog_interpolation_mode_on,
-//    correlated_sampling_mode_on );
-//}
-
-=======
->>>>>>> 7fdd6c71
 //----------------------------------------------------------------------------//
 //      ****ADJOINT DATA PUBLIC FUNCTIONS****
 //----------------------------------------------------------------------------//
 
-<<<<<<< HEAD
-//// Create the hybrid elastic distribution ( combined Cutoff and Moment Preserving )
-//void ElasticElectronScatteringDistributionNativeFactory::createHybridElasticDistribution(
-//    std::shared_ptr<const HybridElasticElectronScatteringDistribution>&
-//        hybrid_elastic_distribution,
-//    const Teuchos::RCP<Utility::HashBasedGridSearcher>& grid_searcher,
-//    const Teuchos::ArrayRCP<const double> energy_grid,
-//    const Teuchos::ArrayRCP<const double> cutoff_cross_section,
-//    const Teuchos::ArrayRCP<const double> moment_preserving_cross_section,
-//    const Data::AdjointElectronPhotonRelaxationDataContainer& data_container,
-//    const double cutoff_angle_cosine,
-//    const bool linlinlog_interpolation_mode_on,
-//    const bool correlated_sampling_mode_on )
-//{
-//  testPostcondition( data_container.hasAdjointMomentPreservingData() );
-
-//ElasticElectronScatteringDistributionNativeFactory::createHybridElasticDistribution(
-//    hybrid_elastic_distribution,
-//    grid_searcher,
-//    energy_grid,
-//    cutoff_cross_section,
-//    data_container.getAdjointCutoffElasticAngles(),
-//    data_container.getAdjointCutoffElasticPDF(),
-//    moment_preserving_cross_section,
-//    data_container.getAdjointMomentPreservingElasticDiscreteAngles(),
-//    data_container.getAdjointMomentPreservingElasticWeights(),
-//    data_container.getAdjointElasticAngularEnergyGrid(),
-//    cutoff_angle_cosine,
-//    linlinlog_interpolation_mode_on,
-//    correlated_sampling_mode_on );
-//}
-
 //----------------------------------------------------------------------------//
 //      ****DATA CONTAINER INDEPENDENT PUBLIC FUNCTIONS****
 //----------------------------------------------------------------------------//
-
-//// Create the hybrid elastic distribution ( combined Cutoff and Moment Preserving )
-//void ElasticElectronScatteringDistributionNativeFactory::createHybridElasticDistribution(
-//    std::shared_ptr<const HybridElasticElectronScatteringDistribution>&
-//        hybrid_elastic_distribution,
-//    const Teuchos::RCP<Utility::HashBasedGridSearcher>& grid_searcher,
-//    const Teuchos::ArrayRCP<const double> energy_grid,
-//    const Teuchos::ArrayRCP<const double> cutoff_cross_section,
-//    const std::map<double,std::vector<double> >& cutoff_elastic_angles,
-//    const std::map<double,std::vector<double> >& cutoff_elastic_pdf,
-//    const Teuchos::ArrayRCP<const double> moment_preserving_cross_section,
-//    const std::map<double,std::vector<double> >& moment_preserving_angles,
-//    const std::map<double,std::vector<double> >& moment_preserving_weights,
-//    const std::vector<double>& angular_energy_grid,
-//    const double cutoff_angle_cosine,
-//    const bool linlinlog_interpolation_mode_on,
-//    const bool correlated_sampling_mode_on )
-//{
-//  // Create the hybrid scattering functions and cross section ratio
-//  std::shared_ptr<HybridDistribution> hybrid_function;
-//  ElasticElectronScatteringDistributionNativeFactory::createHybridScatteringFunction(
-//    grid_searcher,
-//    energy_grid,
-//    cutoff_cross_section,
-//    cutoff_elastic_angles,
-//    cutoff_elastic_pdf,
-//    moment_preserving_cross_section,
-//    moment_preserving_angles,
-//    moment_preserving_weights,
-//    angular_energy_grid,
-//    cutoff_angle_cosine,
-//    hybrid_function );
-
-//  // Create hybrid distribution
-//  hybrid_elastic_distribution.reset(
-//        new HybridElasticElectronScatteringDistribution(
-//                hybrid_function,
-//                cutoff_angle_cosine,
-//                evaluation_tol,
-//                linlinlog_interpolation_mode_on ) );
-//}
-=======
-//----------------------------------------------------------------------------//
-//      ****DATA CONTAINER INDEPENDENT PUBLIC FUNCTIONS****
-//----------------------------------------------------------------------------//
->>>>>>> 7fdd6c71
 
 // Create a screened Rutherford elastic distribution
 void ElasticElectronScatteringDistributionNativeFactory::createScreenedRutherfordElasticDistribution(
@@ -157,16 +42,6 @@
                 atomic_number ) );
 }
 
-<<<<<<< HEAD
-// Return angle cosine grid for given grid energy bin
-std::vector<double> ElasticElectronScatteringDistributionNativeFactory::getAngularGrid(
-    const std::map<double, std::vector<double> >& raw_cutoff_elastic_angles,
-    const double energy,
-    const double cutoff_angle_cosine )
-{
-  testPrecondition( energy >= raw_cutoff_elastic_angles.begin()->first );
-  testPrecondition( energy <= raw_cutoff_elastic_angles.rbegin()->first );
-=======
 // Return angle cosine grid with the evaluated pdf for the given energy
 void ElasticElectronScatteringDistributionNativeFactory::getAngularGridAndPDF(
     std::vector<double>& angular_grid,
@@ -269,7 +144,6 @@
 {
   testPrecondition( energy >= raw_angular_grid.begin()->first );
   testPrecondition( energy <= raw_angular_grid.rbegin()->first );
->>>>>>> 7fdd6c71
 
   // Get the angular grid
   std::vector<double> raw_grid;
@@ -300,15 +174,9 @@
             cutoff_angle_cosine );
 }
 
-<<<<<<< HEAD
-// Return angle cosine grid for the given cutoff angle
-std::vector<double> ElasticElectronScatteringDistributionNativeFactory::getAngularGrid(
-    const std::vector<double>& raw_cutoff_elastic_angles,
-=======
 // Return angle cosine grid above the cutoff
 std::vector<double> ElasticElectronScatteringDistributionNativeFactory::getAngularGridAboveCutoff(
     const std::vector<double>& raw_angular_grid,
->>>>>>> 7fdd6c71
     const double cutoff_angle_cosine )
 {
   // Find the first angle cosine above the cutoff angle cosine
@@ -328,148 +196,28 @@
   return grid;
 }
 
-<<<<<<< HEAD
-//// Create the hybrid elastic scattering functions
-//void ElasticElectronScatteringDistributionNativeFactory::createHybridScatteringFunction(
-//    const Teuchos::RCP<Utility::HashBasedGridSearcher>& grid_searcher,
-//    const Teuchos::ArrayRCP<const double> energy_grid,
-//    const Teuchos::ArrayRCP<const double> cutoff_cross_section,
-//    const std::map<double,std::vector<double> >& cutoff_elastic_angles,
-//    const std::map<double,std::vector<double> >& cutoff_elastic_pdf,
-//    const Teuchos::ArrayRCP<const double> moment_preserving_cross_section,
-//    const std::map<double,std::vector<double> >& moment_preserving_angles,
-//    const std::map<double,std::vector<double> >& moment_preserving_weights,
-//    const std::vector<double>& angular_energy_grid,
-//    const double cutoff_angle_cosine,
-//    std::shared_ptr<HybridDistribution>& hybrid_functions )
-//{
-//  // Get the distribution data
-//  HybridDistribution function_data( angular_energy_grid.size() );
-
-//  // Loop through all energies below the max energy
-//  for( unsigned n = 0; n < angular_energy_grid.size(); ++n )
-//  {
-//    ElasticElectronScatteringDistributionNativeFactory::createHybridScatteringFunction(
-//        grid_searcher,
-//        energy_grid,
-//        cutoff_cross_section,
-//        cutoff_elastic_angles,
-//        cutoff_elastic_pdf,
-//        moment_preserving_cross_section,
-//        moment_preserving_angles,
-//        moment_preserving_weights,
-//        angular_energy_grid[n],
-//        cutoff_angle_cosine,
-//        function_data[n] );
-//  }
-
-//  // Set the cutoff scattering function
-//  hybrid_functions.reset( new HybridDistribution( function_data ) );
-//}
-
-//// Create the hybrid elastic scattering functions and cross section ratio
-//void ElasticElectronScatteringDistributionNativeFactory::createHybridScatteringFunction(
-//    const Teuchos::RCP<Utility::HashBasedGridSearcher>& grid_searcher,
-//    const Teuchos::ArrayRCP<const double> energy_grid,
-//    const Teuchos::ArrayRCP<const double> cutoff_cross_section,
-//    const std::map<double,std::vector<double> >& cutoff_elastic_angles,
-//    const std::map<double,std::vector<double> >& cutoff_elastic_pdf,
-//    const Teuchos::ArrayRCP<const double> moment_preserving_cross_section,
-//    const std::map<double,std::vector<double> >& moment_preserving_angles,
-//    const std::map<double,std::vector<double> >& moment_preserving_weights,
-//    const double energy,
-//    const double cutoff_angle_cosine,
-//    HybridFunction& function_data )
-//{
-//  testPrecondition( cutoff_elastic_angles.count( energy ) );
-
-//  // Create the cutoff elastic scattering function
-//  function_data.first = energy;
-
-//  function_data.second.reset(
-//    new const TabularDist( cutoff_elastic_angles.find( energy )->second,
-//                           cutoff_elastic_pdf.find( energy )->second ) );
-
-//  function_data.third.reset(
-//    new const DiscreteDist( moment_preserving_angles.find( energy )->second,
-//                            moment_preserving_weights.find( energy )->second ) );
-
-//  unsigned energy_index =
-//    grid_searcher->findLowerBinIndex( energy );
-
-//  // Get the moment preserving cross section at the given energy
-//  double mp_cross_section_i =
-//    Utility::LinLin::interpolate( energy_grid[energy_index],
-//                                  energy_grid[energy_index+1],
-//                                  energy,
-//                                  moment_preserving_cross_section[energy_index],
-//                                  moment_preserving_cross_section[energy_index+1] );
-
-//  // Get the cutoff cross section at the given energy
-//  double cutoff_cross_section_i =
-//    Utility::LinLin::interpolate( energy_grid[energy_index],
-//                                  energy_grid[energy_index+1],
-//                                  energy,
-//                                  cutoff_cross_section[energy_index],
-//                                  cutoff_cross_section[energy_index+1] );
-
-//  // Get the cutoff cdf value at the angle cosine cutoff
-//  double cutoff_cdf = function_data.second->evaluateCDF( cutoff_angle_cosine );
-
-//  // Get the ratio of the cutoff the moment preserving cross section
-//  function_data.fourth = cutoff_cross_section_i*cutoff_cdf/mp_cross_section_i;
-//}
-
-=======
->>>>>>> 7fdd6c71
 // Create the scattering function at the given energy
 /*! \details This function has been overloaded so it can be called without using
  *  the native data container. This functionality is neccessary for generating
  *  native moment preserving data without first creating native data files.
  */
 void ElasticElectronScatteringDistributionNativeFactory::createScatteringFunction(
-<<<<<<< HEAD
-        const std::map<double,std::vector<double> >& elastic_angles,
-        const std::map<double,std::vector<double> >& elastic_pdf,
-=======
         const std::vector<double>& elastic_angles,
         const std::vector<double>& elastic_pdf,
->>>>>>> 7fdd6c71
         const double energy,
         TwoDFunction& function_data,
         const bool discrete_function )
 {
   // Make sure the energy is valid
-<<<<<<< HEAD
-  testPrecondition( elastic_angles.count( energy ) );
-=======
   testPrecondition( !elastic_angles.empty() );
   testPrecondition( !elastic_pdf.empty() );
   testPrecondition( energy > 0.0 );
->>>>>>> 7fdd6c71
 
   // Get the incoming energy
   function_data.first = energy;
 
   // Create the distribution at the energy
   if ( discrete_function )
-<<<<<<< HEAD
-  {
-    // Create discrete distribution
-    function_data.second.reset(
-      new const DiscreteDist( elastic_angles.find( energy )->second,
-                              elastic_pdf.find( energy )->second,
-                              false,
-                              true ) );
-  }
-  else
-  {
-    // Create tabular distribution
-    function_data.second.reset(
-      new const TabularDist( elastic_angles.find( energy )->second,
-                             elastic_pdf.find( energy )->second ) );
-  }
-=======
   {
     // Create discrete distribution
     function_data.second.reset(
@@ -512,7 +260,6 @@
 
   // Create tabular distribution
   function_data.second.reset( new const TabularDist( angles, pdf ) );
->>>>>>> 7fdd6c71
 }
 
 } // end MonteCarlo namespace
