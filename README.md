--- conflicted
+++ resolved
@@ -6,29 +6,6 @@
 off of a large number of software libraries. The software libraries that FRENSIE
 depends on are listed below.
 
-<<<<<<< HEAD
-1. [HDF5 1.8.13+](http://www.hdfgroup.org/HDF5)
-2. [OpenMPI 1.8.2](http://www.open-mpi.org/) - optional
-3. [Trelis 16.3](https://www.csimsoft.com/trelis.jsp) - optional
-5. [MOAB 5.0.0](http://press3.mcs.anl.gov/sigma/moab-library/) - optional
-6. [DagMC 3.0.0](https://github.com/svalinn/DAGMC) - optional
-7. [Boost 1.56.0+](http://www.boost.org/)
-8. [ROOT 6.04/02+](https://root.cern.ch/content/release-60402) - optional
-9. [Python 2.7+](https://www.python.org/) - optional
-10. [Numpy 1.8+](http://www.numpy.org/) - optional
-11. [H5Py 2.4+](http://www.h5py.org/) - optional
-12. [SWIG 3.0.8+](http://www.swig.org/) - optional
-
-Note that OpenMPI is only required if you plan on running FRENSIE on a
-distributed memory system. Trelis is only required if you plan on using CAD
-geometries for particle simulations. If you do not plan on doing particle
-simulations both ROOT and Trelis can be neglected. If the FRENSIE python
-interfaces will be used the Python, SWIG, Numpy and H5Py packages will also be
-required. Building FRENSIE without these optional packages will result in faster
-build times which can be useful for certain development tasks.
-
-FRENSIE also requires a GNU compiler (4.9.0 or greater), CMake (3.0.1 or
-=======
 1. [OpenMPI 1.8.2+](http://www.open-mpi.org/) - optional
 2. [HDF5 1.8.13+](http://www.hdfgroup.org/HDF5) - optional
 3. [Python 2.7+](https://www.python.org/) 
@@ -65,7 +42,6 @@
 1. [Trelis 16.3](https://www.csimsoft.com/trelis) - optional
 
 FRENSIE requires a GNU compiler (6.0 or greater), CMake (3.0.1 or
->>>>>>> f947db40
 greater) and git (1.9.1 or greater) to build correctly. If you plan on building
 the FRENSIE documentation, Doxygen (1.8.6 or greater) is also required. 
 
@@ -199,58 +175,6 @@
 
 **Advanced**
 
-<<<<<<< HEAD
-### Building Lapack
-**Basic:**
-
-1. run `sudo apt-get install liblapack-dev liblapack3`
-
-Note: If on Ubuntu 16.04 or greater this is the recommended way to install
-lapack. The advanced install below will result in an runtime error when
-importing numpy in python.
-
-**Advanced:**
-
-1. download the [LAPACK 3.5.0 source](http://www.netlib.org/lapack/lapack-3.5.0.tgz)
-2. move the lapack-3.5.0.tgz file to the lapack directory (e.g. software/lapack)
-3. move to the lapack directory
-4. run `tar -xvf lapack-3.5.0.tgz`
-5. run `ln -s lapack-3.5.0 src`
-6. run `mkdir build`
-7. move to the build directory (e.g. software/lapack/build)
-8. copy `FRENSIE/scripts/lapack.sh` into the build directory
-9. change the variables in the script to reflect the desired system paths
-10. run `./lapack.sh` to configure lapack
-11. run `make -j n`
-12. run `make test`
-13. run `make install`
-14. add the following line to the .bashrc file: `export LD_LIBRARY_PATH=absolute-path-to_software/lapack/lib:$LD_LIBRARY_PATH`
-15. run `exec bash`
-
-### Building MOAB - Optional
-1. download the [MOAB 5.0.0 source](http://ftp.mcs.anl.gov/pub/fathom/moab-5.0.0.tar.gz)
-2. move the moab-5.0.5.tar.gz file to the moab directory (e.g. software/moab)
-3. move to the moab directory
-4. run `tar -xvf moab-5.0.0.tar.gz`
-5. run `ln -s moab-5.0.0 src`
-6. run `mkdir build`
-7. move to the build directory (e.g. software/moab/build)
-8.
-  * **Basic HDF5 Build:**
-    * if DagMC is desired:
-    run `../src/configure --enable-dagmc --enable-optimize --enable-shared --disable-debug CXXFLAGS=-D_GLIBCXX_USE_CXX11_ABI=0 --with-hdf5 --prefix=absolute-path-to_software/moab/`
-    * else run `../src/configure --enable-optimize --enable-shared --disable-debug CXXFLAGS=-D_GLIBCXX_USE_CXX11_ABI=0 --with-hdf5 --prefix=absolute-path-to_software/moab/`
-  * **Advanced HDF5 Build:**
-    * if DagMC is desired:
-    run `../src/configure --enable-dagmc --enable-optimize --enable-shared --disable-debug CXXFLAGS=-D_GLIBCXX_USE_CXX11_ABI=0 --with-hdf5=absolute-path-to_software/hdf5 --prefix=absolute-path-to_software/moab/`
-    * else run `../src/configure --enable-optimize --enable-shared --disable-debug CXXFLAGS=-D_GLIBCXX_USE_CXX11_ABI=0 --with-hdf5=absolute-path-to_software/hdf5 --prefix=absolute-path-to_software/moab/`
-9. run `make -j n`
-10. run `make check`
-11. run `make install`
-12. add the following line to the .bashrc file: `export PATH=absolute-path-to_software/moab/bin:$PATH`
-13. add the following line to the .bashrc file: `export LD_LIBRARY_PATH=absolute-path-to_software/moab/lib:$LD_LIBRARY_PATH`
-14. run `exec bash`
-=======
 1. create a swig directory (e.g. software/swig)
 2. move to the swig directory
 3. run `git clone git@github.com:swig/swig.git`
@@ -261,55 +185,6 @@
 8. run `make -j n`
 9. run `make install`
 10. add the following line to the .bashrc file: `export PATH=absolute-path-to_software/swig/bin:$PATH`
->>>>>>> f947db40
-
-### Building DagMC - Optional
-1. move to the dagmc directory (e.g. software/dagmc)
-2. run `git clone https://github.com/svalinn/DAGMC.git`
-3. run `ln -s DAGMC src`
-4. run `mkdir build`
-5. move to the build directory (e.g. software/dagmc/build)
-6. copy `FRENSIE/scripts/dagmc.sh` into the build directory
-7. change the variables in the script to reflect the desired system paths
-8. run `./dagmc.sh` to configure dagmc
-9. run `make -j n`
-10. run `make -j n install`
-11. add the following line to the .bashrc file: `export PATH=absolute-path-to_software/dagmc/bin:$PATH`
-12. add the following line to the .bashrc file: `export LD_LIBRARY_PATH=absolute-path-to_software/dagmc/lib:$LD_LIBRARY_PATH`
-13. run `exec bash`
-
-### Building Trelis - Optional
-1. Trelis is not open source software so a [license](https://www.csimsoft.com/trelislicensing) must be acquired.
-2. The binary files will be be available for download once a license has been acquired
-3. move the Trelis-16.3-Lin64.tar.gz file to the trelis directory (e.g. software/trelis)
-4. run `tar -xvf Trelis-16.3-Lin64.tar.gz`
-5. add the following line to the .bashrc file: `export PATH=absolute-path-to_software/trelis/Trelis-16.3/bin:$PATH`
-6. add the following line to the .bashrc file: `export LD_LIBRARY_PATH=absolute-path-to_software/trelis/Trelis-16.3/bin:$LD_LIBRARY_PATH`
-7. run `exec bash`
-
-Note: Trelis requires an additional plugin to be installed is order to export
-geometries as .h5m files which can then be used by MOAB and DagMC. It is
-important to activate the Trelis license before installing the DagMC plugin.
-
-### Building DagMC Plugin for Trelis - Optional
-**Basic:**
-
-1. download the [DagMC Plugin](https://uwmadison.app.box.com/v/dagmc-trelis)
-2. move the `svalinn-plugin-linux.tgz` file to the trelis directory (e.g. software/trelis)
-3. move to the trelis bin directory (e.g. software/trelis/bin)
-4. run `tar xzf ../svalinn-plugin-linux.tgz`
-4. run `bash plugins/svalinn/install.sh`
-
-**Advanced:**
-
-1. move to the trelis directory (e.g. software/trelis)
-2. run `git clone https://github.com/svalinn/DAGMC-Trelis.git`
-5. run `ln -s DAGMC-Trelis src`
-6. run `mkdir build`
-5. move to the build directory (e.g. software/trelis/build)
-6. copy `FRENSIE/scripts/trelis_plugin.sh` into the build directory
-7. change the variables in the script to reflect the desired system paths
-8. run `./trelis_plugin.sh` to install the plugin
 
 ### Building Boost
 **Basic:**
@@ -329,9 +204,6 @@
 9. add the following line to the .bashrc file: `export LD_LIBRARY_PATH=absolute-path-to_software/boost/lib:$LD_LIBRARY_PATH`
 10. run `exec bash`
 
-<<<<<<< HEAD
-### Building ROOT - Optional
-=======
 ### Building MOAB - optional
 1. create a moab directory (e.g. software/moab)
 2. move to the moab directory
@@ -374,7 +246,6 @@
 14. run `exec bash`
 
 ### Building ROOT - optional
->>>>>>> f947db40
 **Basic:**
 
 1. download the appropriate [ROOT 6.04/02 binaries](https://root.cern.ch/content/release-60402)
@@ -428,14 +299,8 @@
  * `-D FRENSIE_ENABLE_CONVERAGE:BOOL=ON` enables coverage testing (only in debug builds).
  * `-D FRENSIE_ENABLE_OPENMP:BOOL=OFF` disables OpenMP thread support.
  * `-D FRENSIE_ENABLE_MPI:BOOL=ON` enables MPI support.
-<<<<<<< HEAD
- * `-D FRENSIE_ENABLE_PYTHON:BOOL=ON` enables the FRENSIE python interfaces.
- * `-D FRENSIE_ENABLE_ROOT:BOOL=ON` enables the ROOT geometry interfaces.
- * `-D FRENSIE_ENABLE_MOAB:BOOL=ON` enables the MOAB for meshing (necessary for DagMC).
-=======
  * `-D FRENSIE_ENABLE_HDF5:BOOL=ON` enables HDF5 support.
  * `-D FRENSIE_ENABLE_MOAB:BOOL=ON` enables MOAB support.
->>>>>>> f947db40
  * `-D FRENSIE_ENABLE_DAGMC:BOOL=ON` enables the DagMC geometry interfaces.
  * `-D FRENSIE_ENABLE_ROOT:BOOL=ON` enables the ROOT geometry interfaces.
  * `-D FRENSIE_ENABLE_COLOR_OUTPUT:BOOL=OFF` disables color output in TTY shells.
@@ -446,38 +311,13 @@
 the following CMake variables can be set:
  * `-D DOXYGEN_PREFIX:PATH=path-to-doxygen-install-dir` indicates where the doxygen install directory is located. If your system already has Doxygen 1.8.2 or above, there is no need to install version 1.8.8 and this option can be deleted from the frensie.sh script.
  * `-D MPI_PREFIX:PATH=path-to-mpi-install-dir` indicates where the custom MPI install directory is located.
-<<<<<<< HEAD
- * `-D MOAB_PREFIX:PATH=path-to-mpi-install-dir` indicates where the custom MOAB install directory is located.
- * `-D MOAB_SOURCE:PATH=path-to-moab-src-dir` indicates where the MOAB source directory is located if it is separate from the MOAB install prefix.
-=======
  * `-D HDF5_PREFIX:PATH=path-to-hdf5-install-dir` indicates where the custom HDF5 install directory is located.
  * `-D SWIG_PREFIX:PATH=path-to-swig-install-dir` indicates where the custom SWIG install directory is located.
->>>>>>> f947db40
  * `-D BOOST_PREFIX:PATH=path-to-boost-install-dir` indicates where the custom Boost install directory is located.
  * `-D MOAB_PREFIX:PATH=path-to-moab-install-dir` indicates where the custom MOAB install directory is located.
  * `-D DAGMC_PREFIX:PATH=path-to-dagmc-install-dir` indicates where the custom DAGMC install directory is located.
  * `-D ROOT_PREFIX:PATH=path-to-root-install-dir` indicates where the custom ROOT install directory is located.
  * `-D BUILDNAME_PREFIX:STRING=my-build-name` sets the custom build name that will be displayed on the CDash dashboard (only used when FRENSIE_ENABLE_DASHBOARD_CLIENT is set to ON).
-<<<<<<< HEAD
- * `-D MCNP_DATA_DIR:PATH=path-to-mcnp-data` indicates where the nuclear data used by MCNP6 is located on the system. When this configure option is used, the FACEMC executable can be tested using the nuclear data used by MCNP6 by running `make test` or `make test-slow`. To disable these tests delete this configure option from the frensie.sh script.
-
-The FRENSIE build system needs to know where the Moab source files are.
-Therefore, there is an optional CMake variables called MOAB_SOURCE that can be
-set if the source files are in a non-standard location (not in MOAB_PREFIX/src
-). This variable is shown in the frensie.sh script.
-
-The reason why the moab source file location is needed is because of a race
-condition that was found in the GeomQueryTool.cpp file. Without patching this
-file the only safe way to run DagMC with threads is by placing omp critical
-blocks around each DagMC call, which results in very poor thread scaling. A
-patch file has been created which will be applied by the build system. The first
-time the patch is applied, the build system will report an error and indicate
-that moab must be rebuilt before it can proceed. After rebuilding moab by simply
-going to the moab build directory and running `make -j n` and `make install`
-frensie can be reconfigured by running the frensie.sh script and the build
-system should report no errors. After applying the patch to fix the race
-condition close to linear thread scaling should be observed.
-=======
  * `-D MCNP_DATA_DIR:PATH=path-to-mcnp-data` indicates where the nuclear data used by MCNP6 is located on the system. 
 
 **Note 3**: Each FRENSIE package has a custom build target, a custom test build
@@ -533,7 +373,6 @@
  * data_gen_endl
  * data_gen_electron_photon
  * data_gen_free_gas_sab
->>>>>>> f947db40
 
 ## Dashboard
 A private [dashboard](http://cdash.ep.wisc.edu) has been set up for developers. Please register with the dashboard and send an email to [Alex Robinson](https://github.com/aprobinson) indicating that you would like to have access to the dashboard.
@@ -547,4 +386,4 @@
 The second line can be omitted if the client will only do nightly builds. Note that the first line tells cron to run the nightly script every day at 1:00 AM. The second line tells cron to run the ci script every 5 minutes (if no changes to the master branch have occurred nothing happens).
 
 ## Feedback
-If any issues are encountered during the build process please direct your questions to [Alex Robinson](https://github.com/aprobinson), [Eli Moll](https://github.com/ecmoll), [Luke Kersting](https://github.com/lkersting) or [Philip Britt](https://github.com/psbritt).+If any issues are encountered during the build process please direct your questions to [Alex Robinson](https://github.com/aprobinson), [Eli Moll](https://github.com/ecmoll) or [Luke Kersting](https://github.com/lkersting).