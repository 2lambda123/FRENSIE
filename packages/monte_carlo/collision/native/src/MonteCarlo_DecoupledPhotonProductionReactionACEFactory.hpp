//---------------------------------------------------------------------------//
//!
//! \file   MonteCarlo_DecoupledPhotonProductionReactionACEFactory.hpp
//! \author Eli Moll
//! \brief  Decoupled photon production reaction factory class declaration
//!
//---------------------------------------------------------------------------//

#ifndef MONTE_CARLO_DECOUPLED_PHOTON_PRODUCTION_REACTION_ACE_FACTORY_HPP
#define MONTE_CARLO_DECOUPLED_PHOTON_PRODUCTION_REACTION_ACE_FACTORY_HPP

// Standard Includes
#include <memory>

// Boost Includes
#include <boost/unordered_map.hpp>
#include <boost/unordered_set.hpp>

// FRENSIE Includes
#include "MonteCarlo_DecoupledPhotonProductionReaction.hpp"
#include "MonteCarlo_PhotonProductionNuclearScatteringDistributionACEFactory.hpp"
#include "MonteCarlo_NuclearReactionACEFactory.hpp"
#include "MonteCarlo_NuclearReactionType.hpp"
#include "Utility_OneDDistribution.hpp"

namespace MonteCarlo{

/*! The decoupled photon production reaction factory class
 * \details This factory class stores all of the data blocks found in the 
 * ACE tables that describe specific reactions (except for fission reactions). 
 * The array parameters used in the class constructor have the same name as 
 * the corresponding ACE data block.
 */
class DecoupledPhotonProductionReactionACEFactory : public NuclearReactionACEFactory
{

public:

  //! Constructor
  DecoupledPhotonProductionReactionACEFactory( 
		 const std::string& table_name,
		 const double atomic_weight_ratio,
		 const double temperature,
		 const Teuchos::ArrayRCP<const double>& energy_grid,
		 const Data::XSSNeutronDataExtractor& raw_nuclide_data );
		 
  //! Destructor
  ~DecoupledPhotonProductionReactionACEFactory()
  { /* ... */ }

  //! Create the yield based photon production reactions 
  void createPhotonProductionReactions( 
      boost::unordered_map<unsigned,Teuchos::RCP<DecoupledPhotonProductionReaction> >&
      yield_based_photon_production_reactions ) const;

protected:

  //! Create the reaction type ordering map
  static void createReactionOrderingMap( 
       const Teuchos::ArrayView<const double>& mtrp_block,
       boost::unordered_map<unsigned,unsigned>& reaction_ordering );
   
  //! Create the total reaction
  void createTotalReaction(
                       const Teuchos::ArrayView<const double>& total_xs_block,
                       const Teuchos::ArrayRCP<const double>& energy_grid,
                       const double temperature );
                       
  //! Parse the SIGP Block            
  static void parseSIGP(
    const Teuchos::ArrayView<const double>& lsigp_block,
    const Teuchos::ArrayView<const double>& sigp_block,
    const boost::unordered_map<unsigned,unsigned>& reaction_ordering,
    boost::unordered_map<unsigned,Teuchos::ArrayView<const double> >& yield_energy_map,
    boost::unordered_map<unsigned,Teuchos::ArrayView<const double> >& yield_values_map,
    boost::unordered_map<unsigned,Teuchos::ArrayRCP<double> >& xs_based_map,
    boost::unordered_map<unsigned,unsigned>& threshold_energy_map,
    boost::unordered_map<unsigned,NuclearReactionType>& base_reaction_type_map );   
                       
  //! Construct the base reaction map 
  void constructBaseReactionMap( 
  boost::unordered_map<unsigned,NuclearReactionType>& base_reaction_type_map,
  boost::unordered_map<NuclearReactionType,Teuchos::RCP<NuclearReaction> >& base_reaction_map,
  boost::unordered_map<unsigned,Teuchos::ArrayView<const double> >& yield_energy_map  );                     

  // Construct a map of photon MT numbers to yield distributions
  void constructMTPYieldDistributions(
	  const boost::unordered_map<unsigned,Teuchos::ArrayView<const double> >& yield_energy_map,
	  const boost::unordered_map<unsigned,Teuchos::ArrayView<const double> >& yield_values_map );

  // Construct a map of base reaction types to yield distribution arrays
  void constructMTYieldArrays(
    const boost::unordered_map<unsigned,NuclearReactionType>& base_reaction_type_map,
    const boost::unordered_map<unsigned,Teuchos::ArrayView<const double> >& yield_energy_map );
                                                                             
private:

  // Initialize the yield based photon production reactions
  void initializeYieldBasedPhotonProductionReactions( 
       const boost::unordered_map<unsigned,NuclearReactionType>& base_reaction_type_map,
	     const double temperature,
	     const boost::unordered_map<NuclearReactionType,Teuchos::RCP<NuclearReaction> >& base_reaction_map,
	     PhotonProductionNuclearScatteringDistributionACEFactory photon_production_dist_factory );

  // Initialize the yield based photon production reactions
  void initializeCrossSectionBasedPhotonProductionReactions( 
       const boost::unordered_map<unsigned,NuclearReactionType>& base_reaction_type_map,
	     const double temperature,
	     const boost::unordered_map<unsigned,unsigned>& threshold_energy_map,
	     const boost::unordered_map<unsigned,Teuchos::ArrayRCP<double> >& xs_based_map,
	     const Teuchos::ArrayRCP<const double>& energy_grid,
	     PhotonProductionNuclearScatteringDistributionACEFactory photon_production_dist_factory );

  // A map of the photon production reactions
  boost::unordered_map<unsigned,Teuchos::RCP<DecoupledPhotonProductionReaction> >
  d_photon_production_reactions;
  
<<<<<<< HEAD
  // A map of the nuclear reaction type to associated array of TabularDistributions
  boost::unordered_map<NuclearReactionType,Teuchos::Array<std::shared_ptr<Utility::OneDDistribution> > >
  d_mt_yield_distributions;
  
  // A map of photon production reaction MT numbers to shared pointers of 
  //   Tabular distributions
  boost::unordered_map<unsigned,std::shared_ptr<Utility::OneDDistribution> >
  d_mtp_yield_distributions_map;
=======
  // A map of the base reaction types to array of yield distributions
  boost::unordered_map<NuclearReactionType,Teuchos::Array<std::shared_ptr<Utility::OneDDistribution> > >
  d_yield_distribution_map;
>>>>>>> 383fa315
  
  // Total reaction 
  Teuchos::RCP<NuclearReaction> d_total_reaction;
};

} // end MonteCarlo namespace

#endif // end MONTE_CARLONUCLEAR_REACTION_ACE_FACTORY_HPP

//---------------------------------------------------------------------------//
// end MonteCarlo_NuclearReactionACEFactory.hpp
//---------------------------------------------------------------------------//<|MERGE_RESOLUTION|>--- conflicted
+++ resolved
@@ -114,8 +114,7 @@
   // A map of the photon production reactions
   boost::unordered_map<unsigned,Teuchos::RCP<DecoupledPhotonProductionReaction> >
   d_photon_production_reactions;
-  
-<<<<<<< HEAD
+
   // A map of the nuclear reaction type to associated array of TabularDistributions
   boost::unordered_map<NuclearReactionType,Teuchos::Array<std::shared_ptr<Utility::OneDDistribution> > >
   d_mt_yield_distributions;
@@ -124,11 +123,6 @@
   //   Tabular distributions
   boost::unordered_map<unsigned,std::shared_ptr<Utility::OneDDistribution> >
   d_mtp_yield_distributions_map;
-=======
-  // A map of the base reaction types to array of yield distributions
-  boost::unordered_map<NuclearReactionType,Teuchos::Array<std::shared_ptr<Utility::OneDDistribution> > >
-  d_yield_distribution_map;
->>>>>>> 383fa315
   
   // Total reaction 
   Teuchos::RCP<NuclearReaction> d_total_reaction;
