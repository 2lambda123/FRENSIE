//---------------------------------------------------------------------------//
//!
//! \file   MonteCarlo_DecoupledStandardCompleteDopplerBroadenedPhotonEnergyDistribution_def.hpp
//! \author Alex Robinson
//! \brief  The decoupled complete Doppler broadened photon energy dist. def.
//!
//---------------------------------------------------------------------------//

#ifndef MONTE_CARLO_DECOUPLED_STANDARD_COMPLETE_DOPPLER_BROADENED_PHOTON_ENERGY_DISTRIBUTION_DEF_HPP
#define MONTE_CARLO_DECOUPLED_STANDARD_COMPLETE_DOPPLER_BROADENED_PHOTON_ENERGY_DISTRIBUTION_DEF_HPP

// Std Lib Includes
#include <algorithm>

// Boost Includes
#include <boost/function.hpp>
#include <boost/bind.hpp>

// FRENSIE Includes
#include "MonteCarlo_DecoupledStandardCompleteDopplerBroadenedPhotonEnergyDistribution.hpp"
#include "Utility_GaussKronrodIntegrator.hpp"
#include "Utility_DiscreteDistribution.hpp"
#include "Utility_ContractException.hpp"

namespace MonteCarlo{

// Constructor
/*! \details The Compton profile grids must be in me*c units (not atomic
 * units). The Compton profiles must be in inverse me*c units (not inverse
 * atomic units). Only half profiles should be provided (grid ranges from 0.0
 * to 1.0).
 */
template<typename ComptonProfilePolicy>
DecoupledStandardCompleteDopplerBroadenedPhotonEnergyDistribution<ComptonProfilePolicy>::DecoupledStandardCompleteDopplerBroadenedPhotonEnergyDistribution(
   const Teuchos::Array<double>& endf_subshell_occupancies,
   const Teuchos::Array<Data::SubshellType>& endf_subshell_order,
   const Teuchos::Array<double>& old_subshell_binding_energies,
   const Teuchos::Array<double>& old_subshell_occupancies,
   const std::shared_ptr<const ComptonProfileSubshellConverter>&
   subshell_converter,
   const CompleteDopplerBroadenedPhotonEnergyDistribution::ComptonProfileArray&
   compton_profile_array )
  : StandardCompleteDopplerBroadenedPhotonEnergyDistribution<ComptonProfilePolicy>(
                                                     endf_subshell_occupancies,
                                                     endf_subshell_order,
                                                     subshell_converter,
                                                     compton_profile_array ),
  d_old_subshell_occupancy_distribution(),
  d_old_subshell_binding_energy( old_subshell_binding_energies ),
  d_old_subshell_occupancies( old_subshell_occupancies ),
  d_min_binding_energy_index( 0 )
{
  // Make sure the old shell data is valid
  testPrecondition( old_subshell_binding_energies.size() > 0 );
  testPrecondition( old_subshell_occupancies.size() ==
		    old_subshell_binding_energies.size() );
  // Make sure the comptron profile array is valid
  testPrecondition( compton_profile_array.size() ==
		    old_subshell_binding_energies.size() );

  // Create the old subshell interaction distribution
  Teuchos::Array<double> dummy_indep_vals( old_subshell_occupancies.size() );

  d_old_subshell_occupancy_distribution.reset(
	       new Utility::DiscreteDistribution( dummy_indep_vals,
					          old_subshell_occupancies ) );

  // Calculate the min binding energy index
  Teuchos::Array<double>::iterator min_binding_energy_it =
    std::min_element( d_old_subshell_binding_energy.begin(),
                      d_old_subshell_binding_energy.end() );

  d_min_binding_energy_index =
    std::distance( d_old_subshell_binding_energy.begin(),
                   min_binding_energy_it );
}

// Return the binding energy of a subshell
template<typename ComptonProfilePolicy>
double DecoupledStandardCompleteDopplerBroadenedPhotonEnergyDistribution<ComptonProfilePolicy>::getSubshellBindingEnergy(
                                            const Data::SubshellType subshell ) const
{
  // Make sure the subshell is valid
  testPrecondition( this->isValidSubshell( subshell ) );

  unsigned old_subshell_index = this->getOldSubshellIndex( subshell );

  return d_old_subshell_binding_energy[old_subshell_index];
}

// Return the occupancy of a subshell (default is the ENDF occupacy)
template<typename ComptonProfilePolicy>
double DecoupledStandardCompleteDopplerBroadenedPhotonEnergyDistribution<ComptonProfilePolicy>::getSubshellOccupancy(
                                            const Data::SubshellType subshell ) const
{
  // Make sure the subshell is valid
  testPrecondition( this->isValidSubshell( subshell ) );

  unsigned old_subshell_index = this->getOldSubshellIndex( subshell );

  return d_old_subshell_occupancies[old_subshell_index];
}

// Evaluate the distribution with electron momentum projection
/*! \details Because the old subshell binding energies and subshell occupancy
 * data are used the procedure for evaluating the total cross section must be
 * changed. The electron momentum projection must be in me*c units 
 * (a momentum value of me*c kg*m/s is 1.0 in me*c units). The distrubition
 * will have units of barns since the unitless momentum is being used.
 */
template<typename ComptonProfilePolicy>
<<<<<<< HEAD
double DecoupledStandardCompleteDopplerBroadenedPhotonEnergyDistribution<ComptonProfilePolicy>::evaluateWithElectronMomentumProjection(
                                   const double incoming_energy,
                                   const double electron_momentum_projection,
                                   const double scattering_angle_cosine ) const
{
  // Make sure the incoming energy is valid
  testPrecondition( incoming_energy > 0.0 );
  // Make sure the electron momentum projection is valid
  testPrecondition( electron_momentum_projection >= -1.0 );
  // Make sure the scattering angle is valid
  testPrecondition( scattering_angle_cosine >= -1.0 );
  testPrecondition( scattering_angle_cosine <= 1.0 );

  // The total double differential cross section
  double cross_section = 0.0;

  // Evaluate each subshell
  for( unsigned i = 0; i < d_old_subshell_binding_energy.size(); ++i )
  {
    // Get the subshell binding energy
    const double subshell_binding_energy = d_old_subshell_binding_energy[i];

    // Calculate the max electron momentum projection
    ComptonProfile::MomentumQuantity max_electron_momentum_projection =
      calculateMaxElectronMomentumProjection( incoming_energy,
                                              subshell_binding_energy,
                                              scattering_angle_cosine )*
    ComptonProfile::MomentumUnit();

    // Get the subshell occupancy
    const double subshell_occupancy = d_old_subshell_occupancies[i];

    // Get the subshell Compton profile
    const ComptonProfile& compton_profile = this->getComptonProfile( i );

    cross_section += subshell_occupancy*
      ComptonProfilePolicy::evaluateWithPossibleLimit(
                   compton_profile,
                   electron_momentum_projection*ComptonProfile::MomentumUnit(),
                   max_electron_momentum_projection ).value();
  }

  cross_section *= this->evaluateMultiplier( incoming_energy,
                                             scattering_angle_cosine )*
    this->evaluateRelativisticTerm( incoming_energy,
                                    scattering_angle_cosine );

  // Make sure the cross section is valid
  testPostcondition( cross_section >= 0.0 );

  return cross_section;
}

// Evaluate the exact distribution
/*! \details Because the old subshell binding energies and subshell occupancy
 * data are used the procedure for evaluating the total cross section must be
 * changed. The distrubition has units of barns/MeV.
 */
template<typename ComptonProfilePolicy>
double DecoupledStandardCompleteDopplerBroadenedPhotonEnergyDistribution<ComptonProfilePolicy>::evaluateExact( 
=======
double DecoupledStandardCompleteDopplerBroadenedPhotonEnergyDistribution<ComptonProfilePolicy>::evaluate(
>>>>>>> dfe5dea0
				   const double incoming_energy,
				   const double outgoing_energy,
				   const double scattering_angle_cosine ) const
{
  // Make sure the incoming energy is valid
  testPrecondition( incoming_energy > 0.0 );
  // Make sure the outgoing energy is valid
  testPrecondition( outgoing_energy <= incoming_energy );
  testPrecondition( outgoing_energy >= 0.0 );
  // Make sure the scattering angle is valid
  testPrecondition( scattering_angle_cosine >= -1.0 );
  testPrecondition( scattering_angle_cosine <= 1.0 );

  // Calculate the electron momentum projection
<<<<<<< HEAD
  const ComptonProfile::MomentumQuantity electron_momentum_projection = 
    ComptonProfile::MomentumUnit()*
=======
  const ComptonProfile::MomentumQuantity electron_momentum_projection =
    Utility::Units::mec_momentum*
>>>>>>> dfe5dea0
    calculateElectronMomentumProjection( incoming_energy,
                                         outgoing_energy,
                                         scattering_angle_cosine );

  // The total double differential cross section
  double cross_section = 0.0;

  // Evaluate each subshell
  for( unsigned i = 0; i < d_old_subshell_binding_energy.size(); ++i )
  {
    // Get the subshell binding energy
    const double subshell_binding_energy = d_old_subshell_binding_energy[i];

    // Get the subshell occupancy
    const double subshell_occupancy = d_old_subshell_occupancies[i];

    // Get the subshell Compton profile
    const ComptonProfile& compton_profile = this->getComptonProfile( i );

    if( outgoing_energy <= incoming_energy - subshell_binding_energy )
    {
      cross_section += subshell_occupancy*
        ComptonProfilePolicy::evaluate( compton_profile,
                                        electron_momentum_projection ).value();
    }
  }

  cross_section *= this->evaluateMultiplierExact( incoming_energy,
                                                  outgoing_energy,
                                                  scattering_angle_cosine )*
    this->evaluateRelativisticTermExact( incoming_energy,
                                         outgoing_energy,
                                         scattering_angle_cosine );

  // Make sure the cross section is valid
  testPostcondition( cross_section >= 0.0 );

  return cross_section;
}

// Evaluate the integrated cross section
template<typename ComptonProfilePolicy>
double DecoupledStandardCompleteDopplerBroadenedPhotonEnergyDistribution<ComptonProfilePolicy>::evaluateIntegratedCrossSection(
                                         const double incoming_energy,
                                         const double scattering_angle_cosine,
                                         const double precision ) const
{
  // Make sure the incoming energy is valid
  testPrecondition( incoming_energy > 0.0 );
  // Make sure the scattering angle is valid
  testPrecondition( scattering_angle_cosine >= -1.0 );
  testPrecondition( scattering_angle_cosine <= 1.0 );

<<<<<<< HEAD
  boost::function<double (double x)> double_diff_cs_wrapper = 
    boost::bind<double>( &DecoupledStandardCompleteDopplerBroadenedPhotonEnergyDistribution::evaluateWithElectronMomentumProjection,
                         boost::cref( *this ),
                         incoming_energy,
                         _1,
                         scattering_angle_cosine );

  // Get the min subshell binding energy
  const double subshell_binding_energy =
      d_old_subshell_binding_energy[d_min_binding_energy_index];

  // Get the subshell Compton profile
  const ComptonProfile& compton_profile =
    this->getComptonProfile( d_min_binding_energy_index );

  // Calculate the max electron momentum projection
  double pz_max =
    calculateMaxElectronMomentumProjection( incoming_energy,
                                            subshell_binding_energy,
                                            scattering_angle_cosine );

  // Don't go above the table max (profile will evaluate to zero beyond it)
  pz_max = ComptonProfilePolicy::getUpperLimitOfIntegration(
                               compton_profile,
                               pz_max*ComptonProfile::MomentumUnit() ).value();

  // Calculate the min electron momentum projection
  double pz_min = ComptonProfilePolicy::getLowerLimitOfIntegration(
                               pz_max*ComptonProfile::MomentumUnit() ).value();

  // Calculate the absolute error and the integrated cross section
  double abs_error, diff_cs;

  Utility::GaussKronrodIntegrator quadrature_set( precision );

  if( pz_min < pz_max )
  {
    quadrature_set.integrateAdaptively<15>( double_diff_cs_wrapper,
                                            pz_min,
                                            pz_max,
                                            diff_cs,
                                            abs_error );
  }
  else
  {
    abs_error = 0.0;
    diff_cs = 0.0;
  }

  // Make sure that the differential cross section is valid
  testPostcondition( diff_cs >= 0.0 );

  return diff_cs;                         
}

  // Evaluate the exact integrated cross section
template<typename ComptonProfilePolicy>
double DecoupledStandardCompleteDopplerBroadenedPhotonEnergyDistribution<ComptonProfilePolicy>::evaluateIntegratedCrossSectionExact( 
                                         const double incoming_energy,
                                         const double scattering_angle_cosine,
                                         const double precision ) const
{
  // Make sure the incoming energy is valid
  testPrecondition( incoming_energy > 0.0 );
  // Make sure the scattering angle is valid
  testPrecondition( scattering_angle_cosine >= -1.0 );
  testPrecondition( scattering_angle_cosine <= 1.0 );

  boost::function<double (double x)> double_diff_cs_wrapper = 
    boost::bind<double>( &DecoupledStandardCompleteDopplerBroadenedPhotonEnergyDistribution::evaluateExact,
=======
  boost::function<double (double x)> double_diff_cs_wrapper =
    boost::bind<double>( &DecoupledStandardCompleteDopplerBroadenedPhotonEnergyDistribution::evaluate,
>>>>>>> dfe5dea0
                         boost::cref( *this ),
                         incoming_energy,
                         _1,
                         scattering_angle_cosine );
    

  // Get the min subshell binding energy
  const double subshell_binding_energy =
    d_old_subshell_binding_energy[d_min_binding_energy_index];

  // Calculate the max energy
  double energy_max = incoming_energy - subshell_binding_energy;

  // Calculate the max electron momentum projection
  double pz_max =
    calculateMaxElectronMomentumProjection( incoming_energy,
                                            subshell_binding_energy,
                                            scattering_angle_cosine );

  // Get the subshell Compton profile
  const ComptonProfile& compton_profile =
    this->getComptonProfile( d_min_binding_energy_index );

  // Calculate the max table energy
  const double pz_table_max =
    ComptonProfilePolicy::getUpperBoundOfMomentum( compton_profile ).value();

  if( pz_max > pz_table_max )
  {
    bool energetically_possible;
    
    energy_max = calculateDopplerBroadenedEnergy( pz_table_max,
                                                  incoming_energy,
                                                  scattering_angle_cosine,
                                                  energetically_possible );
  }

  // Calculate the absolute error and the integrated cross section
  double abs_error, diff_cs;

  Utility::GaussKronrodIntegrator<double> quadrature_set( precision );

  quadrature_set.integrateAdaptively<15>( double_diff_cs_wrapper,
                                          0.0,
                                          energy_max,
                                          diff_cs,
                                          abs_error );

  // Make sure that the differential cross section is valid
  testPostcondition( diff_cs >= 0.0 );

  return diff_cs;
}

// Sample an interaction subshell
/*! \details The old subshell index used to select the Compton profile and
 * and the binding energy is not the same as the subshell (each are sampled
 * separately - i.e. they are decoupled).
 */
template<typename ComptonProfilePolicy>
void DecoupledStandardCompleteDopplerBroadenedPhotonEnergyDistribution<ComptonProfilePolicy>::sampleInteractionSubshell(
                                               unsigned& old_subshell_index,
                                               double& subshell_binding_energy,
                                               Data::SubshellType& subshell ) const
{
  old_subshell_index = this->sampleOldInteractionSubshell();

  subshell_binding_energy = d_old_subshell_binding_energy[old_subshell_index];

  subshell = this->sampleENDFInteractionSubshell();
}

// Sample the old subshell that is interacted with
template<typename ComptonProfilePolicy>
unsigned DecoupledStandardCompleteDopplerBroadenedPhotonEnergyDistribution<ComptonProfilePolicy>::sampleOldInteractionSubshell() const
{
  unsigned old_subshell_of_interaction;

  d_old_subshell_occupancy_distribution->sampleAndRecordBinIndex(
                                                 old_subshell_of_interaction );

  return old_subshell_of_interaction;
}

} // end MonteCarlo namespace

#endif // end MONTE_CARLO_DECOUPLED_STANDARD_COMPLETE_DOPPLER_BROADENED_PHOTON_ENERGY_DISTRIBUTION_DEF_HPP

//---------------------------------------------------------------------------//
// end MonteCarlo_DecoupledStandardCompleteDopplerBroadenedPhotonEnergyDistribution_def.hpp
//---------------------------------------------------------------------------//<|MERGE_RESOLUTION|>--- conflicted
+++ resolved
@@ -109,7 +109,6 @@
  * will have units of barns since the unitless momentum is being used.
  */
 template<typename ComptonProfilePolicy>
-<<<<<<< HEAD
 double DecoupledStandardCompleteDopplerBroadenedPhotonEnergyDistribution<ComptonProfilePolicy>::evaluateWithElectronMomentumProjection(
                                    const double incoming_energy,
                                    const double electron_momentum_projection,
@@ -170,9 +169,6 @@
  */
 template<typename ComptonProfilePolicy>
 double DecoupledStandardCompleteDopplerBroadenedPhotonEnergyDistribution<ComptonProfilePolicy>::evaluateExact( 
-=======
-double DecoupledStandardCompleteDopplerBroadenedPhotonEnergyDistribution<ComptonProfilePolicy>::evaluate(
->>>>>>> dfe5dea0
 				   const double incoming_energy,
 				   const double outgoing_energy,
 				   const double scattering_angle_cosine ) const
@@ -187,13 +183,8 @@
   testPrecondition( scattering_angle_cosine <= 1.0 );
 
   // Calculate the electron momentum projection
-<<<<<<< HEAD
   const ComptonProfile::MomentumQuantity electron_momentum_projection = 
     ComptonProfile::MomentumUnit()*
-=======
-  const ComptonProfile::MomentumQuantity electron_momentum_projection =
-    Utility::Units::mec_momentum*
->>>>>>> dfe5dea0
     calculateElectronMomentumProjection( incoming_energy,
                                          outgoing_energy,
                                          scattering_angle_cosine );
@@ -247,7 +238,6 @@
   testPrecondition( scattering_angle_cosine >= -1.0 );
   testPrecondition( scattering_angle_cosine <= 1.0 );
 
-<<<<<<< HEAD
   boost::function<double (double x)> double_diff_cs_wrapper = 
     boost::bind<double>( &DecoupledStandardCompleteDopplerBroadenedPhotonEnergyDistribution::evaluateWithElectronMomentumProjection,
                          boost::cref( *this ),
@@ -318,10 +308,6 @@
 
   boost::function<double (double x)> double_diff_cs_wrapper = 
     boost::bind<double>( &DecoupledStandardCompleteDopplerBroadenedPhotonEnergyDistribution::evaluateExact,
-=======
-  boost::function<double (double x)> double_diff_cs_wrapper =
-    boost::bind<double>( &DecoupledStandardCompleteDopplerBroadenedPhotonEnergyDistribution::evaluate,
->>>>>>> dfe5dea0
                          boost::cref( *this ),
                          incoming_energy,
                          _1,
