//---------------------------------------------------------------------------//
//!
//! \file   DataGen_StandardElectronPhotonRelaxationDataGenerator.hpp
//! \author Alex Robinson
//! \brief  The standard electron-photon-relaxation data generator class def.
//!
//---------------------------------------------------------------------------//

// Boost Includes
#include <boost/function.hpp>
#include <boost/bind.hpp>

// FRENSIE Includes
#include "DataGen_StandardElectronPhotonRelaxationDataGenerator.hpp"
#include "DataGen_MomentPreservingElectronDataGenerator.hpp"
#include "DataGen_FormFactorEvaluator.hpp"
#include "DataGen_ScatteringFunctionEvaluator.hpp"
#include "DataGen_OccupationNumberEvaluator.hpp"
#include "DataGen_ElasticElectronMomentsEvaluator.hpp"
#include "MonteCarlo_ComptonProfileHelpers.hpp"
#include "MonteCarlo_ComptonProfileSubshellConverterFactory.hpp"
#include "MonteCarlo_ElasticElectronScatteringDistributionNativeFactory.hpp"
#include "Data_SubshellType.hpp"
#include "Utility_SloanRadauQuadrature.hpp"
#include "Utility_StandardHashBasedGridSearcher.hpp"
#include "Utility_AtomicMomentumUnit.hpp"
#include "Utility_InverseAngstromUnit.hpp"
#include "Utility_StaticOutputFormatter.hpp"
#include "Utility_ExceptionTestMacros.hpp"
#include "Utility_ExceptionCatchMacros.hpp"
#include "Utility_DesignByContract.hpp"

namespace DataGen{

// Constructor
StandardElectronPhotonRelaxationDataGenerator::StandardElectronPhotonRelaxationDataGenerator(
     const std::shared_ptr<const Data::XSSEPRDataExtractor>& ace_epr_data,
     const std::shared_ptr<const Data::ENDLDataContainer>& endl_data_container,
     const double min_photon_energy,
     const double max_photon_energy,
     const double min_electron_energy,
     const double max_electron_energy,
     std::ostream* os_log,
     std::ostream* os_warn )
  : ElectronPhotonRelaxationDataGenerator( ace_epr_data->extractAtomicNumber(),
                                           min_photon_energy,
                                           max_photon_energy,
                                           min_electron_energy,
                                           max_electron_energy ),
    d_ace_epr_data( ace_epr_data ),
    d_endl_data_container( endl_data_container ),
    d_os_log( os_log ),
    d_occupation_number_evaluation_tolerance( 1e-3 ),
    d_subshell_incoherent_evaluation_tolerance( 1e-3 ),
    d_photon_threshold_energy_nudge_factor( 1.0001 ),
    d_integrated_total_elastic_cross_section_mode_on( false ),
    d_cutoff_angle_cosine( 1.0 ),
    d_number_of_moment_preserving_angles( 0 ),
    d_tabular_evaluation_tol( 1e-7 ),
    d_two_d_interp( MonteCarlo::LOGLOGLOG_INTERPOLATION ),
<<<<<<< HEAD
    d_two_d_grid( MonteCarlo::UNIT_BASE_CORRELATED_GRID )
=======
    d_two_d_grid( MonteCarlo::UNIT_BASE_CORRELATED_SAMPLING )
>>>>>>> 1eeb2a37
{
  // Make sure the ace data is valid
  testPrecondition( ace_epr_data.get() );
  // Make sure the endl data is valid
  testPrecondition( endl_data_container.get() );
  // Make sure the log stream is valid
  testPrecondition( os_log );
  // Make sure the warning stream is valid
  testPrecondition( os_warn );

  // Check if the data tables are compatible
  TEST_FOR_EXCEPTION( ace_epr_data->extractAtomicNumber() !=
                      endl_data_container->getAtomicNumber(),
                      std::runtime_error,
                      "Error: The ACE and ENDL data tables are not compatible "
                      "(Z-ACE=" << ace_epr_data->extractAtomicNumber() <<
                      "(Z-ENDL=" << endl_data_container->getAtomicNumber() <<
                      ")!" );

  // Check if the min photon energy is below the ace table min energy
  const double table_min_photon_energy =
    exp( ace_epr_data->extractPhotonEnergyGrid().front() );

  if( min_photon_energy < table_min_photon_energy )
  {
    this->setMinPhotonEnergy( table_min_photon_energy );

    (*os_warn) << Utility::BoldMagenta( "Warning: " )
               << "the min photon energy requested is below the "
               << "ACE table min photon energy! The ACE table's min photon "
               << "energy (" << table_min_photon_energy << ") will be used "
               << "instead." << std::endl;
  }

  // Check if the max photon energy is above the ace table max energy
  const double table_max_photon_energy =
    exp( ace_epr_data->extractPhotonEnergyGrid().back() );

  if( max_photon_energy > table_max_photon_energy )
  {
    this->setMaxPhotonEnergy( table_max_photon_energy );

    (*os_warn) << Utility::BoldMagenta( "Warning: " )
               << "the max photon energy requested is above the "
               << "ACE table max photon energy! The ACE table's max photon "
               << "energy (" << table_max_photon_energy << ") will be used "
               << "instead." << std::endl;
  }

  // Check if the min electron energy is below the endl table min energy
  const double table_min_electron_energy =
    endl_data_container->getElasticEnergyGrid().front();

  if( min_electron_energy < table_min_electron_energy )
  {
    this->setMinElectronEnergy( table_min_electron_energy );

    (*os_warn) << Utility::BoldMagenta( "Warning: " )
               << "the min electron energy requested is below the "
               << "ENDL table min electron energy! The ENDL table's min "
               << "electron energy (" << table_min_electron_energy << ") "
               << "will be used instead." << std::endl;
  }

  // Check if the max electron energy is above the endl table max energy
  const double table_max_electron_energy =
    endl_data_container->getElasticEnergyGrid().back();

  if( max_electron_energy > table_max_electron_energy )
  {
    this->setMaxElectronEnergy( table_max_electron_energy );

    (*os_warn) << Utility::BoldMagenta( "Warning: " )
               << "the max electron energy requested is above the "
               << "ENDL table max electron energy! The ENDL table's max "
               << "electron energy (" << table_max_electron_energy << ") "
               << "will be used instead." << std::endl;
  }
}

// Basic constructor
StandardElectronPhotonRelaxationDataGenerator::StandardElectronPhotonRelaxationDataGenerator(
     const std::shared_ptr<const Data::XSSEPRDataExtractor>& ace_epr_data,
     const std::shared_ptr<const Data::ENDLDataContainer>& endl_data_container,
     std::ostream* os_log )
  : StandardElectronPhotonRelaxationDataGenerator(
                        ace_epr_data,
                        endl_data_container,
                        exp( ace_epr_data->extractPhotonEnergyGrid().front() ),
                        exp( ace_epr_data->extractPhotonEnergyGrid().back() ),
                        endl_data_container->getElasticEnergyGrid().front(),
                        endl_data_container->getElasticEnergyGrid().back(),
                        os_log,
                        &std::cerr )
{ /* ... */ }

// Set the occupation number evaluation tolerance
void StandardElectronPhotonRelaxationDataGenerator::setOccupationNumberEvaluationTolerance(
                                            const double evaluation_tolerance )
{
  // Make sure the evaluation tolerance is valid
  testPrecondition( evaluation_tolerance > 0.0 );
  testPrecondition( evaluation_tolerance < 1.0 );

  d_occupation_number_evaluation_tolerance = evaluation_tolerance;
}

// Get the occupation number evaluation tolerance
double StandardElectronPhotonRelaxationDataGenerator::getOccupationNumberEvaluationTolerance() const
{
  return d_occupation_number_evaluation_tolerance;
}

// Set the subshell incoherent evaluation tolerance
void StandardElectronPhotonRelaxationDataGenerator::setSubshellIncoherentEvaluationTolerance(
                                            const double evaluation_tolerance )
{
  // Make sure the evaluation tolerance is valid
  testPrecondition( evaluation_tolerance > 0.0 );
  testPrecondition( evaluation_tolerance < 1.0 );

  d_subshell_incoherent_evaluation_tolerance = evaluation_tolerance;
}

// Get the subshell incoherent evaluation tolerance
double StandardElectronPhotonRelaxationDataGenerator::getSubshellIncoherentEvaluationTolerance() const
{
  return d_subshell_incoherent_evaluation_tolerance;
}

// Set the photon threshold energy nudge factor
void StandardElectronPhotonRelaxationDataGenerator::setPhotonThresholdEnergyNudgeFactor(
                                                    const double nudge_factor )
{
  // Make sure the nudge factor is valid
  testPrecondition( nudge_factor >= 1.0 );

  d_photon_threshold_energy_nudge_factor = nudge_factor;
}

// Get the photon threshold energy nudge factor
double StandardElectronPhotonRelaxationDataGenerator::getPhotonThresholdEnergyNudgeFactor() const
{
  return d_photon_threshold_energy_nudge_factor;
}

// Set electron total elastic integrated cross section mode to off (on by default)
void StandardElectronPhotonRelaxationDataGenerator::setElectronTotalElasticIntegratedCrossSectionModeOff()
{
  d_integrated_total_elastic_cross_section_mode_on = false;
}

// Set electron total elastic integrated cross section mode to on (on by default)
void StandardElectronPhotonRelaxationDataGenerator::setElectronTotalElasticIntegratedCrossSectionModeOn()
{
  d_integrated_total_elastic_cross_section_mode_on = true;
}

// Return if electron total elastic integrated cross section mode to on (on by default)
bool StandardElectronPhotonRelaxationDataGenerator::isElectronTotalElasticIntegratedCrossSectionModeOn() const
{
  return d_integrated_total_elastic_cross_section_mode_on;
}

// Set the cutoff angle cosine
void StandardElectronPhotonRelaxationDataGenerator::setCutoffAngleCosine(
                                             const double cutoff_angle_cosine )
{
  // Make sure the cutoff angle cosine is valid
  testPrecondition( cutoff_angle_cosine >= -1.0 );
  testPrecondition( cutoff_angle_cosine <= 1.0 );

  d_cutoff_angle_cosine = cutoff_angle_cosine;
}

// Get the cutoff angle cosine
double StandardElectronPhotonRelaxationDataGenerator::getCutoffAngleCosine() const
{
  return d_cutoff_angle_cosine;
}

// Set the number of moment preserving angles
void StandardElectronPhotonRelaxationDataGenerator::setNumberOfMomentPreservingAngles(
                                              const unsigned number_of_angles )
{
  d_number_of_moment_preserving_angles = number_of_angles;
}

// Get the number of moment preserving angles
double StandardElectronPhotonRelaxationDataGenerator::getNumberOfMomentPreservingAngles() const
{
  return d_number_of_moment_preserving_angles;
}

// Set the FullyTabularTwoDDistribution evaluation tolerance
void StandardElectronPhotonRelaxationDataGenerator::setTabularEvaluationTolerance(
    const double evaluation_tolerance )
{
  // Make sure the evaluation tolerance is valid
  testPrecondition( evaluation_tolerance > 0.0 );
  testPrecondition( evaluation_tolerance < 1.0 );

  d_tabular_evaluation_tol = evaluation_tolerance;
}

// Get the FullyTabularTwoDDistribution evaluation tolerance
double StandardElectronPhotonRelaxationDataGenerator::getTabularEvaluationTolerance() const
{
  return d_tabular_evaluation_tol;
}

// Set the electron TwoDInterpPolicy (LogLogLog by default)
/*! \details When the Y interpolation of the electron 2D interpolation policy
 * is Log (e.g. Lin-Log-Lin, Log-Log-Log, etc) the elastic 2D interpolation uses the LogCos
 * equivelent (e.g. Lin-LogCos-Lin, Log-LogCos-Log, etc).
 */
void StandardElectronPhotonRelaxationDataGenerator::setElectronTwoDInterpPolicy(
    MonteCarlo::TwoDInterpolationType two_d_interp )
{
  d_two_d_interp = two_d_interp;
}

// Return the electron TwoDInterpPolicy
MonteCarlo::TwoDInterpolationType StandardElectronPhotonRelaxationDataGenerator::getElectronTwoDInterpPolicy() const
{
  return d_two_d_interp;
}

<<<<<<< HEAD
// Set the electron TwoDGridPolicy (Unit-base Correlated by default)
void StandardElectronPhotonRelaxationDataGenerator::setElectronTwoDGridPolicy(
    MonteCarlo::TwoDGridType two_d_grid )
=======
// Set the electron TwoDGridPolicy (UnitBaseCorrelated by default)
void StandardElectronPhotonRelaxationDataGenerator::setElectronTwoDGridPolicy(
    MonteCarlo::TwoDSamplingType two_d_grid )
>>>>>>> 1eeb2a37
{
  d_two_d_grid = two_d_grid;
}

<<<<<<< HEAD
// Return the electron TwoDGridPolicy (Unit-base Correlated by default)
MonteCarlo::TwoDGridType StandardElectronPhotonRelaxationDataGenerator::getElectronTwoDGridPolicy() const
=======
// Return the electron TwoDGridPolicy
MonteCarlo::TwoDSamplingType StandardElectronPhotonRelaxationDataGenerator::getElectronTwoDGridPolicy() const
>>>>>>> 1eeb2a37
{
  return d_two_d_grid;
}

// Populate the electron-photon-relaxation data container
void StandardElectronPhotonRelaxationDataGenerator::populateEPRDataContainer(
    Data::ElectronPhotonRelaxationVolatileDataContainer& data_container ) const
{
  // Set the table data
  this->setBasicData( data_container );
  this->setDefaultConvergenceParameters( data_container );
  data_container.setOccupationNumberEvaluationTolerance(
    d_occupation_number_evaluation_tolerance );
  data_container.setSubshellIncoherentEvaluationTolerance(
    d_subshell_incoherent_evaluation_tolerance );
  data_container.setPhotonThresholdEnergyNudgeFactor(
    d_photon_threshold_energy_nudge_factor );
  data_container.setElectronTotalElasticIntegratedCrossSectionModeOnOff(
    d_integrated_total_elastic_cross_section_mode_on );
  data_container.setCutoffAngleCosine( d_cutoff_angle_cosine );
  data_container.setNumberOfMomentPreservingAngles(
    d_number_of_moment_preserving_angles );
  {
  std::string interp = Utility::toString( d_two_d_interp );
  data_container.setElectronTwoDInterpPolicy( interp );
  }
  {
<<<<<<< HEAD
  std::string grid_type =
    MonteCarlo::convertTwoDGridTypeToString( d_two_d_grid );
  data_container.setElectronTwoDGridPolicy( grid_type );
=======
  std::string sampling_type = Utility::toString( d_two_d_grid );
  data_container.setElectronTwoDGridPolicy( sampling_type );
>>>>>>> 1eeb2a37
  }
  data_container.setElectronTabularEvaluationTolerance(
    d_tabular_evaluation_tol );

  // Set the relaxation data
  (*d_os_log) << std::endl << Utility::Bold( "Setting the relaxation data" )
              << "...";
  d_os_log->flush();
  this->setRelaxationData( data_container );
  (*d_os_log) << Utility::BoldGreen( "done." ) << std::endl;

  // Set the photon data
  (*d_os_log) << Utility::Bold( "Setting the photon data: " )
              << std::endl;
  this->setPhotonData( data_container );
  (*d_os_log) << Utility::BoldGreen( "done." ) << std::endl;

  // Set the electron data
  (*d_os_log) << Utility::Bold("Setting the electron data: " ) << std::endl;
  this->setElectronData( data_container );
  (*d_os_log) << Utility::BoldGreen( "done." ) << std::endl;

}

// Repopulate the electron elastic data
void StandardElectronPhotonRelaxationDataGenerator::repopulateElectronElasticData(
    Data::ElectronPhotonRelaxationVolatileDataContainer& data_container,
    const double max_electron_energy,
    const double cutoff_angle_cosine,
    const double tabular_evaluation_tol,
    const unsigned number_of_moment_preserving_angles,
    const MonteCarlo::TwoDInterpolationType two_d_interp,
    const MonteCarlo::TwoDGridType two_d_grid,
    std::ostream& os_log )
{
  testPrecondition( max_electron_energy > 0.0 );
  testPrecondition( cutoff_angle_cosine <= 1.0 );
  testPrecondition( cutoff_angle_cosine > -1.0 );
  testPrecondition( tabular_evaluation_tol > 0.0 );
  testPrecondition( tabular_evaluation_tol < 1.0 );
  testPrecondition( number_of_moment_preserving_angles >= 0 );

  // Get the elastic angular energy grid
  std::vector<double> angular_energy_grid(
    data_container.getElasticAngularEnergyGrid() );

  if( max_electron_energy != angular_energy_grid.back() )
  {
    // Get the elastic cutoff data
    std::map<double,std::vector<double> > elastic_pdf(
      data_container.getCutoffElasticPDF() );
    std::map<double,std::vector<double> > elastic_angle(
      data_container.getCutoffElasticAngles() );

    // Get the upper boundary of the max energy
    std::vector<double>::iterator energy_bin =
      Utility::Search::binaryUpperBound( angular_energy_grid.begin(),
                                         angular_energy_grid.end(),
                                         max_electron_energy );

    if( *energy_bin != max_electron_energy )
    {
      std::vector<double> angles, pdf;
      double max_cutoff_angle_cosine = 1.0;

      // Get the angular grid and pdf at the max energy
      if( two_d_grid == MonteCarlo::DIRECT_GRID ||
          two_d_grid == MonteCarlo::UNIT_BASE_GRID )
      {
        if ( two_d_interp == MonteCarlo::LOGLOGLOG_INTERPOLATION )
        {
          MonteCarlo::ElasticElectronScatteringDistributionNativeFactory::getAngularGridAndPDF<Utility::Direct<Utility::LogLogCosLog<true> > >(
            angles,
            pdf,
            elastic_angle,
            elastic_pdf,
            max_electron_energy,
            max_cutoff_angle_cosine,
            tabular_evaluation_tol );
        }
        else if ( two_d_interp == MonteCarlo::LINLINLIN_INTERPOLATION )
        {
          MonteCarlo::ElasticElectronScatteringDistributionNativeFactory::getAngularGridAndPDF<Utility::Direct<Utility::LinLinLin> >(
            angles,
            pdf,
            elastic_angle,
            elastic_pdf,
            max_electron_energy,
            max_cutoff_angle_cosine,
            tabular_evaluation_tol );
        }
        else if ( two_d_interp == MonteCarlo::LINLINLOG_INTERPOLATION )
        {
          MonteCarlo::ElasticElectronScatteringDistributionNativeFactory::getAngularGridAndPDF<Utility::Direct<Utility::LinLinLog> >(
            angles,
            pdf,
            elastic_angle,
            elastic_pdf,
            max_electron_energy,
            max_cutoff_angle_cosine,
            tabular_evaluation_tol );
        }
        else
        {
          THROW_EXCEPTION( std::runtime_error,
                           "Error: the desired 2D interpolation policy " <<
                           two_d_interp <<
                           " is currently not supported!" );
        }
      }
      else if( two_d_grid == MonteCarlo::CORRELATED_GRID ||
               two_d_grid == MonteCarlo::UNIT_BASE_CORRELATED_GRID )
      {
        if ( two_d_interp == MonteCarlo::LOGLOGLOG_INTERPOLATION )
        {
          MonteCarlo::ElasticElectronScatteringDistributionNativeFactory::getAngularGridAndPDF<Utility::Correlated<Utility::LogLogCosLog<true> > >(
            angles,
            pdf,
            elastic_angle,
            elastic_pdf,
            max_electron_energy,
            max_cutoff_angle_cosine,
            tabular_evaluation_tol );
        }
        else if ( two_d_interp == MonteCarlo::LINLINLIN_INTERPOLATION )
        {
          MonteCarlo::ElasticElectronScatteringDistributionNativeFactory::getAngularGridAndPDF<Utility::Correlated<Utility::LinLinLin> >(
            angles,
            pdf,
            elastic_angle,
            elastic_pdf,
            max_electron_energy,
            max_cutoff_angle_cosine,
            tabular_evaluation_tol );
        }
        else if ( two_d_interp == MonteCarlo::LINLINLOG_INTERPOLATION )
        {
          MonteCarlo::ElasticElectronScatteringDistributionNativeFactory::getAngularGridAndPDF<Utility::Correlated<Utility::LinLinLog> >(
            angles,
            pdf,
            elastic_angle,
            elastic_pdf,
            max_electron_energy,
            max_cutoff_angle_cosine,
            tabular_evaluation_tol );
        }
        else
        {
          THROW_EXCEPTION( std::runtime_error,
                           "Error: the desired 2D interpolation policy " <<
                           two_d_interp <<
                           " is currently not supported!" );
        }
      }
      else
      {
        THROW_EXCEPTION( std::runtime_error,
                         "Error: the desired 2D grid policy " <<
                         two_d_grid <<
                         " is currently not supported!" );
      }

      elastic_angle[max_electron_energy] = angles;
      elastic_pdf[max_electron_energy] = pdf;
    }

    // Set new angular energy grid
    std::vector<double> new_energy_grid( angular_energy_grid.begin(), energy_bin );
    new_energy_grid.push_back( max_electron_energy );

    // Erase all distributions above the max electron energy
    for( energy_bin; energy_bin != angular_energy_grid.end(); ++energy_bin )
    {
      elastic_angle.erase( *energy_bin );
      elastic_pdf.erase( *energy_bin );
    }

    // Set the elastic cutoff data
    data_container.setElasticAngularEnergyGrid( new_energy_grid );
    data_container.setCutoffElasticPDF( elastic_pdf );
    data_container.setCutoffElasticAngles( elastic_angle );
  }
  else if ( max_electron_energy > angular_energy_grid.back() )
  {
    THROW_EXCEPTION( std::runtime_error,
                     "Error: the desired max electron energy " <<
                     max_electron_energy <<
                     " is greater than the max tabulated energy " <<
                     angular_energy_grid.back() );
  }

  // Repopulate moment preserving data
  StandardElectronPhotonRelaxationDataGenerator::repopulateMomentPreservingData(
    data_container,
    cutoff_angle_cosine,
    tabular_evaluation_tol,
    number_of_moment_preserving_angles,
    two_d_interp,
    os_log );
}

// Repopulate the electron moment preserving data
void StandardElectronPhotonRelaxationDataGenerator::repopulateMomentPreservingData(
    Data::ElectronPhotonRelaxationVolatileDataContainer& data_container,
    const double cutoff_angle_cosine,
    const double tabular_evaluation_tol,
    const unsigned number_of_moment_preserving_angles,
    const MonteCarlo::TwoDInterpolationType two_d_interp,
    std::ostream& os_log )
{
  testPrecondition( cutoff_angle_cosine <= 1.0 );
  testPrecondition( cutoff_angle_cosine >= -1.0 );
  testPrecondition( tabular_evaluation_tol > 0.0 );
  testPrecondition( tabular_evaluation_tol < 1.0 );
  testPrecondition( number_of_moment_preserving_angles >= 0 );

  data_container.setCutoffAngleCosine( cutoff_angle_cosine );
  data_container.setNumberOfMomentPreservingAngles(
    number_of_moment_preserving_angles );
  data_container.setElectronTwoDInterpPolicy( Utility::toString( two_d_interp ) );

  std::vector<double> angular_energy_grid(
    data_container.getElasticAngularEnergyGrid() );

  os_log << std::endl
         << Utility::Bold( "Setting the moment preserving electron data" )
         << "...";
  os_log.flush();

  // Clear the old moment preservinf data
  data_container.clearMomentPreservingData();

  // Check if moment preserving data can be generated
  if ( cutoff_angle_cosine > 0.999999 ||
       number_of_moment_preserving_angles < 1 )
  {
    os_log << Utility::BoldYellow( "done." ) << std::endl;

    if( cutoff_angle_cosine > 0.999999 )
    {
      os_log << Utility::BoldCyan( "  Note: " )
             << "Moment preserving data was not generated because the"
             << std::endl
             << "        cutoff angle cosine is greater than 0.999999 (mu"
             << "=" << cutoff_angle_cosine << ")."
             << std::endl;
    }

    if( number_of_moment_preserving_angles < 1 )
    {
      os_log << Utility::BoldCyan( "  Note: " )
             << "Moment preserving data was not generated because the"
             << std::endl
             << "        number of moment preserving angles is less "
             << "than 1." << std::endl;
    }
  }
  // Set the moment preserving data
  else
  {
    StandardElectronPhotonRelaxationDataGenerator::setMomentPreservingData(
      angular_energy_grid,
      tabular_evaluation_tol,
      two_d_interp,
      data_container );
    os_log << Utility::BoldGreen( "done." ) << std::endl;
  }
}

// Set the relaxation data
void StandardElectronPhotonRelaxationDataGenerator::setRelaxationData(
                           Data::ElectronPhotonRelaxationVolatileDataContainer&
                           data_container ) const
{
  // Extract the subshell ENDF designators
  Utility::ArrayView<const double> subshell_designators =
    d_ace_epr_data->extractSubshellENDFDesignators();

  // Assign the set of all subshells
  {
    std::set<unsigned> subshells;

    for( unsigned i = 0; i < subshell_designators.size(); ++i )
      subshells.insert( (unsigned)subshell_designators[i] );

    data_container.setSubshells( subshells );
  }

  // Extract the subshell occupancies
  Utility::ArrayView<const double> subshell_occupancies =
    d_ace_epr_data->extractSubshellOccupancies();

  // Extract the subshell binding energies
  Utility::ArrayView<const double> subshell_binding_energies =
    d_ace_epr_data->extractSubshellBindingEnergies();

  // Extract the number of subshell vacancy transitions
  Utility::ArrayView<const double> subshell_vacancy_transitions =
    d_ace_epr_data->extractSubshellVacancyTransitionPaths();

  // Extract the relo block
  Utility::ArrayView<const double> relo_block =
    d_ace_epr_data->extractRELOBlock();

  // Assign the subshell data
  for( unsigned i = 0; i < subshell_designators.size(); ++i )
  {
    data_container.setSubshellOccupancy( subshell_designators[i],
                                         subshell_occupancies[i] );

    data_container.setSubshellBindingEnergy( subshell_designators[i],
                                             subshell_binding_energies[i] );

    unsigned transitions = (unsigned)subshell_vacancy_transitions[i];

    if( transitions > 0 )
    {
      data_container.setSubshellRelaxationTransitions( subshell_designators[i],
                                                       transitions );

      this->setTransitionData( subshell_designators[i],
                               transitions,
                               (unsigned)relo_block[i],
                               data_container );
    }
  }
}

// Set the transition data
void StandardElectronPhotonRelaxationDataGenerator::setTransitionData(
                          const unsigned subshell,
                          const unsigned transitions,
                          const unsigned subshell_data_start_index,
                          Data::ElectronPhotonRelaxationVolatileDataContainer&
                          data_container ) const
{
  // Make sure the number of transitions is valid
  testPrecondition( transitions > 0 );

  // Extract the xprob block
  Utility::ArrayView<const double> xprob_block =
    d_ace_epr_data->extractXPROBBlock();

  std::vector<std::pair<unsigned,unsigned> > relaxation_vacancies(
                                                                 transitions );
  std::vector<double> relaxation_particle_energies( transitions );
  std::vector<double> relaxation_probabilities( transitions );
  std::vector<double> relaxation_cdf( transitions );

  for( unsigned j = 0; j < transitions; ++j )
  {
    // Extract the primary transition subshell vacancy
    relaxation_vacancies[j].first =
      (unsigned)xprob_block[subshell_data_start_index+j*4];

    // Extract the secondary transition subshell vacancy
    relaxation_vacancies[j].second =
      (unsigned)xprob_block[subshell_data_start_index+j*4+1];

    // Extract the outgoing particle energies
    relaxation_particle_energies[j] =
      xprob_block[subshell_data_start_index+j*4+2];

    // Extract the transition cdf
    relaxation_cdf[j] = xprob_block[subshell_data_start_index+j*4+3];

    // Convert the cdf value to a pdf value
    if( j != 0 )
      relaxation_probabilities[j] = relaxation_cdf[j]-relaxation_cdf[j-1];
    else // j == 0
      relaxation_probabilities[j] = relaxation_cdf[j];
  }

  data_container.setSubshellRelaxationVacancies( subshell,
                                                 relaxation_vacancies );

  data_container.setSubshellRelaxationParticleEnergies(
                                                subshell,
                                                relaxation_particle_energies );

  data_container.setSubshellRelaxationProbabilities(subshell,
                                                    relaxation_probabilities );
}

// Set the Compton profile data
void StandardElectronPhotonRelaxationDataGenerator::setComptonProfileData(
                           Data::ElectronPhotonRelaxationVolatileDataContainer&
                           data_container ) const
{
  const std::set<unsigned>& subshells = data_container.getSubshells();

  std::set<unsigned>::const_iterator subshell = subshells.begin();

  // The evaluator
  std::shared_ptr<OccupationNumberEvaluator> evaluator;

  while( subshell != subshells.end() )
  {
    // Extract the half profile from the ACE data
    std::vector<double> half_momentum_grid, half_profile;

    this->extractHalfComptonProfile( *subshell,
                                     half_momentum_grid,
                                     half_profile );

    std::vector<double> full_momentum_grid, full_profile;

    MonteCarlo::createFullProfileFromHalfProfile( half_momentum_grid.begin(),
                                                  half_momentum_grid.end(),
                                                  half_profile.begin(),
                                                  half_profile.end(),
                                                  full_momentum_grid,
                                                  full_profile,
                                                  true,
                                                  true );

    evaluator = OccupationNumberEvaluator::createEvaluator<Utility::LogLin,Utility::Units::AtomicMomentum>(
                                    full_momentum_grid,
                                    full_profile,
                                    d_occupation_number_evaluation_tolerance );

    std::function<double(double)> evaluation_wrapper =
      evaluator->getComptonProfileEvaluationWrapper();

    std::vector<double> optimized_momentum_grid( 5 ), evaluated_profile;
    optimized_momentum_grid[0] = -1.0;
    optimized_momentum_grid[1] = -0.5;
    optimized_momentum_grid[2] = 0.0;
    optimized_momentum_grid[3] = 0.5;
    optimized_momentum_grid[4] = 1.0;

    try{
      this->getDefaultPhotonGridGenerator().generateAndEvaluateInPlace(
                                                       optimized_momentum_grid,
                                                       evaluated_profile,
                                                       evaluation_wrapper );
    }
    EXCEPTION_CATCH_RETHROW(
                   std::runtime_error,
                   "Error: Could not generate an optimized Compton "
                   "profile momentum grid for the "
                   << Data::convertENDFDesignatorToSubshellEnum( *subshell ) <<
                   " subshell with the provided convergence parameters!" );

    data_container.setComptonProfileMomentumGrid( *subshell,
                                                  optimized_momentum_grid );

    data_container.setComptonProfile( *subshell, evaluated_profile );

    ++subshell;
  }
}

// Set the Occupation number data
void StandardElectronPhotonRelaxationDataGenerator::setOccupationNumberData(
                           Data::ElectronPhotonRelaxationVolatileDataContainer&
                           data_container ) const
{
  const std::set<unsigned>& subshells = data_container.getSubshells();

  std::set<unsigned>::const_iterator subshell = subshells.begin();

  // The evaluator
  std::shared_ptr<OccupationNumberEvaluator> evaluator;

  while( subshell != subshells.end() )
  {
    const std::vector<double>& momentum_grid =
      data_container.getComptonProfileMomentumGrid( *subshell );

    const std::vector<double>& compton_profile =
      data_container.getComptonProfile( *subshell );

    // Create the occupation number evaluator
    evaluator = OccupationNumberEvaluator::createEvaluator<Utility::LinLin,Utility::Units::MeCMomentum>(
                                    momentum_grid,
                                    compton_profile,
                                    d_occupation_number_evaluation_tolerance );

    std::function<double(double)> evaluation_wrapper =
      evaluator->getOccupationNumberEvaluationWrapper(
                                    d_occupation_number_evaluation_tolerance );

    // Create the occupation number grid
    std::vector<double> occupation_number_momentum_grid( 5 ),
      occupation_number;
    occupation_number_momentum_grid[0] = -1.0;
    occupation_number_momentum_grid[1] = -0.5;
    occupation_number_momentum_grid[2] = 0.0;
    occupation_number_momentum_grid[3] = 0.5;
    occupation_number_momentum_grid[4] = 1.0;

    try{
      this->getDefaultPhotonGridGenerator().generateAndEvaluateInPlace(
                                               occupation_number_momentum_grid,
                                               occupation_number,
                                               evaluation_wrapper );
    }
    EXCEPTION_CATCH_RETHROW(
                   std::runtime_error,
                   "Error: Could not generate an optimized occupation "
                   "number momentum grid for the "
                   << Data::convertENDFDesignatorToSubshellEnum( *subshell ) <<
                   " subshell with the provided convergence parameters!" );

    // Fix the grid rounding errors
    std::vector<double>::iterator unity_occupation =
      std::lower_bound( occupation_number.begin(),
                        occupation_number.end(),
                        1.0 );

    while( unity_occupation != occupation_number.end() )
    {
      *unity_occupation = 1.0;

      ++unity_occupation;
    }

    data_container.setOccupationNumberMomentumGrid(
                                             *subshell,
                                             occupation_number_momentum_grid );
    data_container.setOccupationNumber( *subshell, occupation_number );

    ++subshell;
  }
}

// Set the Waller-Hartree scattering function data
void StandardElectronPhotonRelaxationDataGenerator::setWallerHartreeScatteringFunctionData(
                           Data::ElectronPhotonRelaxationVolatileDataContainer&
                           data_container ) const
{
  // Create the evaluator, initial recoil momentum grid
  std::shared_ptr<const ScatteringFunctionEvaluator> evaluator;

  std::list<double> recoil_momentum_grid;

  {
    Utility::ArrayView<const double> jince_block =
      d_ace_epr_data->extractJINCEBlock();

    unsigned scatt_func_size = jince_block.size()/2;

<<<<<<< HEAD
    Teuchos::ArrayView<const double> raw_recoil_momentum(
=======
    Utility::ArrayView<const double> raw_recoil_momentum(
>>>>>>> 1eeb2a37
                                         jince_block( 1, scatt_func_size-1 ) );

    Utility::ArrayView<const double> raw_scattering_function_values(
                         jince_block( scatt_func_size+1, scatt_func_size-1 ) );

    // Convert the initial and final grid values from inverse Angstrom to
    // inverse cm before adding them to the new grid.
    recoil_momentum_grid.push_back( raw_recoil_momentum.front()*1e8 );
    recoil_momentum_grid.push_back( raw_recoil_momentum.back()*1e8 );

    evaluator = DataGen::ScatteringFunctionEvaluator::createEvaluator<Utility::LogLog,Utility::Units::InverseAngstrom>(
                                              raw_recoil_momentum,
                                              raw_scattering_function_values );
  }

  boost::function<double (double)> grid_function =
    evaluator->getScatteringFunctionEvaluationWrapper();

  std::list<double> scattering_function;

  try{
    this->getDefaultPhotonGridGenerator().generateAndEvaluateInPlace(
                                                          recoil_momentum_grid,
                                                          scattering_function,
                                                          grid_function );
  }
  EXCEPTION_CATCH_RETHROW( std::runtime_error,
                           "Error: Could not generate an optimized scattering "
                           "function recoil momentum grid with the provided "
                           "convergence parameters!" );

  // This grid point was left off because both the recoil momentum and the
  // scattering function are 0.0, which is incompatible with log-log
  // interpolation
  recoil_momentum_grid.push_front( 0.0 );
  scattering_function.push_front( 0.0 );

  std::vector<double> refined_recoil_momentum, refined_scattering_function;

  refined_recoil_momentum.assign( recoil_momentum_grid.begin(),
                                  recoil_momentum_grid.end() );

  refined_scattering_function.assign( scattering_function.begin(),
                                      scattering_function.end() );

  data_container.setWallerHartreeScatteringFunctionMomentumGrid(
                                                     refined_recoil_momentum );
  data_container.setWallerHartreeScatteringFunction(
                                                 refined_scattering_function );
}

// Set the Waller-Hartree atomic form factor data
void StandardElectronPhotonRelaxationDataGenerator::setWallerHartreeAtomicFormFactorData(
                           Data::ElectronPhotonRelaxationVolatileDataContainer&
                           data_container ) const
{
  // Generate the form factor
  {
    Utility::ArrayView<const double> jcohe_block =
      d_ace_epr_data->extractJCOHEBlock();

    unsigned form_factor_size = jcohe_block.size()/3;

    Utility::ArrayView<const double> raw_recoil_momentum(
                                        jcohe_block( 1, form_factor_size-1 ) );

    Utility::ArrayView<const double> raw_form_factor(
                     jcohe_block( 2*form_factor_size+1, form_factor_size-1 ) );

    // Create a form factor evaluator
    std::shared_ptr<FormFactorEvaluator> evaluator =
      FormFactorEvaluator::createEvaluator<Utility::LogLog,Utility::Units::InverseAngstrom>(
                                                           raw_recoil_momentum,
                                                           raw_form_factor );

    // Create the evaluation wrapper
    std::function<double(double)> evaluation_wrapper =
      evaluator->getFormFactorEvaluationWrapper();

    // Initialize the recoil momentum grid
    std::list<double> recoil_momentum_grid;

    // Convert the initial values from inverse Angstrom to inverse cm
    recoil_momentum_grid.push_back( raw_recoil_momentum.front()*1e8 );
    recoil_momentum_grid.push_back( raw_recoil_momentum.back()*1e8 );

    // Convert the initial grid value from inverse Angstrom to inverse cm
    // before passing it into this method
    this->setWallerHartreeAtomicFormFactorData(
                                           evaluation_wrapper,
                                           recoil_momentum_grid,
                                           jcohe_block.front()*1e8,
                                           jcohe_block[2*form_factor_size],
                                           data_container );
  }

  // Generate the squared form factor from the newly generated form factor
  std::shared_ptr<FormFactorEvaluator> evaluator =
      FormFactorEvaluator::createEvaluator<Utility::LinLin,Utility::Units::InverseCentimeter>(
                 data_container.getWallerHartreeAtomicFormFactorMomentumGrid(),
                 data_container.getWallerHartreeAtomicFormFactor() );

  // Create the evaluation wrapper
    std::function<double(double)> evaluation_wrapper =
      evaluator->getFormFactorSquaredEvaluationWrapper();

  // Initialize the squared recoil momentum grid
  std::vector<double> squared_recoil_momentum_grid( 2 ), squared_form_factor;

  squared_recoil_momentum_grid[0] =
    data_container.getWallerHartreeAtomicFormFactorMomentumGrid().front();
  squared_recoil_momentum_grid[0] *= squared_recoil_momentum_grid[0];

  squared_recoil_momentum_grid[1] =
    data_container.getWallerHartreeAtomicFormFactorMomentumGrid().back();
  squared_recoil_momentum_grid[1] *= squared_recoil_momentum_grid[1];

  try{
    this->getDefaultPhotonGridGenerator().generateAndEvaluateInPlace(
                                                  squared_recoil_momentum_grid,
                                                  squared_form_factor,
                                                  evaluation_wrapper );
  }
  EXCEPTION_CATCH_RETHROW( std::runtime_error,
                           "Error: Could not generate an optimized squared "
                           "form factor squared recoil momentum grid with the "
                           "provided convergence parameters!" );

  data_container.setWallerHartreeSquaredAtomicFormFactorSquaredMomentumGrid(
                                                squared_recoil_momentum_grid );
  data_container.setWallerHartreeSquaredAtomicFormFactor( squared_form_factor );
}

// Set the Waller-Hartree atomic form factor data
void StandardElectronPhotonRelaxationDataGenerator::setWallerHartreeAtomicFormFactorData(
                       const std::function<double(double)>& evaluation_wrapper,
                       std::list<double>& recoil_momentum_grid,
                       const double initial_grid_value,
                       const double initial_form_factor_value,
                       Data::ElectronPhotonRelaxationVolatileDataContainer&
                       data_container ) const
{
  // Generate the new optimized recoil momentum grid
  std::list<double> form_factor;

  try{
    this->getDefaultPhotonGridGenerator().generateAndEvaluateInPlace(
                                                          recoil_momentum_grid,
                                                          form_factor,
                                                          evaluation_wrapper );
  }
  EXCEPTION_CATCH_RETHROW( std::runtime_error,
                           "Error: Could not generate an optimized form "
                           "factor recoil momentum grid with the "
                           "provided convergence parameters!" );

  // The first value was kept off of the grid because the 0.0
  // value of the recoil momentum, which is not compatible with Log-Log
  // interpolation
  recoil_momentum_grid.push_front( initial_grid_value );
  form_factor.push_front( initial_form_factor_value );

  std::vector<double> refined_recoil_momentum, refined_form_factor;

  refined_recoil_momentum.assign( recoil_momentum_grid.begin(),
                                  recoil_momentum_grid.end() );

  refined_form_factor.assign( form_factor.begin(),
                              form_factor.end() );

  data_container.setWallerHartreeAtomicFormFactorMomentumGrid(
                                                     refined_recoil_momentum );
  data_container.setWallerHartreeAtomicFormFactor( refined_form_factor );
}

// Set the photon data
void StandardElectronPhotonRelaxationDataGenerator::setPhotonData(
                           Data::ElectronPhotonRelaxationVolatileDataContainer&
                           data_container ) const
{
  // Set the Compton profile data
  (*d_os_log) << " Setting the " << Utility::Italicized( "Compton profile" )
              << " data...";
  d_os_log->flush();
  this->setComptonProfileData( data_container );
  (*d_os_log) << Utility::BoldGreen( "done." ) << std::endl;

  // Set the occupation number data
  (*d_os_log) << " Setting the " << Utility::Italicized( "occupation number" )
              << " data...";
  d_os_log->flush();
  this->setOccupationNumberData( data_container );
  (*d_os_log) << Utility::BoldGreen( "done." ) << std::endl;

  // Set the Waller-Hartree scattering function data
  (*d_os_log) << " Setting the "
              << Utility::Italicized( "Waller-Hartree scattering function" )
              << " data...";
  d_os_log->flush();
  this->setWallerHartreeScatteringFunctionData( data_container );
  (*d_os_log) << Utility::BoldGreen( "done." ) << std::endl;

  // Set the Waller-Hartree atomic form factor data
  (*d_os_log) << " Setting the "
              << Utility::Italicized( "Waller-Hartree atomic form factor" )
              << " data...";
  d_os_log->flush();
  this->setWallerHartreeAtomicFormFactorData( data_container );
  (*d_os_log) << Utility::BoldGreen( "done." ) << std::endl;

  (*d_os_log) << " Setting the photon cross section data:" << std::endl;

  // Extract the heating numbers
  std::shared_ptr<const Utility::UnivariateDistribution> heating_numbers;

  this->extractPhotonCrossSection<Utility::LinLog>(
                                     d_ace_epr_data->extractPhotonEnergyGrid(),
                                     d_ace_epr_data->extractLHNMBlock(),
                                     heating_numbers );

  // Extract the Waller-Hartree incoherent cross section
  std::shared_ptr<const Utility::UnivariateDistribution> waller_hartree_incoherent_cs;

  this->extractPhotonCrossSection<Utility::LogLog>(
                               d_ace_epr_data->extractPhotonEnergyGrid(),
                               d_ace_epr_data->extractIncoherentCrossSection(),
                               waller_hartree_incoherent_cs );

  // Extract the Waller-Hartree coherent cross section
  std::shared_ptr<const Utility::UnivariateDistribution> waller_hartree_coherent_cs;

  this->extractPhotonCrossSection<Utility::LogLog>(
                                 d_ace_epr_data->extractPhotonEnergyGrid(),
                                 d_ace_epr_data->extractCoherentCrossSection(),
                                 waller_hartree_coherent_cs );

  // Extract the pair production cross section
  std::shared_ptr<const Utility::UnivariateDistribution> pair_production_cs;
  {
    Utility::ArrayView<const double> pp_energy_grid( d_endl_data_container->getPairProductionCrossSectionEnergyGrid() );
    Utility::ArrayView<const double> pp_cross_section( d_endl_data_container->getPairProductionCrossSection() );

    this->extractPhotonCrossSection<Utility::LogLog>(
                pp_energy_grid,
                pp_cross_section,
                pair_production_cs,
                false );
  }

  // Extract the triplet production cross section
<<<<<<< HEAD
  std::shared_ptr<const Utility::OneDDistribution> triplet_production_cs;

  this->extractPhotonCrossSection<Utility::LogLog>(
           d_endl_data_container->getTripletProductionCrossSectionEnergyGrid(),
           d_endl_data_container->getTripletProductionCrossSection(),
           triplet_production_cs,
           false );
=======
  std::shared_ptr<const Utility::UnivariateDistribution> triplet_production_cs;
  {
    Utility::ArrayView<const double> tp_energy_grid( d_endl_data_container->getTripletProductionCrossSectionEnergyGrid() );
    Utility::ArrayView<const double> tp_cross_section( d_endl_data_container->getTripletProductionCrossSection() );

    this->extractPhotonCrossSection<Utility::LogLog>(
            tp_energy_grid,
            tp_cross_section,
            triplet_production_cs,
            false );
  }
>>>>>>> 1eeb2a37

  // Extract the subshell photoelectric effect cross sections
  std::vector<std::pair<unsigned,std::shared_ptr<const Utility::UnivariateDistribution> > >
    subshell_photoelectric_effect_css;

  this->extractSubshellPhotoelectricCrossSections(
                                           subshell_photoelectric_effect_css );

  // Create the impulse approx. incoherent cross section evaluators
  std::vector<std::pair<unsigned,std::shared_ptr<const MonteCarlo::SubshellIncoherentPhotonScatteringDistribution> > >
    impulse_approx_incoherent_cs_evaluators;

  this->createSubshellImpulseApproxIncoherentCrossSectionEvaluators(
                                     data_container,
                                     impulse_approx_incoherent_cs_evaluators );

  // Create the union energy grid
  (*d_os_log) << "   Creating " << Utility::Italicized( "union energy grid" );
  d_os_log->flush();
  std::list<double> union_energy_grid;

  this->initializePhotonUnionEnergyGrid( data_container, union_energy_grid );

  // Calculate the union energy grid
  boost::function<double (double pz)> grid_function =
    boost::bind( &Utility::UnivariateDistribution::evaluate,
                 boost::cref( *heating_numbers ),
                 _1 );

  try{
    this->getDefaultPhotonGridGenerator().generateInPlace( union_energy_grid,
                                                     grid_function );
  }
  EXCEPTION_CATCH_RETHROW( std::runtime_error,
                           "Error: Could not generate an optimized photon "
                           "energy grid for the heating numbers with the "
                           "provided convergence parameters!" );
  (*d_os_log) << ".";
  d_os_log->flush();

  grid_function = boost::bind( &Utility::UnivariateDistribution::evaluate,
                               boost::cref( *waller_hartree_incoherent_cs ),
                               _1 );

  try{
    this->getDefaultPhotonGridGenerator().generateInPlace( union_energy_grid,
                                                     grid_function );
  }
  EXCEPTION_CATCH_RETHROW( std::runtime_error,
                           "Error: Could not generate an optimized photon "
                           "energy grid for the Waller-Hartree incoherent "
                           "cross section with the provided convergence "
                           "parameters!" );
  (*d_os_log) << ".";
  d_os_log->flush();

  grid_function = boost::bind( &Utility::UnivariateDistribution::evaluate,
                               boost::cref( *waller_hartree_coherent_cs ),
                               _1 );

  try{
    this->getDefaultPhotonGridGenerator().generateInPlace( union_energy_grid,
                                                     grid_function );
  }
  EXCEPTION_CATCH_RETHROW( std::runtime_error,
                           "Error: Could not generate an optimized photon "
                           "energy grid for the Waller-Hartree coherent "
                           "cross section with the provided convergence "
                           "parameters!" );
  (*d_os_log) << ".";
  d_os_log->flush();

  grid_function = boost::bind( &Utility::UnivariateDistribution::evaluate,
                               boost::cref( *pair_production_cs ),
                               _1 );

  try{
    this->getDefaultPhotonGridGenerator().generateInPlace( union_energy_grid,
                                                     grid_function );
  }
  EXCEPTION_CATCH_RETHROW( std::runtime_error,
                           "Error: Could not generate an optimized photon "
                           "energy grid for the pair production cross section "
                           "with the provided convergence parameters!" );
  (*d_os_log) << ".";
  d_os_log->flush();

  grid_function = boost::bind( &Utility::UnivariateDistribution::evaluate,
                               boost::cref( *triplet_production_cs ),
                               _1 );

  try{
    this->getDefaultPhotonGridGenerator().generateInPlace( union_energy_grid,
                                                     grid_function );
  }
  EXCEPTION_CATCH_RETHROW( std::runtime_error,
                           "Error: Could not generate an optimized photon "
                           "energy grid for the triplet production cross "
                           "section with the provided convergence "
                           "parameters!" );

  (*d_os_log) << ".";
  d_os_log->flush();

  for( unsigned i = 0; i < subshell_photoelectric_effect_css.size(); ++i )
  {
    grid_function = boost::bind(
                   &Utility::UnivariateDistribution::evaluate,
                   boost::cref( *subshell_photoelectric_effect_css[i].second ),
                   _1 );

    try{
      this->getDefaultPhotonGridGenerator().generateInPlace( union_energy_grid,
                                                       grid_function );
    }
    EXCEPTION_CATCH_RETHROW( std::runtime_error,
                             "Error: Could not generate an optimized photon "
                             "energy grid for the subshell "
                             << Data::convertENDFDesignatorToSubshellEnum(
                                subshell_photoelectric_effect_css[i].first ) <<
                             " photoelectric cross section with the provided "
                             "convergence parameters!" );
    (*d_os_log) << ".";
    d_os_log->flush();
  }

  for( unsigned i = 0; i < impulse_approx_incoherent_cs_evaluators.size(); ++i)
  {
    grid_function = boost::bind(
             &MonteCarlo::SubshellIncoherentPhotonScatteringDistribution::evaluateIntegratedCrossSection,
             boost::cref( *impulse_approx_incoherent_cs_evaluators[i].second ),
             _1,
             d_subshell_incoherent_evaluation_tolerance );

    try{
      this->getDefaultPhotonGridGenerator().generateInPlace( union_energy_grid,
                                                       grid_function );
    }
    EXCEPTION_CATCH_RETHROW(
                          std::runtime_error,
                          "Error: Could not generate an optimized photon "
                          "energy grid for the subshell "
                          << Data::convertENDFDesignatorToSubshellEnum(
                          impulse_approx_incoherent_cs_evaluators[i].first ) <<
                          " impulse approx. cross section with the "
                          "provided convergence parameters!" );
    (*d_os_log) << ".";
    d_os_log->flush();
  }

  (*d_os_log) << Utility::BoldGreen( "done." ) << std::endl;
  d_os_log->flush();

  // Set the union energy grid
  std::vector<double> energy_grid;
  energy_grid.assign( union_energy_grid.begin(),
                      union_energy_grid.end() );

  data_container.setPhotonEnergyGrid( energy_grid );

  // Create and set the cross sections
  std::vector<double> cross_section;
  unsigned threshold;

  (*d_os_log) << "   Setting the "
              << Utility::Italicized( "average heating numbers" ) << "...";
  d_os_log->flush();
  this->createCrossSectionOnUnionEnergyGrid( union_energy_grid,
                                             heating_numbers,
                                             cross_section,
                                             threshold,
                                             0.0,
                                             false );

  data_container.setAveragePhotonHeatingNumbers( cross_section );
  (*d_os_log) << Utility::BoldGreen( "done." ) << std::endl;

  (*d_os_log) << "   Setting the "
              << Utility::Italicized( "Waller-Hartree incoherent " )
              << "cross section...";
  d_os_log->flush();
  this->createCrossSectionOnUnionEnergyGrid( union_energy_grid,
                                             waller_hartree_incoherent_cs,
                                             cross_section,
                                             threshold,
                                             0.0,
                                             false );

  data_container.setWallerHartreeIncoherentCrossSection( cross_section );
  data_container.setWallerHartreeIncoherentCrossSectionThresholdEnergyIndex(
                                                                   threshold );
  (*d_os_log) << Utility::BoldGreen( "done." ) << std::endl;

  (*d_os_log) << "   Setting the "
              << Utility::Italicized( "Waller-Hartree coherent " )
              << "cross section...";
  d_os_log->flush();
  this->createCrossSectionOnUnionEnergyGrid( union_energy_grid,
                                             waller_hartree_coherent_cs,
                                             cross_section,
                                             threshold,
                                             0.0,
                                             false );

  data_container.setWallerHartreeCoherentCrossSection( cross_section );
  data_container.setWallerHartreeCoherentCrossSectionThresholdEnergyIndex(
                                                                   threshold );
  (*d_os_log) << Utility::BoldGreen( "done." ) << std::endl;

  (*d_os_log) << "   Setting the "
              << Utility::Italicized( "pair production " )
              << "cross section...";
  d_os_log->flush();
  this->createCrossSectionOnUnionEnergyGrid(
                     union_energy_grid,
                     pair_production_cs,
                     cross_section,
                     threshold,
                     2*Utility::PhysicalConstants::electron_rest_mass_energy,
                     true );

  data_container.setPairProductionCrossSection( cross_section );
  data_container.setPairProductionCrossSectionThresholdEnergyIndex(
                                                                   threshold );
  (*d_os_log) << Utility::BoldGreen( "done." ) << std::endl;

  (*d_os_log) << "   Setting the "
              << Utility::Italicized( "triplet production " )
              << "cross section...";
  d_os_log->flush();
  this->createCrossSectionOnUnionEnergyGrid(
                     union_energy_grid,
                     triplet_production_cs,
                     cross_section,
                     threshold,
                     4*Utility::PhysicalConstants::electron_rest_mass_energy,
                     true );

  data_container.setTripletProductionCrossSection( cross_section );
  data_container.setTripletProductionCrossSectionThresholdEnergyIndex(
                                                                   threshold );

  (*d_os_log) << Utility::BoldGreen( "done." ) << std::endl;

  for( unsigned i = 0; i < subshell_photoelectric_effect_css.size(); ++i )
  {
    (*d_os_log) << "   Setting " << Utility::Italicized( "subshell " )
                << Utility::Italicized(Data::convertENDFDesignatorToSubshellEnum(
                                 subshell_photoelectric_effect_css[i].first ) )
                << Utility::Italicized( " photoelectric " )
                << "cross section...";
    d_os_log->flush();

    this->createCrossSectionOnUnionEnergyGrid(
                            union_energy_grid,
                            subshell_photoelectric_effect_css[i].second,
                            cross_section,
                            threshold,
                            data_container.getSubshellBindingEnergy(
                                  subshell_photoelectric_effect_css[i].first ),
                            false );

    data_container.setSubshellPhotoelectricCrossSection(
                                    subshell_photoelectric_effect_css[i].first,
                                    cross_section );
    data_container.setSubshellPhotoelectricCrossSectionThresholdEnergyIndex(
                                    subshell_photoelectric_effect_css[i].first,
                                    threshold );
    (*d_os_log) << Utility::BoldGreen( "done." ) << std::endl;
  }

  for( unsigned i = 0; i < impulse_approx_incoherent_cs_evaluators.size(); ++i)
  {
    (*d_os_log) << "   Setting " << Utility::Italicized( "subshell " )
                << Utility::Italicized(Data::convertENDFDesignatorToSubshellEnum(
                           impulse_approx_incoherent_cs_evaluators[i].first ) )
                << Utility::Italicized(" impulse approx incoherent " )
                << "cross section...";
    d_os_log->flush();
    this->createCrossSectionOnUnionEnergyGrid(
                             union_energy_grid,
                             impulse_approx_incoherent_cs_evaluators[i].second,
                             cross_section,
                             threshold );

    data_container.setImpulseApproxSubshellIncoherentCrossSection(
                              impulse_approx_incoherent_cs_evaluators[i].first,
                              cross_section );
    data_container.setImpulseApproxSubshellIncoherentCrossSectionThresholdEnergyIndex(
                              impulse_approx_incoherent_cs_evaluators[i].first,
                              threshold );
    (*d_os_log) << Utility::BoldGreen( "done." ) << std::endl;
  }

  (*d_os_log) << "   Setting the "
              << Utility::Italicized( "total photoelectric " )
              << "cross section...";
  d_os_log->flush();
  this->calculateTotalPhotoelectricCrossSection( data_container );
  (*d_os_log) << Utility::BoldGreen( "done." ) << std::endl;

  (*d_os_log) << "   Setting the "
              << Utility::Italicized( "impulse approx total incoherent " )
              << "cross section...";
  d_os_log->flush();
  this->calculateImpulseApproxTotalIncoherentCrossSection( data_container );
  (*d_os_log) << Utility::BoldGreen( "done." ) << std::endl;

  (*d_os_log) << "   Setting the "
              << Utility::Italicized( "Waller-Hartree total " )
              << "cross section...";
  d_os_log->flush();
  this->calculatePhotonTotalCrossSection( data_container, true );
  (*d_os_log) << Utility::BoldGreen( "done." ) << std::endl;

  (*d_os_log) << "   Setting the "
              << Utility::Italicized( "impulse approx total " )
              << "cross section...";
  d_os_log->flush();
  this->calculatePhotonTotalCrossSection( data_container, false );
  (*d_os_log) << Utility::BoldGreen( "done." ) << std::endl;
}


// Set the electron data
void StandardElectronPhotonRelaxationDataGenerator::setElectronData(
    Data::ElectronPhotonRelaxationVolatileDataContainer& data_container ) const
{

//---------------------------------------------------------------------------//
// Set Elastic Data
//---------------------------------------------------------------------------//
  (*d_os_log) << " Setting the "
              << Utility::Italicized( "elastic cutoff " )
              << "data...";
  d_os_log->flush();

  // Set the cutoff elastic scattering interpolation policy
  data_container.setCutoffElasticInterpPolicy( "Lin-Lin" );

  // Set elastic angular distribution
  std::map<double,std::vector<double> > elastic_pdf, elastic_angle;

  std::vector<double> angular_energy_grid(
    d_endl_data_container->getCutoffElasticAngularEnergyGrid() );

  /* ENDL gives the angular distribution in terms of the change in angle cosine
   * (delta_angle_cosine = 1 - angle_cosine). For the native format it needs to
   * be in terms of angle_cosine. This for loop flips the distribution and
   * changes the variables to angle_cosine.
   */
  std::vector<double>::iterator energy = angular_energy_grid.begin();
  std::vector<double>::iterator end_energy =
    Utility::Search::binaryUpperBound( energy,
                                       angular_energy_grid.end(),
                                       this->getMaxElectronEnergy() );
  end_energy++;

  for ( energy; energy != end_energy; ++energy )
  {
    calculateElasticAngleCosine(
        d_endl_data_container->getCutoffElasticAnglesAtEnergy( *energy ),
        d_endl_data_container->getCutoffElasticPDFAtEnergy( *energy ),
        elastic_angle[*energy],
        elastic_pdf[*energy] );
  }

  end_energy--;
  if( *end_energy != this->getMaxElectronEnergy() )
  {
    double max_cutoff_angle_cosine = 1.0;

      // Get the angular grid and pdf at the max energy
      if( d_two_d_grid == MonteCarlo::DIRECT_GRID ||
          d_two_d_grid == MonteCarlo::UNIT_BASE_GRID )
      {
        if ( d_two_d_interp == MonteCarlo::LOGLOGLOG_INTERPOLATION )
        {
          MonteCarlo::ElasticElectronScatteringDistributionNativeFactory::getAngularGridAndPDF<Utility::Direct<Utility::LogLogCosLog<true> > >(
            elastic_angle[this->getMaxElectronEnergy()],
            elastic_pdf[this->getMaxElectronEnergy()] ,
            elastic_angle,
            elastic_pdf,
            this->getMaxElectronEnergy(),
            max_cutoff_angle_cosine,
            d_tabular_evaluation_tol );
        }
        else if ( d_two_d_interp == MonteCarlo::LINLINLIN_INTERPOLATION )
        {
          MonteCarlo::ElasticElectronScatteringDistributionNativeFactory::getAngularGridAndPDF<Utility::Direct<Utility::LinLinLin> >(
            elastic_angle[this->getMaxElectronEnergy()],
            elastic_pdf[this->getMaxElectronEnergy()] ,
            elastic_angle,
            elastic_pdf,
            this->getMaxElectronEnergy(),
            max_cutoff_angle_cosine,
            d_tabular_evaluation_tol );
        }
        else if ( d_two_d_interp == MonteCarlo::LINLINLOG_INTERPOLATION )
        {
          MonteCarlo::ElasticElectronScatteringDistributionNativeFactory::getAngularGridAndPDF<Utility::Direct<Utility::LinLinLog> >(
            elastic_angle[this->getMaxElectronEnergy()],
            elastic_pdf[this->getMaxElectronEnergy()] ,
            elastic_angle,
            elastic_pdf,
            this->getMaxElectronEnergy(),
            max_cutoff_angle_cosine,
            d_tabular_evaluation_tol );
        }
        else
        {
          THROW_EXCEPTION( std::runtime_error,
                           "Error: the desired 2D interpolation policy " <<
                           d_two_d_interp <<
                           " is currently not supported!" );
        }
      }
      else if( d_two_d_grid == MonteCarlo::CORRELATED_GRID ||
               d_two_d_grid == MonteCarlo::UNIT_BASE_CORRELATED_GRID )
      {
        if ( d_two_d_interp == MonteCarlo::LOGLOGLOG_INTERPOLATION )
        {
          MonteCarlo::ElasticElectronScatteringDistributionNativeFactory::getAngularGridAndPDF<Utility::Correlated<Utility::LogLogCosLog<true> > >(
            elastic_angle[this->getMaxElectronEnergy()],
            elastic_pdf[this->getMaxElectronEnergy()] ,
            elastic_angle,
            elastic_pdf,
            this->getMaxElectronEnergy(),
            max_cutoff_angle_cosine,
            d_tabular_evaluation_tol );
        }
        else if ( d_two_d_interp == MonteCarlo::LINLINLIN_INTERPOLATION )
        {
          MonteCarlo::ElasticElectronScatteringDistributionNativeFactory::getAngularGridAndPDF<Utility::Correlated<Utility::LinLinLin> >(
            elastic_angle[this->getMaxElectronEnergy()],
            elastic_pdf[this->getMaxElectronEnergy()] ,
            elastic_angle,
            elastic_pdf,
            this->getMaxElectronEnergy(),
            max_cutoff_angle_cosine,
            d_tabular_evaluation_tol );
        }
        else if ( d_two_d_interp == MonteCarlo::LINLINLOG_INTERPOLATION )
        {
          MonteCarlo::ElasticElectronScatteringDistributionNativeFactory::getAngularGridAndPDF<Utility::Correlated<Utility::LinLinLog> >(
            elastic_angle[this->getMaxElectronEnergy()],
            elastic_pdf[this->getMaxElectronEnergy()] ,
            elastic_angle,
            elastic_pdf,
            this->getMaxElectronEnergy(),
            max_cutoff_angle_cosine,
            d_tabular_evaluation_tol );
        }
        else
        {
          THROW_EXCEPTION( std::runtime_error,
                           "Error: the desired 2D interpolation policy " <<
                           d_two_d_interp <<
                           " is currently not supported!" );
        }
      }
      else
      {
        THROW_EXCEPTION( std::runtime_error,
                         "Error: the desired 2D grid policy " <<
                         d_two_d_grid <<
                         " is currently not supported!" );
      }

    elastic_angle.erase( *end_energy );
    elastic_pdf.erase( *end_energy );
  }

  // Set new angular energy grid
  while( angular_energy_grid.back() >= this->getMaxElectronEnergy() )
  {
    angular_energy_grid.pop_back();
  }
  angular_energy_grid.push_back( this->getMaxElectronEnergy() );

  // Set the elastic cutoff data
  data_container.setElasticAngularEnergyGrid( angular_energy_grid );
  data_container.setCutoffElasticPDF( elastic_pdf );
  data_container.setCutoffElasticAngles( elastic_angle );

  (*d_os_log) << Utility::BoldGreen( "done." ) << std::endl;

//---------------------------------------------------------------------------//
// Set Electron Cross Section Data Data
//---------------------------------------------------------------------------//
/*! \details The cross section data is needed for calculating the
 *  moment preserving data and must be set first.
 */
  (*d_os_log) << " Setting the electron cross section data:" << std::endl;
  d_os_log->flush();
  setElectronCrossSectionsData( data_container );

  (*d_os_log) << " Setting the "
              << Utility::Italicized( "elastic moment preserving " )
              << "data...";
  d_os_log->flush();

  // Check if moment preserving data can be generated
  if ( d_cutoff_angle_cosine > 0.999999 ||
       d_number_of_moment_preserving_angles < 1 )
  {
    (*d_os_log) << Utility::BoldYellow( "done." ) << std::endl;

    if( d_cutoff_angle_cosine > 0.999999 )
    {
      (*d_os_log) << Utility::BoldCyan( "  Note: " )
                  << "Moment preserving data was not generated because the"
                  << std::endl
                  << "        cutoff angle cosine is greater than 0.999999 (mu"
                  << "=" << d_cutoff_angle_cosine << ")."
                  << std::endl;
    }

    if( d_number_of_moment_preserving_angles < 1 )
    {
      (*d_os_log) << Utility::BoldCyan( "  Note: " )
                  << "Moment preserving data was not generated because the"
                  << std::endl
                  << "        number of moment preserving angles is less "
                  << "than 1." << std::endl;
    }
  }
  // Set the moment preserving data
  else
  {
    StandardElectronPhotonRelaxationDataGenerator::setMomentPreservingData(
        angular_energy_grid,
        d_tabular_evaluation_tol,
        d_two_d_interp,
        data_container );
    (*d_os_log) << Utility::BoldGreen( "done." ) << std::endl;
  }

//---------------------------------------------------------------------------//
// Set Electroionization Data
//---------------------------------------------------------------------------//
  (*d_os_log) << " Setting the "
              << Utility::Italicized( "electroionization " )
              << "data...";
  d_os_log->flush();

  std::set<unsigned>::iterator shell = data_container.getSubshells().begin();

  // Set the interpolation policy
  data_container.setElectroionizationRecoilInterpPolicy( "Lin-Lin" );

  // Loop through electroionization data for every subshell
  for ( shell; shell != data_container.getSubshells().end(); ++shell )
  {
    data_container.setElectroionizationEnergyGrid(
        *shell,
        d_endl_data_container->getElectroionizationRecoilEnergyGrid( *shell ) );

    data_container.setElectroionizationRecoilEnergy(
        *shell,
        d_endl_data_container->getElectroionizationRecoilEnergy( *shell ) );

    data_container.setElectroionizationRecoilPDF(
        *shell,
        d_endl_data_container->getElectroionizationRecoilPDF( *shell ) );
  }
  (*d_os_log) << Utility::BoldGreen( "done." ) << std::endl;

//---------------------------------------------------------------------------//
// Set Bremsstrahlung Data
//---------------------------------------------------------------------------//
  (*d_os_log) << " Setting the "
              << Utility::Italicized( "bremsstrahlung " )
              << "data...";
  d_os_log->flush();

  // Set the interpolation policy
  data_container.setBremsstrahlungPhotonInterpPolicy( "Lin-Lin" );

  data_container.setBremsstrahlungEnergyGrid(
    d_endl_data_container->getBremsstrahlungPhotonEnergyGrid() );

  data_container.setBremsstrahlungPhotonEnergy(
    d_endl_data_container->getBremsstrahlungPhotonEnergy() );

  data_container.setBremsstrahlungPhotonPDF(
    d_endl_data_container->getBremsstrahlungPhotonPDF() );

  (*d_os_log) << Utility::BoldGreen( "done." ) << std::endl;

//---------------------------------------------------------------------------//
// Set Atomic Excitation Data
//---------------------------------------------------------------------------//
  (*d_os_log) << " Setting the "
              << Utility::Italicized( "atomic excitation " )
              << "data...";
  d_os_log->flush();

  // Set the interpolation policy
  data_container.setAtomicExcitationEnergyLossInterpPolicy( "Lin-Lin" );

  // Set atomic excitation energy loss
  data_container.setAtomicExcitationEnergyGrid(
    d_endl_data_container->getAtomicExcitationEnergyGrid() );
  data_container.setAtomicExcitationEnergyLoss(
    d_endl_data_container->getAtomicExcitationEnergyLoss() );

  (*d_os_log) << Utility::BoldGreen( "done." ) << std::endl;
}


// Set the electron cross section union energy grid
void StandardElectronPhotonRelaxationDataGenerator::setElectronCrossSectionsData(
    Data::ElectronPhotonRelaxationVolatileDataContainer& data_container ) const
{
  // cross sections in the file
  std::shared_ptr<const Utility::UnivariateDistribution>
        bremsstrahlung_cross_section, atomic_excitation_cross_section,
        cutoff_elastic_cross_section, total_elastic_cross_section;

  // Initialize union energy grid
  std::list<double> union_energy_grid;
  this->initializeElectronUnionEnergyGrid( data_container, union_energy_grid );

//---------------------------------------------------------------------------//
// Get Elastic Data Cross Section Data
//---------------------------------------------------------------------------//
  // Get cutoff elastic cross section to union energy grid
  std::vector<double> raw_energy_grid =
    d_endl_data_container->getElasticEnergyGrid();

  cutoff_elastic_cross_section.reset(
    new Utility::TabularDistribution<Utility::LogLog>(
    raw_energy_grid,
    d_endl_data_container->getCutoffElasticCrossSection() ) );

  // merge raw energy grid with the union energy grid
  mergeElectronUnionEnergyGrid( raw_energy_grid, union_energy_grid );

  // Calculate the electron total elastic cross section
  this->calculateElectronTotalElasticCrossSection(
            data_container,
            total_elastic_cross_section,
            raw_energy_grid );

//---------------------------------------------------------------------------//
// Get Electroionization Data Cross Section Data
//---------------------------------------------------------------------------//

  std::set<unsigned>::iterator shell = data_container.getSubshells().begin();

  std::vector<std::pair<unsigned,std::shared_ptr<const Utility::UnivariateDistribution> > >
    electroionization_cross_section( data_container.getSubshells().size() );

  unsigned i = 0;
  // Loop through electroionization data for every subshell
  for ( shell; shell != data_container.getSubshells().end(); ++shell )
  {
    // Get the raw energy grid
    raw_energy_grid =
        d_endl_data_container->getElectroionizationCrossSectionEnergyGrid(*shell);

    // merge raw energy grid with the union energy grid
    mergeElectronUnionEnergyGrid( raw_energy_grid, union_energy_grid );

    /*! \details There is conflicting documentation on the proper interpolation
     *  of the electroionization cross section data. The endl data file interp flag
     *  specifies lin-lin, but the documentation write-up says to use log-log
     *  interpolation on all cross sections. It was decided to match MCNP which
     *  uses log-log interpolation for electroionization.
     */
    this->extractElectronCrossSection<Utility::LogLog>(
                raw_energy_grid,
                d_endl_data_container->getElectroionizationCrossSection(*shell),
                electroionization_cross_section[i].second );

    // Set the shell identifier
    electroionization_cross_section[i].first = *shell;
    ++i;
  }

//---------------------------------------------------------------------------//
// Get Bremsstrahlung Cross Section Data
//---------------------------------------------------------------------------//

  raw_energy_grid =
    d_endl_data_container->getBremsstrahlungCrossSectionEnergyGrid();

  bremsstrahlung_cross_section.reset(
    new Utility::TabularDistribution<Utility::LogLog>(
    raw_energy_grid,
    d_endl_data_container->getBremsstrahlungCrossSection() ) );

  // merge raw energy grid with the union energy grid
  mergeElectronUnionEnergyGrid( raw_energy_grid, union_energy_grid );

//---------------------------------------------------------------------------//
// Get Atomic Excitation Data Cross Section Data
//---------------------------------------------------------------------------//

  raw_energy_grid = d_endl_data_container->getAtomicExcitationEnergyGrid();
  double true_atomic_excitation_threshold_energy = raw_energy_grid[0];
  this->extractElectronCrossSection<Utility::LogLog>(
              raw_energy_grid,
              d_endl_data_container->getAtomicExcitationCrossSection(),
              atomic_excitation_cross_section );

  // merge raw energy grid with the union energy grid
  mergeElectronUnionEnergyGrid( raw_energy_grid, union_energy_grid );

//---------------------------------------------------------------------------//
// Create union energy grid and calculate cross sections
//---------------------------------------------------------------------------//

  // Create the union energy grid
  (*d_os_log) << "   Creating " << Utility::Italicized( "union energy grid" );
  d_os_log->flush();


  // Calculate the union energy grid
  boost::function<double (double pz)> grid_function =
    boost::bind( &Utility::UnivariateDistribution::evaluate,
                 boost::cref( *cutoff_elastic_cross_section ),
                 _1 );

  try{
    this->getDefaultElectronGridGenerator().generateInPlace( union_energy_grid,
                                                             grid_function );
  }
  EXCEPTION_CATCH_RETHROW( std::runtime_error,
                           "Error: Could not generate an optimized electron "
                           "energy grid for the cutoff elastic cross section "
                           "with the provided convergence parameters!" );

  (*d_os_log) << ".";
  d_os_log->flush();

  grid_function = boost::bind(
        &Utility::UnivariateDistribution::evaluate,
        boost::cref( *total_elastic_cross_section ),
        _1 );

  try{
    this->getDefaultElectronGridGenerator().generateInPlace( union_energy_grid,
                                                             grid_function );
  }
  EXCEPTION_CATCH_RETHROW( std::runtime_error,
                           "Error: Could not generate an optimized electron "
                           "energy grid for the total elastic cross section "
                           "with the provided convergence parameters!" );
  (*d_os_log) << ".";
  d_os_log->flush();

  grid_function = boost::bind( &Utility::UnivariateDistribution::evaluate,
                               boost::cref( *bremsstrahlung_cross_section ),
                               _1 );

  try{
    this->getDefaultElectronGridGenerator().generateInPlace( union_energy_grid,
                                                             grid_function );
  }
  EXCEPTION_CATCH_RETHROW( std::runtime_error,
                           "Error: Could not generate an optimized electron "
                           "energy grid for the bremsstrahlung cross section "
                           "with the provided convergence parameters!" );
  (*d_os_log) << ".";
  d_os_log->flush();

  grid_function = boost::bind( &Utility::UnivariateDistribution::evaluate,
                               boost::cref( *atomic_excitation_cross_section ),
                               _1 );

  try{
    this->getDefaultElectronGridGenerator().refineInPlace(
                union_energy_grid,
                grid_function,
                atomic_excitation_cross_section->getLowerBoundOfIndepVar(),
                atomic_excitation_cross_section->getUpperBoundOfIndepVar() );
  }
  EXCEPTION_CATCH_RETHROW( std::runtime_error,
                           "Error: Could not generate an optimized electron "
                           "energy grid for the atomic excitation cross "
                           "section with the provided convergence "
                           "parameters!" );
  (*d_os_log) << ".";
  d_os_log->flush();

  for( unsigned i = 0; i < electroionization_cross_section.size(); ++i )
  {
    grid_function = boost::bind(
                   &Utility::UnivariateDistribution::evaluate,
                   boost::cref( *electroionization_cross_section[i].second ),
                   _1 );

    try{
      this->getDefaultElectronGridGenerator().refineInPlace(
        union_energy_grid,
        grid_function,
        electroionization_cross_section[i].second->getLowerBoundOfIndepVar(),
        electroionization_cross_section[i].second->getUpperBoundOfIndepVar() );
    }
    EXCEPTION_CATCH_RETHROW(
                          std::runtime_error,
                          "Error: Could not generate an optimized electron "
                          "energy grid for the subshell "
                          << Data::convertENDFDesignatorToSubshellEnum(
                                  electroionization_cross_section[i].first ) <<
                          " electroionization cross section with the "
                          "provided convergence parameters!" );
    (*d_os_log) << ".";
    d_os_log->flush();
  }

  (*d_os_log) << Utility::BoldGreen( "done." ) << std::endl;

  // Set the union energy grid
  std::vector<double> energy_grid;
  energy_grid.assign( union_energy_grid.begin(),
                      union_energy_grid.end() );

  data_container.setElectronEnergyGrid( energy_grid );

  // Set the electron cross section interpolation policy
  data_container.setElectronCrossSectionInterpPolicy( "Log-Log" );

  // Create and set the cross sections
  std::vector<double> cross_section;
  unsigned threshold;

  {
  // Set Elastic cross section data
  std::vector<double> cutoff_cross_section, total_cross_section;

  (*d_os_log) << "   Setting the "
              << Utility::Italicized( "cutoff elastic " )
              << "cross section...";
  d_os_log->flush();

  this->createCrossSectionOnUnionEnergyGrid(
                     union_energy_grid,
                     cutoff_elastic_cross_section,
                     cutoff_cross_section,
                     threshold,
                     cutoff_elastic_cross_section->getLowerBoundOfIndepVar(),
                     false );

  data_container.setCutoffElasticCrossSection( cutoff_cross_section );
  data_container.setCutoffElasticCrossSectionThresholdEnergyIndex( threshold );

  (*d_os_log) << Utility::BoldGreen( "done." ) << std::endl;

  (*d_os_log) << "   Setting the "
              << Utility::Italicized( "screened Rutherford elastic " )
              << "cross section...";
  d_os_log->flush();

  this->createCrossSectionOnUnionEnergyGrid(
                      union_energy_grid,
                      total_elastic_cross_section,
                      total_cross_section,
                      threshold,
                      total_elastic_cross_section->getLowerBoundOfIndepVar(),
                      false );

  data_container.setTotalElasticCrossSection( total_cross_section );
  data_container.setTotalElasticCrossSectionThresholdEnergyIndex( threshold );

  std::vector<double> raw_cross_section( total_cross_section.size() );
  for ( int i = 0; i < total_cross_section.size(); ++i )
  {
    raw_cross_section[i] = total_cross_section[i] - cutoff_cross_section[i];

    // Calculate the relative difference between the total and cutoff cross sections
    double relative_difference = raw_cross_section[i]/total_cross_section[i];

    // Check for roundoff error and reduce to zero if needed
    if ( relative_difference < 1.0e-6 )
    {
      raw_cross_section[i] = 0.0;

      // Update threshold index
      threshold = i+1;
    }
  }

  std::vector<double>::iterator start = raw_cross_section.begin();
  std::advance( start, threshold );

  cross_section.assign( start, raw_cross_section.end() );

  data_container.setScreenedRutherfordElasticCrossSection( cross_section );
  data_container.setScreenedRutherfordElasticCrossSectionThresholdEnergyIndex(
    threshold );
  (*d_os_log) << Utility::BoldGreen( "done." ) << std::endl;
  }

  (*d_os_log) << "   Setting the " << Utility::Italicized( "bremsstrahlung " )
              << "cross section...";
  d_os_log->flush();

  this->createCrossSectionOnUnionEnergyGrid(
                     union_energy_grid,
                     bremsstrahlung_cross_section,
                     cross_section,
                     threshold,
                     bremsstrahlung_cross_section->getLowerBoundOfIndepVar(),
                     false );

  data_container.setBremsstrahlungCrossSection( cross_section );
  data_container.setBremsstrahlungCrossSectionThresholdEnergyIndex( threshold );
  (*d_os_log) << Utility::BoldGreen( "done." ) << std::endl;

  (*d_os_log) << "   Setting the "
              << Utility::Italicized( "atomic excitation " )
              << "cross section...";
  d_os_log->flush();

  this->createCrossSectionOnUnionEnergyGrid(
                  union_energy_grid,
                  atomic_excitation_cross_section,
                  cross_section,
                  threshold,
                  true_atomic_excitation_threshold_energy,
                  true );

  data_container.setAtomicExcitationCrossSection( cross_section );
  data_container.setAtomicExcitationCrossSectionThresholdEnergyIndex(
                                                                   threshold );

  (*d_os_log) << Utility::BoldGreen( "done." ) << std::endl;

  for( unsigned i = 0; i < electroionization_cross_section.size(); ++i )
  {
    (*d_os_log) << "   Setting " << Utility::Italicized( "subshell " )
                << Utility::Italicized(Data::convertENDFDesignatorToSubshellEnum(
                    electroionization_cross_section[i].first ) )
                << Utility::Italicized( " electroionization " )
                << "cross section...";
    d_os_log->flush();

    this->createCrossSectionOnUnionEnergyGrid(
                    union_energy_grid,
                    electroionization_cross_section[i].second,
                    cross_section,
                    threshold,
                    data_container.getSubshellBindingEnergy(
                      electroionization_cross_section[i].first ),
                    true );

    data_container.setElectroionizationCrossSection(
                                    electroionization_cross_section[i].first,
                                    cross_section );
    data_container.setElectroionizationCrossSectionThresholdEnergyIndex(
                                    electroionization_cross_section[i].first,
                                    threshold );
    (*d_os_log) << Utility::BoldGreen( "done." ) << std::endl;
  }

  (*d_os_log) << "   Setting the "
              << Utility::Italicized( "Total Electron " )
              << "cross section...";
  d_os_log->flush();
  this->calculateElectronTotalCrossSection( data_container );
  (*d_os_log) << Utility::BoldGreen( "done." ) << std::endl;
}

// Set the moment preserving data
void StandardElectronPhotonRelaxationDataGenerator::setMomentPreservingData(
    const std::vector<double>& angular_energy_grid,
    const double tabular_evaluation_tol,
    const MonteCarlo::TwoDInterpolationType two_d_interp,
    Data::ElectronPhotonRelaxationVolatileDataContainer& data_container )
{
  // Make sure the tolerance is valid
  testPrecondition( tabular_evaluation_tol > 0.0 );
  testPrecondition( tabular_evaluation_tol < 1.0 );

  // Create the coupled elastic distribution (combined Cutoff and Screened Rutherford)
  std::shared_ptr<const MonteCarlo::CoupledElasticElectronScatteringDistribution>
        coupled_distribution;

  // Get the cutoff and total elastic cross sections and the energy grid
  std::shared_ptr<std::vector<double> > cutoff_cross_section(
       new std::vector<double>( data_container.getCutoffElasticCrossSection() ) );
  std::shared_ptr<std::vector<double> > total_cross_section(
       new std::vector<double>( data_container.getTotalElasticCrossSection() ) );
  std::shared_ptr<std::vector<double> > energy_grid(
       new std::vector<double>( data_container.getElectronEnergyGrid() ) );

  if ( two_d_interp == MonteCarlo::LOGLOGLOG_INTERPOLATION )
  {
    MonteCarlo::ElasticElectronScatteringDistributionNativeFactory::createCoupledElasticDistribution<Utility::Correlated<Utility::LogLogCosLog<true> > >(
        coupled_distribution,
        cutoff_cross_section,
        total_cross_section,
        energy_grid,
        data_container.getCutoffElasticAngles(),
        data_container.getCutoffElasticPDF(),
        angular_energy_grid,
        data_container.getAtomicNumber(),
        MonteCarlo::MODIFIED_TWO_D_UNION,
        tabular_evaluation_tol );
  }
  else if ( two_d_interp == MonteCarlo::LINLINLIN_INTERPOLATION )
  {
    MonteCarlo::ElasticElectronScatteringDistributionNativeFactory::createCoupledElasticDistribution<Utility::Correlated<Utility::LinLinLin> >(
        coupled_distribution,
        cutoff_cross_section,
        total_cross_section,
        energy_grid,
        data_container.getCutoffElasticAngles(),
        data_container.getCutoffElasticPDF(),
        angular_energy_grid,
        data_container.getAtomicNumber(),
        MonteCarlo::MODIFIED_TWO_D_UNION,
        tabular_evaluation_tol );
  }
  else if ( two_d_interp == MonteCarlo::LINLINLOG_INTERPOLATION )
  {
    MonteCarlo::ElasticElectronScatteringDistributionNativeFactory::createCoupledElasticDistribution<Utility::Correlated<Utility::LinLinLog> >(
        coupled_distribution,
        cutoff_cross_section,
        total_cross_section,
        energy_grid,
        data_container.getCutoffElasticAngles(),
        data_container.getCutoffElasticPDF(),
        angular_energy_grid,
        data_container.getAtomicNumber(),
        MonteCarlo::MODIFIED_TWO_D_UNION,
        tabular_evaluation_tol );
  }

  // Construct the hash-based grid searcher for this atom
  std::shared_ptr<Utility::HashBasedGridSearcher<double> > grid_searcher(
     new Utility::StandardHashBasedGridSearcher<std::vector<double>, false>(
             energy_grid,
             100u ) );

  // Create the elastic traits
  std::shared_ptr<MonteCarlo::ElasticElectronTraits> elastic_traits(
    new MonteCarlo::ElasticElectronTraits( data_container.getAtomicNumber() ) );

  // Create the moment evaluator of the elastic scattering distribution
  std::shared_ptr<DataGen::ElasticElectronMomentsEvaluator> moments_evaluator;
  moments_evaluator.reset(
    new DataGen::ElasticElectronMomentsEvaluator(
        data_container.getCutoffElasticAngles(),
        energy_grid,
        grid_searcher,
        cutoff_cross_section,
        total_cross_section,
        data_container.getScreenedRutherfordElasticCrossSectionThresholdEnergyIndex(),
        coupled_distribution,
        elastic_traits,
        data_container.getCutoffAngleCosine() ) );

  // Moment preserving discrete angles and weights
  std::vector<double> discrete_angles, weights;

  // weights for a discrete angle cosine = 1
  std::vector<double> cross_section_reduction( angular_energy_grid.size() );

  // iterate through all angular energy bins
  for ( unsigned i = 0; i < angular_energy_grid.size(); ++i )
  {
    StandardElectronPhotonRelaxationDataGenerator::calculateDiscreteAnglesAndWeights(
        moments_evaluator,
        angular_energy_grid[i],
        data_container.getNumberOfMomentPreservingAngles(),
        discrete_angles,
        weights,
        cross_section_reduction[i] );

    data_container.setMomentPreservingElasticDiscreteAngles(
        angular_energy_grid[i],
        discrete_angles );
    data_container.setMomentPreservingElasticWeights(
        angular_energy_grid[i],
        weights );
  }

  // Set the cross section reduction
  data_container.setMomentPreservingCrossSectionReduction(
    cross_section_reduction );
}

// Extract the half Compton profile from the ACE table
void StandardElectronPhotonRelaxationDataGenerator::extractHalfComptonProfile(
                                      const unsigned subshell,
                                      std::vector<double>& half_momentum_grid,
                                      std::vector<double>& half_profile ) const
{
  // Extract the raw Compton profile data
  Utility::ArrayView<const double> lswd_block =
    d_ace_epr_data->extractLSWDBlock();

  Utility::ArrayView<const double> swd_block =
    d_ace_epr_data->extractSWDBlock();

  // Create the Compton profile subshell converter for this
  std::shared_ptr<const MonteCarlo::ComptonProfileSubshellConverter> converter;

  MonteCarlo::ComptonProfileSubshellConverterFactory::createConverter(
                                                     converter,
                                                     this->getAtomicNumber() );

  unsigned compton_subshell_index = converter->convertSubshellToIndex(
                              Data::convertENDFDesignatorToSubshellEnum(
                                                                  subshell ) );

  unsigned profile_index = lswd_block[compton_subshell_index];

  unsigned grid_size = swd_block[profile_index];

  // Extract the profile
  Utility::ArrayView<const double> raw_compton_profile_momentum_grid =
    swd_block( profile_index + 1, grid_size );

  Utility::ArrayView<const double> raw_compton_profile =
    swd_block( profile_index + 1 + grid_size, grid_size );

  // Make sure the ACE data has the expected properties
  TEST_FOR_EXCEPTION( raw_compton_profile_momentum_grid.front() != 0.0,
                      std::runtime_error,
                      "Error: The Compton profile momentum grid extracted "
                      "from the ACE table does not have the expected "
                      "properties (grid.front() == 0.0)!" );

  TEST_FOR_EXCEPTION( raw_compton_profile_momentum_grid.back() >=
                      Utility::PhysicalConstants::inverse_fine_structure_constant,
                      std::runtime_error,
                      "Error: The Compton profile momentum grid extracted "
                      "from the ACE table does not have the expected "
                      "properties (grid.back() < IFSC)!" );

  half_momentum_grid.assign( raw_compton_profile_momentum_grid.begin(),
                             raw_compton_profile_momentum_grid.end() );
  half_profile.assign( raw_compton_profile.begin(),
                       raw_compton_profile.end() );
}

// Extract the subshell photoelectric effect cross section
void StandardElectronPhotonRelaxationDataGenerator::extractSubshellPhotoelectricCrossSections(
          std::vector<std::pair<unsigned,std::shared_ptr<const Utility::UnivariateDistribution> > >& cross_sections ) const
{
  Utility::ArrayView<const double> subshell_ordering =
    d_ace_epr_data->extractSubshellENDFDesignators();

  Utility::ArrayView<const double> energy_grid =
      d_ace_epr_data->extractPhotonEnergyGrid();

  Utility::ArrayView<const double> raw_subshell_pe_cross_sections =
    d_ace_epr_data->extractSPHELBlock();

  cross_sections.resize( subshell_ordering.size() );

  for( unsigned i = 0; i < subshell_ordering.size(); ++i )
  {
    cross_sections[i].first = (unsigned)subshell_ordering[i];

    Utility::ArrayView<const double> raw_subshell_pe_cross_section =
      raw_subshell_pe_cross_sections( i*energy_grid.size(),
                                      energy_grid.size() );

    this->extractPhotonCrossSection<Utility::LogLog>(
                                                energy_grid,
                                                raw_subshell_pe_cross_section,
                                                cross_sections[i].second );
  }
}

// Create the subshell impulse approx incoherent cross section evaluators
void StandardElectronPhotonRelaxationDataGenerator::createSubshellImpulseApproxIncoherentCrossSectionEvaluators(
     const Data::ElectronPhotonRelaxationVolatileDataContainer& data_container,
     std::vector<std::pair<unsigned,std::shared_ptr<const MonteCarlo::SubshellIncoherentPhotonScatteringDistribution> > >& evaluators ) const
{
  Utility::ArrayView<const double> subshell_ordering =
    d_ace_epr_data->extractSubshellENDFDesignators();

  evaluators.resize( subshell_ordering.size() );

  for( unsigned i = 0; i < subshell_ordering.size(); ++i )
  {
    unsigned subshell = (unsigned)subshell_ordering[i];

    evaluators[i].first = subshell;

    const std::vector<double>& momentum_grid =
      data_container.getOccupationNumberMomentumGrid( subshell );

    const std::vector<double>& occupation_number =
      data_container.getOccupationNumber( subshell );

    std::shared_ptr<const Utility::UnivariateDistribution> occupation_number_dist(
       new Utility::TabularDistribution<Utility::LinLin>( momentum_grid,
                                                          occupation_number ) );

    evaluators[i].second.reset( new MonteCarlo::SubshellIncoherentPhotonScatteringDistribution(
                   Data::convertENDFDesignatorToSubshellEnum( subshell ),
                   data_container.getSubshellOccupancy( subshell ),
                   data_container.getSubshellBindingEnergy( subshell ),
                   occupation_number_dist ) );
  }
}

// Initialize the photon union energy grid
void StandardElectronPhotonRelaxationDataGenerator::initializePhotonUnionEnergyGrid(
     const Data::ElectronPhotonRelaxationVolatileDataContainer& data_container,
     std::list<double>& union_energy_grid ) const
{
  // Add the min photon energy to the union energy grid
  union_energy_grid.push_back( this->getMinPhotonEnergy() );

  // Add the binding energies
  this->addBindingEnergiesToUnionEnergyGrid( data_container,
                                             this->getMinPhotonEnergy(),
                                             this->getMaxPhotonEnergy(),
                                             true,
                                             union_energy_grid );

  // Add the pair production threshold
  const double pp_threshold =
    2*Utility::PhysicalConstants::electron_rest_mass_energy;

  if( pp_threshold > this->getMinPhotonEnergy() &&
      pp_threshold < this->getMaxPhotonEnergy() )
  {
    union_energy_grid.push_back( pp_threshold );
  }

  const double nudged_pp_threshold =
    pp_threshold*d_photon_threshold_energy_nudge_factor;

  if( nudged_pp_threshold > this->getMinPhotonEnergy() &&
      nudged_pp_threshold < this->getMinPhotonEnergy() )
  {
    union_energy_grid.push_back( nudged_pp_threshold );
  }

  // Add the triplet production threshold
  const double tp_threshold =
    4*Utility::PhysicalConstants::electron_rest_mass_energy;

  if( tp_threshold > this->getMinPhotonEnergy() &&
      tp_threshold < this->getMaxPhotonEnergy() )
  {
    union_energy_grid.push_back( tp_threshold );
  }

  const double nudged_tp_threshold =
    tp_threshold*d_photon_threshold_energy_nudge_factor;

  if( nudged_tp_threshold > this->getMinPhotonEnergy() &&
      nudged_tp_threshold < this->getMaxPhotonEnergy() )
  {
    union_energy_grid.push_back( nudged_tp_threshold );
  }

  // Add the max photon energy
  union_energy_grid.push_back( this->getMaxPhotonEnergy() );

  // Sort the union energy grid
  union_energy_grid.sort();
}

// Initialize the electron union energy grid
void StandardElectronPhotonRelaxationDataGenerator::initializeElectronUnionEnergyGrid(
     const Data::ElectronPhotonRelaxationVolatileDataContainer& data_container,
     std::list<double>& union_energy_grid ) const
{
  // Add the min electron energy to the union energy grid
  union_energy_grid.push_back( this->getMinElectronEnergy() );

  // Add the binding energies
  this->addBindingEnergiesToUnionEnergyGrid( data_container,
                                             this->getMinElectronEnergy(),
                                             this->getMaxElectronEnergy(),
                                             true,
                                             union_energy_grid );

  // Add the max electron energy
  union_energy_grid.push_back( this->getMaxElectronEnergy() );

  // Sort the union energy grid
  union_energy_grid.sort();
}

// Add binding energies to union energy grid
void StandardElectronPhotonRelaxationDataGenerator::addBindingEnergiesToUnionEnergyGrid(
     const Data::ElectronPhotonRelaxationVolatileDataContainer& data_container,
     const double min_energy,
     const double max_energy,
     const bool add_nudged_values,
     std::list<double>& union_energy_grid ) const
{
  const std::set<unsigned>& subshells = data_container.getSubshells();

  std::set<unsigned>::const_iterator subshell = subshells.begin();

  // Add the subshell binding energies
  while( subshell != subshells.end() )
  {
    double binding_energy =
      data_container.getSubshellBindingEnergy( *subshell );

    // The subshell photoelectric cross sections have a jump discontinuity at
    // the binding energy of the subshell. Ideally we would add in the binding
    // energy twice and evaluate it to zero at the first instance and the cross
    // section value at the second instance. We will use a very small shift
    // value to mimic this behavior since our grid generation algorithm is not
    // set up to handle this special case
    if( binding_energy - 1e-9 > min_energy &&
        binding_energy - 1e-9 < max_energy )
    {
      union_energy_grid.push_back( binding_energy - 1e-9 );
    }

    if( binding_energy > min_energy &&
        binding_energy < max_energy )
    {
      union_energy_grid.push_back( binding_energy );
    }

    // Since the subshell incoherent, pair production and triplet production
    // cross sections go to zero at the binding energy we will add another
    // grid point, which is the binding energy plus a small shift value.
    // Avoiding the zero value of the cross section has been shown to improve
    // grid generation times. The true threshold energy (binding energy) will
    // be added back into the grid for the subshell cross section at the end
    if( add_nudged_values )
    {
      const double nudged_binding_energy =
        binding_energy*d_photon_threshold_energy_nudge_factor;

      if( nudged_binding_energy > this->getMinPhotonEnergy() &&
          nudged_binding_energy < this->getMaxPhotonEnergy() )
      {
        union_energy_grid.push_back( nudged_binding_energy );
      }
    }

    ++subshell;
  }
}

// Merge a secondary energy grid with the electron union energy grid
void StandardElectronPhotonRelaxationDataGenerator::mergeElectronUnionEnergyGrid(
     const std::vector<double>& energy_grid,
     std::list<double>& union_energy_grid ) const
{
  // Assign the new grid to the union grid
  union_energy_grid.insert( union_energy_grid.begin(),
                            energy_grid.begin(),
                            energy_grid.end() );

  // Sort the union energy grid
  union_energy_grid.sort();

  // Remove all energies less than the min
  while ( union_energy_grid.front() < this->getMinElectronEnergy() )
  {
    union_energy_grid.pop_front();
  }

  // Remove all energies greater than the max
  while ( union_energy_grid.back() > this->getMaxElectronEnergy() )
  {
    union_energy_grid.pop_back();
  }

  // Make sure the union energy grid values are unique
  union_energy_grid.unique();
}

// Create the cross section on the union energy grid
void StandardElectronPhotonRelaxationDataGenerator::createCrossSectionOnUnionEnergyGrid(
   const std::list<double>& union_energy_grid,
   const std::shared_ptr<const Utility::UnivariateDistribution>& original_cross_section,
   std::vector<double>& cross_section,
   unsigned& threshold_index,
   const double true_threshold_energy,
   const bool zero_at_threshold ) const
{
  // Make the threshold region cross section (this step is not necessary if
  // the true threshold energy == the threshold energy present in the cross
  // section distribution)
  std::shared_ptr<const Utility::UnivariateDistribution>
    threshold_region_cross_section;

  // Get the cross sections current (possibly fictitious) threshold energy
  double current_threshold_energy =
    original_cross_section->getLowerBoundOfIndepVar();

  // Note: The cross section in the threshold region will either be a
  //       line from zero to the cross section at the current threshold
  //       energy (if the cross section goes to zero at its threshold - e.g.
  //       pair production) or a uniform distribution with a value equal to
  //       the cross section at the current threshold energy (if the cross
  //       section has a jump discontinuity at its threshold - e.g.
  //       photoelectric).
  {
    // Get the cross section at the current threshold energy
    double current_threshold_cross_section =
      original_cross_section->evaluate( current_threshold_energy );

    // Create a distribution for the range between the true threshold and
    // the current threshold
    if( true_threshold_energy < current_threshold_energy )
    {
      std::vector<double> threshold_region_energy_range( 2 );
      threshold_region_energy_range[0] = true_threshold_energy;
      threshold_region_energy_range[1] = current_threshold_energy;

      std::vector<double> threshold_region_cross_section_values( 2 );

      if( zero_at_threshold )
        threshold_region_cross_section_values[0] = 0.0;
      else
      {
        threshold_region_cross_section_values[0] =
          current_threshold_cross_section;
      }

      threshold_region_cross_section_values[1] =
        current_threshold_cross_section;

      threshold_region_cross_section.reset(
                          new Utility::TabularDistribution<Utility::LinLin>(
                                     threshold_region_energy_range,
                                     threshold_region_cross_section_values ) );
    }
  }

  // Evaluate the cross section on the union energy grid
  std::vector<double> raw_cross_section( union_energy_grid.size() );

  std::list<double>::const_iterator energy_grid_pt = union_energy_grid.begin();

  unsigned index = 0u;

  while( energy_grid_pt != union_energy_grid.end() )
  {
    if( *energy_grid_pt < true_threshold_energy )
      raw_cross_section[index] = 0.0;

    else if( *energy_grid_pt >= true_threshold_energy &&
             *energy_grid_pt < current_threshold_energy )
    {
      raw_cross_section[index] =
        threshold_region_cross_section->evaluate( *energy_grid_pt );
    }
    else
    {
      raw_cross_section[index] =
        original_cross_section->evaluate( *energy_grid_pt );
    }

    ++energy_grid_pt;
    ++index;
  }

  this->populateCrossSection( raw_cross_section,
                              cross_section,
                              threshold_index,
                              zero_at_threshold );
}

// Create the cross section on the union energy grid
void StandardElectronPhotonRelaxationDataGenerator::createCrossSectionOnUnionEnergyGrid(
             const std::list<double>& union_energy_grid,
             const std::shared_ptr<const MonteCarlo::SubshellIncoherentPhotonScatteringDistribution>&
             original_cross_section,
             std::vector<double>& cross_section,
             unsigned& threshold_index ) const
{
  std::vector<double> raw_cross_section( union_energy_grid.size() );

  std::list<double>::const_iterator energy_grid_pt = union_energy_grid.begin();

  unsigned index = 0u;

  while( energy_grid_pt != union_energy_grid.end() )
  {
    raw_cross_section[index] =
      original_cross_section->evaluateIntegratedCrossSection(
                                  *energy_grid_pt,
                                  d_subshell_incoherent_evaluation_tolerance );

    ++energy_grid_pt;
    ++index;
  }

  // The subshell incoherent cross section is zero at the threshold energy
  this->populateCrossSection( raw_cross_section,
                              cross_section,
                              threshold_index,
                              true );
}

// Populate a cross section using the raw cross section
void StandardElectronPhotonRelaxationDataGenerator::populateCrossSection(
                                  const std::vector<double>& raw_cross_section,
                                  std::vector<double>& cross_section,
                                  unsigned& threshold_index,
                                  const bool zero_at_threshold ) const
{
  // Find the threshold energy index
  std::vector<double>::const_iterator start =
    std::find_if( raw_cross_section.begin(),
                  raw_cross_section.end(),
                  notEqualZero );

  // If the value of the cross section at the threshold energy is zero, set
  // the threshold energy of the cross section to the last energy where it
  // was equal to zero.
  if( start != raw_cross_section.begin() && zero_at_threshold )
    --start;

  cross_section.assign( start, raw_cross_section.end() );

  threshold_index = std::distance( raw_cross_section.begin(), start );
}

// Calculate the total photoelectric cross section
void StandardElectronPhotonRelaxationDataGenerator::calculateTotalPhotoelectricCrossSection(
                           Data::ElectronPhotonRelaxationVolatileDataContainer&
                           data_container ) const
{
  const std::vector<double>& energy_grid =
    data_container.getPhotonEnergyGrid();

  std::vector<double> raw_cross_section( energy_grid.size(), 0.0 );

  const std::set<unsigned>& subshells = data_container.getSubshells();

  std::set<unsigned>::const_iterator subshell = subshells.begin();

  while( subshell != subshells.end() )
  {
    const std::vector<double>& subshell_photoelectric_cs =
      data_container.getSubshellPhotoelectricCrossSection( *subshell );

    unsigned start_index =
      energy_grid.size() - subshell_photoelectric_cs.size();

    for( unsigned i = 0; i < subshell_photoelectric_cs.size(); ++i )
      raw_cross_section[start_index+i] += subshell_photoelectric_cs[i];

    ++subshell;
  }

  std::vector<double> cross_section;
  unsigned threshold;

  // Note: The cross section has jump discontinuity at the lowest binding
  //       energy. We will therefore not shift the start index back one (as
  //       is done when the cross section is zero at the threshold).
  this->populateCrossSection( raw_cross_section,
                              cross_section,
                              threshold,
                              false );

  data_container.setPhotoelectricCrossSection( cross_section );
  data_container.setPhotoelectricCrossSectionThresholdEnergyIndex( threshold );
}

// Calculate the total impulse approx. incoherent cross section
void StandardElectronPhotonRelaxationDataGenerator::calculateImpulseApproxTotalIncoherentCrossSection(
                           Data::ElectronPhotonRelaxationVolatileDataContainer&
                           data_container ) const
{
  const std::vector<double>& energy_grid =
    data_container.getPhotonEnergyGrid();

  std::vector<double> raw_cross_section( energy_grid.size(), 0.0 );

  const std::set<unsigned>& subshells = data_container.getSubshells();

  std::set<unsigned>::const_iterator subshell = subshells.begin();

  while( subshell != subshells.end() )
  {
    const std::vector<double>& subshell_incoherent_cs =
      data_container.getImpulseApproxSubshellIncoherentCrossSection(*subshell);

    unsigned start_index = energy_grid.size() - subshell_incoherent_cs.size();

    for( unsigned i = 0; i < subshell_incoherent_cs.size(); ++i )
      raw_cross_section[start_index+i] += subshell_incoherent_cs[i];

    ++subshell;
  }

  std::vector<double> cross_section;
  unsigned threshold;

  // The value of the cross section at the threshold energy is zero. Set
  // the threshold energy of the cross section to the last energy where it
  // was equal to zero.
  this->populateCrossSection( raw_cross_section,
                              cross_section,
                              threshold,
                              true );

  data_container.setImpulseApproxIncoherentCrossSection( cross_section );
  data_container.setImpulseApproxIncoherentCrossSectionThresholdEnergyIndex(
                                                                   threshold );
}

// Calculate the photon total cross section
void StandardElectronPhotonRelaxationDataGenerator::calculatePhotonTotalCrossSection(
           Data::ElectronPhotonRelaxationVolatileDataContainer& data_container,
           const bool use_waller_hartree_incoherent_cs ) const
{
  const std::vector<double>& energy_grid =
    data_container.getPhotonEnergyGrid();

  std::vector<double> total_cross_section( energy_grid.size(), 0.0 );

  // Add the incoherent cs
  if( use_waller_hartree_incoherent_cs )
  {
    this->addCrossSectionToTotalCrossSection(
                       energy_grid,
                       data_container.getWallerHartreeIncoherentCrossSection(),
                       total_cross_section );
  }
  else
  {
    this->addCrossSectionToTotalCrossSection(
                       energy_grid,
                       data_container.getImpulseApproxIncoherentCrossSection(),
                       total_cross_section );
  }

  // Add the coherent cs
  this->addCrossSectionToTotalCrossSection(
                       energy_grid,
                       data_container.getWallerHartreeCoherentCrossSection(),
                       total_cross_section );

  // Add the pair production cs
  this->addCrossSectionToTotalCrossSection(
                       energy_grid,
                       data_container.getPairProductionCrossSection(),
                       total_cross_section );

  // Add the triplet production cs
  this->addCrossSectionToTotalCrossSection(
                       energy_grid,
                       data_container.getTripletProductionCrossSection(),
                       total_cross_section );

  // Add the photoelectric cs
  this->addCrossSectionToTotalCrossSection(
                       energy_grid,
                       data_container.getPhotoelectricCrossSection(),
                       total_cross_section );

  if( use_waller_hartree_incoherent_cs )
    data_container.setWallerHartreeTotalCrossSection( total_cross_section );
  else
    data_container.setImpulseApproxTotalCrossSection( total_cross_section );
}

// Calculate the electron total cross section
void StandardElectronPhotonRelaxationDataGenerator::calculateElectronTotalCrossSection(
    Data::ElectronPhotonRelaxationVolatileDataContainer& data_container ) const
{
  const std::vector<double>& energy_grid =
    data_container.getElectronEnergyGrid();

  std::vector<double> total_cross_section( energy_grid.size(), 0.0 );

  // Add the total elastic cs
  this->addCrossSectionToTotalCrossSection(
                       energy_grid,
                       data_container.getTotalElasticCrossSection(),
                       total_cross_section );

  // Add the atomic excitation cs
  this->addCrossSectionToTotalCrossSection(
                       energy_grid,
                       data_container.getAtomicExcitationCrossSection(),
                       total_cross_section );

  // Add the bremsstrahlung cs
  this->addCrossSectionToTotalCrossSection(
                       energy_grid,
                       data_container.getBremsstrahlungCrossSection(),
                       total_cross_section );

  std::set<unsigned>::iterator shell = data_container.getSubshells().begin();

  // Loop through electroionization data for every subshell
  for ( shell; shell != data_container.getSubshells().end(); ++shell )
  {
    // Add the electroionization subshell cs
    this->addCrossSectionToTotalCrossSection(
                        energy_grid,
                        data_container.getElectroionizationCrossSection(*shell),
                        total_cross_section );
  }

data_container.setTotalElectronCrossSection( total_cross_section );
}

// Add cross section to total cross section
void StandardElectronPhotonRelaxationDataGenerator::addCrossSectionToTotalCrossSection(
                               const std::vector<double>& energy_grid,
                               const std::vector<double>& cross_section,
                               std::vector<double>& total_cross_section ) const
{
  unsigned start_index = energy_grid.size() - cross_section.size();

  for( unsigned i = 0; i < cross_section.size(); ++i )
    total_cross_section[start_index+i] += cross_section[i];
}

// Calculate the elastic angular distribution for the angle cosine
void StandardElectronPhotonRelaxationDataGenerator::calculateElasticAngleCosine(
    const std::vector<double>& raw_elastic_angle,
    const std::vector<double>& raw_elastic_pdf,
    std::vector<double>& elastic_angle,
    std::vector<double>& elastic_pdf ) const
{
  int size = raw_elastic_angle.size();
  int r_bin = size - 1;

  elastic_angle.resize( size );
  elastic_pdf.resize( size );

  for ( unsigned bin = 0; bin < size; ++bin )
  {
    elastic_pdf[r_bin] = raw_elastic_pdf[bin];
    long double angle_cosine = 1.0L - raw_elastic_angle[bin];
    elastic_angle[r_bin] = angle_cosine;
    r_bin--;
  }
}

// Calculate the elastic moment preserving discrete angle cosines and weights
void StandardElectronPhotonRelaxationDataGenerator::calculateDiscreteAnglesAndWeights(
    const std::shared_ptr<DataGen::ElasticElectronMomentsEvaluator>& moments_evaluator,
    const double& energy,
    const int& number_of_moment_preserving_angles,
    std::vector<double>& discrete_angles,
    std::vector<double>& weights,
    double& cross_section_reduction )
{
  std::vector<Utility::long_float> legendre_moments;
  double precision = 1e-13;
  int n = ( number_of_moment_preserving_angles+1 )*2 -2;

  // Get the elastic moments
  moments_evaluator->evaluateElasticMoment( legendre_moments,
                                            energy,
                                            n,
                                            precision );

  // Use radau quadrature to find the discrete angles and weights from the moments
  std::shared_ptr<Utility::SloanRadauQuadrature> radau_quadrature(
      new Utility::SloanRadauQuadrature( legendre_moments ) );

  radau_quadrature->getRadauNodesAndWeights( discrete_angles,
                                             weights,
                                             number_of_moment_preserving_angles+1 );

  // Eliminate the forward discrete angle (mu = 1)
  discrete_angles.pop_back();
  weights.pop_back();

  // Re-normalize weights and set the cross_section_reduction to the sum of the weights
  cross_section_reduction = 0.0;
  for( int i = 0; i < weights.size(); ++i )
  {
    cross_section_reduction += weights[i];
  }

  for( int i = 0; i < weights.size(); ++i )
  {
    weights[i] /= cross_section_reduction;
  }
}

// Calculate the electron total elastic cross section
/*! \details The ENDL tables have a total elastic cross section alternatively
 * the total elastic cross section can also be calculated from integrating over
 * the cutoff distribution and the normalized screened Rutherford distribution.
 * The two versions of the cross section will usually be of the same magnitude,
 * but will not agree due to the course 2D grid and roundoff error.
 */
void StandardElectronPhotonRelaxationDataGenerator::calculateElectronTotalElasticCrossSection(
    Data::ElectronPhotonRelaxationVolatileDataContainer& data_container,
    std::shared_ptr<const Utility::UnivariateDistribution>& total_elastic_cross_section,
    const std::vector<double>& raw_energy_grid ) const
{
  // Check to see if the ENDL or integrated cross section is wanted
  if ( !d_integrated_total_elastic_cross_section_mode_on )
  {
    // Get total elastic cross section provided with ENDL
    total_elastic_cross_section.reset(
      new Utility::TabularDistribution<Utility::LogLog>(
        raw_energy_grid,
        d_endl_data_container->getTotalElasticCrossSection() ) );
  }
  else
  {
    std::shared_ptr<const MonteCarlo::CutoffElasticElectronScatteringDistribution>
        cutoff_endl_distribution;

    if ( d_two_d_interp == MonteCarlo::LOGLOGLOG_INTERPOLATION )
    {
      MonteCarlo::ElasticElectronScatteringDistributionNativeFactory::createCutoffElasticDistribution<Utility::Correlated<Utility::LogLogCosLog<false> > >(
            cutoff_endl_distribution,
            data_container.getCutoffElasticAngles(),
            data_container.getCutoffElasticPDF(),
            data_container.getElasticAngularEnergyGrid(),
            MonteCarlo::ElasticElectronTraits::mu_peak,
            d_tabular_evaluation_tol );
    }
    else if ( d_two_d_interp == MonteCarlo::LINLINLIN_INTERPOLATION )
    {
      MonteCarlo::ElasticElectronScatteringDistributionNativeFactory::createCutoffElasticDistribution<Utility::Correlated<Utility::LinLinLin> >(
            cutoff_endl_distribution,
            data_container.getCutoffElasticAngles(),
            data_container.getCutoffElasticPDF(),
            data_container.getElasticAngularEnergyGrid(),
            MonteCarlo::ElasticElectronTraits::mu_peak,
            d_tabular_evaluation_tol );
    }
    else if ( d_two_d_interp == MonteCarlo::LINLINLOG_INTERPOLATION )
    {
      MonteCarlo::ElasticElectronScatteringDistributionNativeFactory::createCutoffElasticDistribution<Utility::Correlated<Utility::LinLinLog> >(
            cutoff_endl_distribution,
            data_container.getCutoffElasticAngles(),
            data_container.getCutoffElasticPDF(),
            data_container.getElasticAngularEnergyGrid(),
            MonteCarlo::ElasticElectronTraits::mu_peak,
            d_tabular_evaluation_tol );
    }

    // Create the elastic traits
    std::shared_ptr<MonteCarlo::ElasticElectronTraits> elastic_traits(
      new MonteCarlo::ElasticElectronTraits( data_container.getAtomicNumber() ) );

    std::vector<double> raw_elastic_cross_section =
        d_endl_data_container->getCutoffElasticCrossSection();

    // Calculate the total elastic cross section
    for (unsigned n = 0; n < raw_elastic_cross_section.size(); ++n)
    {
      // Get the energy
      double energy = raw_energy_grid[n];

      // Get the cutoff pdf
      double cutoff_pdf = cutoff_endl_distribution->evaluate(
                            energy, MonteCarlo::ElasticElectronTraits::mu_peak );

      // Get Moliere's Screening Constant
      double eta = elastic_traits->evaluateMoliereScreeningConstant( energy );

      // Calculate the integrated PDF value at the cutoff angle cosine
      double integrated_pdf =
        cutoff_pdf*MonteCarlo::ElasticElectronTraits::delta_mu_peak*
            ( MonteCarlo::ElasticElectronTraits::delta_mu_peak + eta )/( eta );

      // Evaluate the total coupled cross section at the incoming energy
      raw_elastic_cross_section[n] *= ( 1.0 +  integrated_pdf );
    }

    // Get total elastic cross section (same energy grid as cutoff)
    total_elastic_cross_section.reset(
      new Utility::TabularDistribution<Utility::LogLog>(
        raw_energy_grid,
        raw_elastic_cross_section ) );
  }
}

} // end DataGen namespace

//---------------------------------------------------------------------------//
// end DataGen_StandardElectronPhotonRelaxationDataGenerator.cpp
//---------------------------------------------------------------------------//<|MERGE_RESOLUTION|>--- conflicted
+++ resolved
@@ -58,11 +58,7 @@
     d_number_of_moment_preserving_angles( 0 ),
     d_tabular_evaluation_tol( 1e-7 ),
     d_two_d_interp( MonteCarlo::LOGLOGLOG_INTERPOLATION ),
-<<<<<<< HEAD
     d_two_d_grid( MonteCarlo::UNIT_BASE_CORRELATED_GRID )
-=======
-    d_two_d_grid( MonteCarlo::UNIT_BASE_CORRELATED_SAMPLING )
->>>>>>> 1eeb2a37
 {
   // Make sure the ace data is valid
   testPrecondition( ace_epr_data.get() );
@@ -291,26 +287,15 @@
   return d_two_d_interp;
 }
 
-<<<<<<< HEAD
 // Set the electron TwoDGridPolicy (Unit-base Correlated by default)
 void StandardElectronPhotonRelaxationDataGenerator::setElectronTwoDGridPolicy(
     MonteCarlo::TwoDGridType two_d_grid )
-=======
-// Set the electron TwoDGridPolicy (UnitBaseCorrelated by default)
-void StandardElectronPhotonRelaxationDataGenerator::setElectronTwoDGridPolicy(
-    MonteCarlo::TwoDSamplingType two_d_grid )
->>>>>>> 1eeb2a37
 {
   d_two_d_grid = two_d_grid;
 }
 
-<<<<<<< HEAD
 // Return the electron TwoDGridPolicy (Unit-base Correlated by default)
 MonteCarlo::TwoDGridType StandardElectronPhotonRelaxationDataGenerator::getElectronTwoDGridPolicy() const
-=======
-// Return the electron TwoDGridPolicy
-MonteCarlo::TwoDSamplingType StandardElectronPhotonRelaxationDataGenerator::getElectronTwoDGridPolicy() const
->>>>>>> 1eeb2a37
 {
   return d_two_d_grid;
 }
@@ -338,14 +323,8 @@
   data_container.setElectronTwoDInterpPolicy( interp );
   }
   {
-<<<<<<< HEAD
-  std::string grid_type =
-    MonteCarlo::convertTwoDGridTypeToString( d_two_d_grid );
+  std::string grid_type = Utility::toString( d_two_d_grid );
   data_container.setElectronTwoDGridPolicy( grid_type );
-=======
-  std::string sampling_type = Utility::toString( d_two_d_grid );
-  data_container.setElectronTwoDGridPolicy( sampling_type );
->>>>>>> 1eeb2a37
   }
   data_container.setElectronTabularEvaluationTolerance(
     d_tabular_evaluation_tol );
@@ -417,7 +396,7 @@
       {
         if ( two_d_interp == MonteCarlo::LOGLOGLOG_INTERPOLATION )
         {
-          MonteCarlo::ElasticElectronScatteringDistributionNativeFactory::getAngularGridAndPDF<Utility::Direct<Utility::LogLogCosLog<true> > >(
+          MonteCarlo::ElasticElectronScatteringDistributionNativeFactory::getAngularGridAndPDF<Utility::LogLogCosLog<true>,Utility::Direct>(
             angles,
             pdf,
             elastic_angle,
@@ -428,7 +407,7 @@
         }
         else if ( two_d_interp == MonteCarlo::LINLINLIN_INTERPOLATION )
         {
-          MonteCarlo::ElasticElectronScatteringDistributionNativeFactory::getAngularGridAndPDF<Utility::Direct<Utility::LinLinLin> >(
+          MonteCarlo::ElasticElectronScatteringDistributionNativeFactory::getAngularGridAndPDF<Utility::LinLinLin,Utility::Direct>(
             angles,
             pdf,
             elastic_angle,
@@ -439,7 +418,7 @@
         }
         else if ( two_d_interp == MonteCarlo::LINLINLOG_INTERPOLATION )
         {
-          MonteCarlo::ElasticElectronScatteringDistributionNativeFactory::getAngularGridAndPDF<Utility::Direct<Utility::LinLinLog> >(
+          MonteCarlo::ElasticElectronScatteringDistributionNativeFactory::getAngularGridAndPDF<Utility::LinLinLog,Utility::Direct>(
             angles,
             pdf,
             elastic_angle,
@@ -461,7 +440,7 @@
       {
         if ( two_d_interp == MonteCarlo::LOGLOGLOG_INTERPOLATION )
         {
-          MonteCarlo::ElasticElectronScatteringDistributionNativeFactory::getAngularGridAndPDF<Utility::Correlated<Utility::LogLogCosLog<true> > >(
+          MonteCarlo::ElasticElectronScatteringDistributionNativeFactory::getAngularGridAndPDF<Utility::LogLogCosLog<true>,Utility::Correlated>(
             angles,
             pdf,
             elastic_angle,
@@ -472,7 +451,7 @@
         }
         else if ( two_d_interp == MonteCarlo::LINLINLIN_INTERPOLATION )
         {
-          MonteCarlo::ElasticElectronScatteringDistributionNativeFactory::getAngularGridAndPDF<Utility::Correlated<Utility::LinLinLin> >(
+          MonteCarlo::ElasticElectronScatteringDistributionNativeFactory::getAngularGridAndPDF<Utility::LinLinLin,Utility::Correlated>(
             angles,
             pdf,
             elastic_angle,
@@ -483,7 +462,7 @@
         }
         else if ( two_d_interp == MonteCarlo::LINLINLOG_INTERPOLATION )
         {
-          MonteCarlo::ElasticElectronScatteringDistributionNativeFactory::getAngularGridAndPDF<Utility::Correlated<Utility::LinLinLog> >(
+          MonteCarlo::ElasticElectronScatteringDistributionNativeFactory::getAngularGridAndPDF<Utility::LinLinLog,Utility::Correlated>(
             angles,
             pdf,
             elastic_angle,
@@ -889,11 +868,7 @@
 
     unsigned scatt_func_size = jince_block.size()/2;
 
-<<<<<<< HEAD
-    Teuchos::ArrayView<const double> raw_recoil_momentum(
-=======
     Utility::ArrayView<const double> raw_recoil_momentum(
->>>>>>> 1eeb2a37
                                          jince_block( 1, scatt_func_size-1 ) );
 
     Utility::ArrayView<const double> raw_scattering_function_values(
@@ -1144,15 +1119,6 @@
   }
 
   // Extract the triplet production cross section
-<<<<<<< HEAD
-  std::shared_ptr<const Utility::OneDDistribution> triplet_production_cs;
-
-  this->extractPhotonCrossSection<Utility::LogLog>(
-           d_endl_data_container->getTripletProductionCrossSectionEnergyGrid(),
-           d_endl_data_container->getTripletProductionCrossSection(),
-           triplet_production_cs,
-           false );
-=======
   std::shared_ptr<const Utility::UnivariateDistribution> triplet_production_cs;
   {
     Utility::ArrayView<const double> tp_energy_grid( d_endl_data_container->getTripletProductionCrossSectionEnergyGrid() );
@@ -1164,7 +1130,6 @@
             triplet_production_cs,
             false );
   }
->>>>>>> 1eeb2a37
 
   // Extract the subshell photoelectric effect cross sections
   std::vector<std::pair<unsigned,std::shared_ptr<const Utility::UnivariateDistribution> > >
@@ -1543,7 +1508,7 @@
       {
         if ( d_two_d_interp == MonteCarlo::LOGLOGLOG_INTERPOLATION )
         {
-          MonteCarlo::ElasticElectronScatteringDistributionNativeFactory::getAngularGridAndPDF<Utility::Direct<Utility::LogLogCosLog<true> > >(
+          MonteCarlo::ElasticElectronScatteringDistributionNativeFactory::getAngularGridAndPDF<Utility::LogLogCosLog<true>,Utility::Direct>(
             elastic_angle[this->getMaxElectronEnergy()],
             elastic_pdf[this->getMaxElectronEnergy()] ,
             elastic_angle,
@@ -1554,7 +1519,7 @@
         }
         else if ( d_two_d_interp == MonteCarlo::LINLINLIN_INTERPOLATION )
         {
-          MonteCarlo::ElasticElectronScatteringDistributionNativeFactory::getAngularGridAndPDF<Utility::Direct<Utility::LinLinLin> >(
+          MonteCarlo::ElasticElectronScatteringDistributionNativeFactory::getAngularGridAndPDF<Utility::LinLinLin,Utility::Direct>(
             elastic_angle[this->getMaxElectronEnergy()],
             elastic_pdf[this->getMaxElectronEnergy()] ,
             elastic_angle,
@@ -1565,7 +1530,7 @@
         }
         else if ( d_two_d_interp == MonteCarlo::LINLINLOG_INTERPOLATION )
         {
-          MonteCarlo::ElasticElectronScatteringDistributionNativeFactory::getAngularGridAndPDF<Utility::Direct<Utility::LinLinLog> >(
+          MonteCarlo::ElasticElectronScatteringDistributionNativeFactory::getAngularGridAndPDF<Utility::LinLinLog,Utility::Direct>(
             elastic_angle[this->getMaxElectronEnergy()],
             elastic_pdf[this->getMaxElectronEnergy()] ,
             elastic_angle,
@@ -1587,7 +1552,7 @@
       {
         if ( d_two_d_interp == MonteCarlo::LOGLOGLOG_INTERPOLATION )
         {
-          MonteCarlo::ElasticElectronScatteringDistributionNativeFactory::getAngularGridAndPDF<Utility::Correlated<Utility::LogLogCosLog<true> > >(
+          MonteCarlo::ElasticElectronScatteringDistributionNativeFactory::getAngularGridAndPDF<Utility::LogLogCosLog<true>,Utility::Correlated>(
             elastic_angle[this->getMaxElectronEnergy()],
             elastic_pdf[this->getMaxElectronEnergy()] ,
             elastic_angle,
@@ -1598,7 +1563,7 @@
         }
         else if ( d_two_d_interp == MonteCarlo::LINLINLIN_INTERPOLATION )
         {
-          MonteCarlo::ElasticElectronScatteringDistributionNativeFactory::getAngularGridAndPDF<Utility::Correlated<Utility::LinLinLin> >(
+          MonteCarlo::ElasticElectronScatteringDistributionNativeFactory::getAngularGridAndPDF<Utility::LinLinLin,Utility::Correlated>(
             elastic_angle[this->getMaxElectronEnergy()],
             elastic_pdf[this->getMaxElectronEnergy()] ,
             elastic_angle,
@@ -1609,7 +1574,7 @@
         }
         else if ( d_two_d_interp == MonteCarlo::LINLINLOG_INTERPOLATION )
         {
-          MonteCarlo::ElasticElectronScatteringDistributionNativeFactory::getAngularGridAndPDF<Utility::Correlated<Utility::LinLinLog> >(
+          MonteCarlo::ElasticElectronScatteringDistributionNativeFactory::getAngularGridAndPDF<Utility::LinLinLog,Utility::Correlated >(
             elastic_angle[this->getMaxElectronEnergy()],
             elastic_pdf[this->getMaxElectronEnergy()] ,
             elastic_angle,
@@ -2156,7 +2121,7 @@
 
   if ( two_d_interp == MonteCarlo::LOGLOGLOG_INTERPOLATION )
   {
-    MonteCarlo::ElasticElectronScatteringDistributionNativeFactory::createCoupledElasticDistribution<Utility::Correlated<Utility::LogLogCosLog<true> > >(
+    MonteCarlo::ElasticElectronScatteringDistributionNativeFactory::createCoupledElasticDistribution<Utility::LogLogCosLog<true>,Utility::Correlated>(
         coupled_distribution,
         cutoff_cross_section,
         total_cross_section,
@@ -2170,7 +2135,7 @@
   }
   else if ( two_d_interp == MonteCarlo::LINLINLIN_INTERPOLATION )
   {
-    MonteCarlo::ElasticElectronScatteringDistributionNativeFactory::createCoupledElasticDistribution<Utility::Correlated<Utility::LinLinLin> >(
+    MonteCarlo::ElasticElectronScatteringDistributionNativeFactory::createCoupledElasticDistribution<Utility::LinLinLin,Utility::Correlated>(
         coupled_distribution,
         cutoff_cross_section,
         total_cross_section,
@@ -2184,7 +2149,7 @@
   }
   else if ( two_d_interp == MonteCarlo::LINLINLOG_INTERPOLATION )
   {
-    MonteCarlo::ElasticElectronScatteringDistributionNativeFactory::createCoupledElasticDistribution<Utility::Correlated<Utility::LinLinLog> >(
+    MonteCarlo::ElasticElectronScatteringDistributionNativeFactory::createCoupledElasticDistribution<Utility::LinLinLog,Utility::Correlated>(
         coupled_distribution,
         cutoff_cross_section,
         total_cross_section,
@@ -2978,7 +2943,7 @@
 
     if ( d_two_d_interp == MonteCarlo::LOGLOGLOG_INTERPOLATION )
     {
-      MonteCarlo::ElasticElectronScatteringDistributionNativeFactory::createCutoffElasticDistribution<Utility::Correlated<Utility::LogLogCosLog<false> > >(
+      MonteCarlo::ElasticElectronScatteringDistributionNativeFactory::createCutoffElasticDistribution<Utility::LogLogCosLog<false>,Utility::Correlated>(
             cutoff_endl_distribution,
             data_container.getCutoffElasticAngles(),
             data_container.getCutoffElasticPDF(),
@@ -2988,7 +2953,7 @@
     }
     else if ( d_two_d_interp == MonteCarlo::LINLINLIN_INTERPOLATION )
     {
-      MonteCarlo::ElasticElectronScatteringDistributionNativeFactory::createCutoffElasticDistribution<Utility::Correlated<Utility::LinLinLin> >(
+      MonteCarlo::ElasticElectronScatteringDistributionNativeFactory::createCutoffElasticDistribution<Utility::LinLinLin,Utility::Correlated>(
             cutoff_endl_distribution,
             data_container.getCutoffElasticAngles(),
             data_container.getCutoffElasticPDF(),
@@ -2998,7 +2963,7 @@
     }
     else if ( d_two_d_interp == MonteCarlo::LINLINLOG_INTERPOLATION )
     {
-      MonteCarlo::ElasticElectronScatteringDistributionNativeFactory::createCutoffElasticDistribution<Utility::Correlated<Utility::LinLinLog> >(
+      MonteCarlo::ElasticElectronScatteringDistributionNativeFactory::createCutoffElasticDistribution<Utility::LinLinLog,Utility::Correlated>(
             cutoff_endl_distribution,
             data_container.getCutoffElasticAngles(),
             data_container.getCutoffElasticPDF(),
