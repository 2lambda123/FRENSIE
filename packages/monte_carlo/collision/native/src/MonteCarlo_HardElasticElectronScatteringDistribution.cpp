--- conflicted
+++ resolved
@@ -197,15 +197,9 @@
 
 // Randomly scatter the electron
 void HardElasticElectronScatteringDistribution::scatterElectron( 
-<<<<<<< HEAD
-				     ElectronState& electron,
-				     ParticleBank& bank,
-				     SubshellType& shell_of_interaction ) const
-=======
-                                ElectronState& electron,
-			                    ParticleBank& bank,
-                                Data::SubshellType& shell_of_interaction ) const
->>>>>>> 5fb9119b76c416abd7e326d1ac55ec76f147ec8b
+        ElectronState& electron,
+        ParticleBank& bank,
+        Data::SubshellType& shell_of_interaction ) const
 {
   double scattering_angle_cosine;
 
@@ -216,7 +210,7 @@
 				                   scattering_angle_cosine,
 				                   trial_dummy );
 
-  shell_of_interaction = UNKNOWN_SUBSHELL;
+  shell_of_interaction = Data::UNKNOWN_SUBSHELL;
 
   // Set the new direction
   electron.rotateDirection( scattering_angle_cosine, 
@@ -227,7 +221,7 @@
 void HardElasticElectronScatteringDistribution::scatterAdjointElectron( 
 				     AdjointElectronState& adjoint_electron,
 				     ParticleBank& bank,
-				     SubshellType& shell_of_interaction ) const
+				     Data::SubshellType& shell_of_interaction ) const
 {
   double scattering_angle_cosine;
 
@@ -238,7 +232,7 @@
 				                   scattering_angle_cosine,
 				                   trial_dummy );
   
-  shell_of_interaction = UNKNOWN_SUBSHELL;
+  shell_of_interaction = Data::UNKNOWN_SUBSHELL;
 
   // Set the new direction
   adjoint_electron.rotateDirection( scattering_angle_cosine, 
