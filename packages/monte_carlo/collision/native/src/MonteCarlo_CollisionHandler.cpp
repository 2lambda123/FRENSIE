//---------------------------------------------------------------------------//
//!
//! \file   MonteCarlo_CollisionHandler.cpp
//! \author Alex Robinson
//! \brief  Collision handler class definition.
//!
//---------------------------------------------------------------------------//

// Std Lib Includes
#include <stdexcept>

// FRENSIE Includes
#include "MonteCarlo_CollisionHandler.hpp"
#include "Utility_ExceptionTestMacros.hpp"
#include "Utility_ContractException.hpp"

namespace MonteCarlo{

// Constructor
CollisionHandler::CollisionHandler( const bool analogue_collisions )
  : NeutronCollisionHandler( analogue_collisions ),
    PhotonCollisionHandler( analogue_collisions ),
    AdjointPhotonCollisionHandler( analogue_collisions ),
    ElectronCollisionHandler( analogue_collisions )
{ /* ... */ }

// Add a material to the collision handler (neutron-photon mode)
void CollisionHandler::addMaterial(
<<<<<<< HEAD
          const Teuchos::RCP<NeutronMaterial>& material,
          const Teuchos::Array<Geometry::ModuleTraits::InternalCellHandle>&
          cells_containing_material )
=======
	      const Teuchos::RCP<const NeutronMaterial>& neutron_material,
	      const Teuchos::RCP<const PhotonMaterial>& photon_material,
	      const Teuchos::Array<Geometry::ModuleTraits::InternalCellHandle>&
	      cells_containing_material )
>>>>>>> 49ecce52
{
  // Make sure the material pointers are valid
  testPrecondition( !neutron_material.is_null() );
  testPrecondition( !photon_material.is_null() );
  // Make sure the cells are valid
  testPrecondition( cells_containing_material.size() > 0 );

<<<<<<< HEAD
  for( unsigned i = 0u; i < cells_containing_material.size(); ++i )
  {
    TEST_FOR_EXCEPTION(
      CollisionHandler::master_neutron_map.find(cells_containing_material[i])!=
                                    CollisionHandler::master_neutron_map.end(),
      std::logic_error,
      "Error: cell " << cells_containing_material[i] << " already has a "
      "material assigned!" );
=======
  NeutronCollisionHandler::addMaterial(
                                 neutron_material, cells_containing_material );
>>>>>>> 49ecce52

  PhotonCollisionHandler::addMaterial(
                                  photon_material, cells_containing_material );
}

// Add a material to the collision handler (photon-electron mode)
void CollisionHandler::addMaterial(
<<<<<<< HEAD
          const Teuchos::RCP<PhotonMaterial>& material,
          const Teuchos::Array<Geometry::ModuleTraits::InternalCellHandle>&
          cells_containing_material )
=======
              const Teuchos::RCP<const PhotonMaterial>& photon_material,
              const Teuchos::RCP<const ElectronMaterial>& electron_material,
              const Teuchos::Array<Geometry::ModuleTraits::InternalCellHandle>&
              cells_containing_material )
>>>>>>> 49ecce52
{
  // Make sure the material pointers are valid
  testPrecondition( !photon_material.is_null() );
  testPrecondition( !electron_material.is_null() );
  // Make sure the cells are valid
  testPrecondition( cells_containing_material.size() > 0 );

  PhotonCollisionHandler::addMaterial(
                                  photon_material, cells_containing_material );

  ElectronCollisionHandler::addMaterial(
                                electron_material, cells_containing_material );
}

// Add a material to the collision handler (neutron-photon-electron mode)
void CollisionHandler::addMaterial(
<<<<<<< HEAD
          const Teuchos::RCP<NeutronMaterial>& neutron_material,
          const Teuchos::RCP<PhotonMaterial>& photon_material,
          const Teuchos::Array<Geometry::ModuleTraits::InternalCellHandle>&
          cells_containing_material )
=======
              const Teuchos::RCP<const NeutronMaterial>& neutron_material,
              const Teuchos::RCP<const PhotonMaterial>& photon_material,
              const Teuchos::RCP<const ElectronMaterial>& electron_material,
              const Teuchos::Array<Geometry::ModuleTraits::InternalCellHandle>&
              cells_containing_material )
>>>>>>> 49ecce52
{
  // Make sure the material pointers are valid
  testPrecondition( !neutron_material.is_null() );
  testPrecondition( !photon_material.is_null() );
  testPrecondition( !electron_material.is_null() );
  // Make sure the cells are valid
  testPrecondition( cells_containing_material.size() > 0 );

  NeutronCollisionHandler::addMaterial(
                                 neutron_material, cells_containing_material );

<<<<<<< HEAD
// Add a material to the collision handler
void CollisionHandler::addMaterial(
          const Teuchos::RCP<ElectronMaterial>& material,
          const Teuchos::Array<Geometry::ModuleTraits::InternalCellHandle>&
          cells_containing_material )
{
  // Make sure the material pointer is valid
  testPrecondition( !material.is_null() );
  // Make sure the cells are valid
  testPrecondition( cells_containing_material.size() > 0 );
=======
  PhotonCollisionHandler::addMaterial(
                                  photon_material, cells_containing_material );
>>>>>>> 49ecce52

  ElectronCollisionHandler::addMaterial(
                                electron_material, cells_containing_material );
}

// Check if a cell is void
bool CollisionHandler::isCellVoid(
<<<<<<< HEAD
             const Geometry::ModuleTraits::InternalCellHandle cell,
             const ParticleType particle_type )
=======
			 const Geometry::ModuleTraits::InternalCellHandle cell,
			 const MonteCarlo::ParticleType particle_type )
>>>>>>> 49ecce52
{
  switch( particle_type )
  {
  case NEUTRON:
    return NeutronCollisionHandler::isCellVoid( cell );
  case PHOTON:
<<<<<<< HEAD
    if( CollisionHandler::master_photon_map.find( cell ) ==
        CollisionHandler::master_photon_map.end() )
      return true;
    else
      return false;
  case ELECTRON:
    if( CollisionHandler::master_electron_map.find( cell ) ==
        CollisionHandler::master_electron_map.end() )
      return true;
    else
      return false;
=======
    return PhotonCollisionHandler::isCellVoid( cell );
  case ADJOINT_PHOTON:
    return AdjointPhotonCollisionHandler::isCellVoid( cell );
  case ELECTRON:
    return ElectronCollisionHandler::isCellVoid( cell );
>>>>>>> 49ecce52
  default:
    THROW_EXCEPTION( std::logic_error,
                     "Error: particle type " << particle_type <<
                     " is not recognized by the collision handler!" );
  }
}

<<<<<<< HEAD
// Get the neutron material contained in a cell
const Teuchos::RCP<NeutronMaterial>&
CollisionHandler::getCellNeutronMaterial(
            const Geometry::ModuleTraits::InternalCellHandle cell )
{
  // Make sure the cell is not void
  testPrecondition( !CollisionHandler::isCellVoid( cell, NEUTRON ) );

  return CollisionHandler::master_neutron_map.find( cell )->second;
}

// Get the photon material contained in a cell
const Teuchos::RCP<PhotonMaterial>&
CollisionHandler::getCellPhotonMaterial(
            const Geometry::ModuleTraits::InternalCellHandle cell )
{
  // Make sure the cell is not void
  testPrecondition( !CollisionHandler::isCellVoid( cell, PHOTON ) );

  return CollisionHandler::master_photon_map.find( cell )->second;
}

// Get the electron material contained in a cell
const Teuchos::RCP<ElectronMaterial>&
CollisionHandler::getCellElectronMaterial(
            const Geometry::ModuleTraits::InternalCellHandle cell )
{
  // Make sure the cell is not void
  testPrecondition( !CollisionHandler::isCellVoid( cell, ELECTRON ) );

  return CollisionHandler::master_electron_map.find( cell )->second;
}

// Get the total macroscopic cross section of a material
double CollisionHandler::getMacroscopicTotalCrossSection(
                        const NeutronState& particle )
{
  // Make sure the cell is not void
  testPrecondition( !CollisionHandler::isCellVoid( particle.getCell(),
                           NEUTRON ) );

  Teuchos::RCP<NeutronMaterial>& material =
    CollisionHandler::master_neutron_map.find( particle.getCell() )->second;

  return material->getMacroscopicTotalCrossSection( particle.getEnergy() );
}

// Get the total macroscopic cross section of a material
double CollisionHandler::getMacroscopicTotalCrossSection(
                          const PhotonState& particle )
{
  // Make sure the cell is not void
  testPrecondition( !CollisionHandler::isCellVoid( particle.getCell(),
                           PHOTON ) );

  Teuchos::RCP<PhotonMaterial>& material =
      CollisionHandler::master_photon_map.find( particle.getCell() )->second;

  return material->getMacroscopicTotalCrossSection( particle.getEnergy() );
}

// Get the total macroscopic cross section of a material
double CollisionHandler::getMacroscopicTotalCrossSection(
                          const ElectronState& particle )
{
  // Make sure the cell is not void
  testPrecondition( !CollisionHandler::isCellVoid( particle.getCell(),
                           ELECTRON ) );

  Teuchos::RCP<ElectronMaterial>& material =
      CollisionHandler::master_electron_map.find( particle.getCell() )->second;

  return material->getMacroscopicTotalCrossSection( particle.getEnergy() );
}

// Get the macroscopic cross section for a specific reaction
double CollisionHandler::getMacroscopicReactionCrossSection(
                       const NeutronState& particle,
                       const NuclearReactionType reaction )
{
  CellIdNeutronMaterialMap::const_iterator it =
    CollisionHandler::master_neutron_map.find( particle.getCell() );

  if( it != CollisionHandler::master_neutron_map.end() )
  {
    return it->second->getMacroscopicReactionCrossSection(particle.getEnergy(),
                              reaction );
  }
  else
    return 0.0;
}

// Get the macroscopic cross section for a specific reaction
double CollisionHandler::getMacroscopicReactionCrossSection(
                      const PhotonState& particle,
                      const PhotoatomicReactionType reaction )
{
  CellIdPhotonMaterialMap::const_iterator it =
    CollisionHandler::master_photon_map.find( particle.getCell() );

  if( it != CollisionHandler::master_photon_map.end() )
  {
    return it->second->getMacroscopicReactionCrossSection(particle.getEnergy(),
                              reaction );
  }
  else
    return 0.0;
}

// Get the macroscopic cross section for a specific reaction
double CollisionHandler::getMacroscopicReactionCrossSection(
                      const PhotonState& particle,
                      const PhotonuclearReactionType reaction )
{
  CellIdPhotonMaterialMap::const_iterator it =
    CollisionHandler::master_photon_map.find( particle.getCell() );

  if( it != CollisionHandler::master_photon_map.end() )
  {
    return it->second->getMacroscopicReactionCrossSection(particle.getEnergy(),
                              reaction );
  }
  else
    return 0.0;
}

// Get the macroscopic cross section for a specific reaction
double CollisionHandler::getMacroscopicReactionCrossSection(
                      const ElectronState& particle,
                      const ElectroatomicReactionType reaction )
{
  CellIdElectronMaterialMap::const_iterator it =
    CollisionHandler::master_electron_map.find( particle.getCell() );

  if( it != CollisionHandler::master_electron_map.end() )
  {
    return it->second->getMacroscopicReactionCrossSection(particle.getEnergy(),
                              reaction );
  }
  else
    return 0.0;
}

// Collide with the material in a cell
void CollisionHandler::collideWithCellMaterial( NeutronState& particle,
                        ParticleBank& bank,
                        const bool analogue )
{
  // Make sure the cell is not void
  testPrecondition( !CollisionHandler::isCellVoid( particle.getCell(),
                           NEUTRON ) );

  const Teuchos::RCP<NeutronMaterial>& material =
    CollisionHandler::master_neutron_map.find( particle.getCell() )->second;

  if( analogue )
    material->collideAnalogue( particle, bank );
  else
    material->collideSurvivalBias( particle, bank );
}

// Collide with the material in a cell
void CollisionHandler::collideWithCellMaterial( PhotonState& particle,
                        ParticleBank& bank,
                        const bool analogue )
{
  // Make sure the cell is not void
  testPrecondition( !CollisionHandler::isCellVoid( particle.getCell(),
                           PHOTON ) );

  const Teuchos::RCP<PhotonMaterial>& material =
    CollisionHandler::master_photon_map.find( particle.getCell() )->second;

  if( analogue )
    material->collideAnalogue( particle, bank );
  else
    material->collideSurvivalBias( particle, bank );
}

// Collide with the material in a cell
void CollisionHandler::collideWithCellMaterial( ElectronState& particle,
                        ParticleBank& bank,
                        const bool analogue )
{
  // Make sure the cell is not void
  testPrecondition( !CollisionHandler::isCellVoid( particle.getCell(),
                           ELECTRON ) );

  const Teuchos::RCP<ElectronMaterial>& material =
    CollisionHandler::master_electron_map.find( particle.getCell() )->second;

  if( analogue )
    material->collideAnalogue( particle, bank );
  else
    material->collideSurvivalBias( particle, bank );
}

=======
>>>>>>> 49ecce52
} // end MonteCarlo namespace

//---------------------------------------------------------------------------//
// end MonteCarlo_CollisionHandler.cpp
//---------------------------------------------------------------------------//<|MERGE_RESOLUTION|>--- conflicted
+++ resolved
@@ -26,16 +26,10 @@
 
 // Add a material to the collision handler (neutron-photon mode)
 void CollisionHandler::addMaterial(
-<<<<<<< HEAD
-          const Teuchos::RCP<NeutronMaterial>& material,
+          const Teuchos::RCP<const NeutronMaterial>& neutron_material,
+          const Teuchos::RCP<const PhotonMaterial>& photon_material,
           const Teuchos::Array<Geometry::ModuleTraits::InternalCellHandle>&
           cells_containing_material )
-=======
-	      const Teuchos::RCP<const NeutronMaterial>& neutron_material,
-	      const Teuchos::RCP<const PhotonMaterial>& photon_material,
-	      const Teuchos::Array<Geometry::ModuleTraits::InternalCellHandle>&
-	      cells_containing_material )
->>>>>>> 49ecce52
 {
   // Make sure the material pointers are valid
   testPrecondition( !neutron_material.is_null() );
@@ -43,19 +37,8 @@
   // Make sure the cells are valid
   testPrecondition( cells_containing_material.size() > 0 );
 
-<<<<<<< HEAD
-  for( unsigned i = 0u; i < cells_containing_material.size(); ++i )
-  {
-    TEST_FOR_EXCEPTION(
-      CollisionHandler::master_neutron_map.find(cells_containing_material[i])!=
-                                    CollisionHandler::master_neutron_map.end(),
-      std::logic_error,
-      "Error: cell " << cells_containing_material[i] << " already has a "
-      "material assigned!" );
-=======
   NeutronCollisionHandler::addMaterial(
                                  neutron_material, cells_containing_material );
->>>>>>> 49ecce52
 
   PhotonCollisionHandler::addMaterial(
                                   photon_material, cells_containing_material );
@@ -63,16 +46,10 @@
 
 // Add a material to the collision handler (photon-electron mode)
 void CollisionHandler::addMaterial(
-<<<<<<< HEAD
-          const Teuchos::RCP<PhotonMaterial>& material,
-          const Teuchos::Array<Geometry::ModuleTraits::InternalCellHandle>&
-          cells_containing_material )
-=======
               const Teuchos::RCP<const PhotonMaterial>& photon_material,
               const Teuchos::RCP<const ElectronMaterial>& electron_material,
               const Teuchos::Array<Geometry::ModuleTraits::InternalCellHandle>&
               cells_containing_material )
->>>>>>> 49ecce52
 {
   // Make sure the material pointers are valid
   testPrecondition( !photon_material.is_null() );
@@ -89,18 +66,11 @@
 
 // Add a material to the collision handler (neutron-photon-electron mode)
 void CollisionHandler::addMaterial(
-<<<<<<< HEAD
-          const Teuchos::RCP<NeutronMaterial>& neutron_material,
-          const Teuchos::RCP<PhotonMaterial>& photon_material,
-          const Teuchos::Array<Geometry::ModuleTraits::InternalCellHandle>&
-          cells_containing_material )
-=======
               const Teuchos::RCP<const NeutronMaterial>& neutron_material,
               const Teuchos::RCP<const PhotonMaterial>& photon_material,
               const Teuchos::RCP<const ElectronMaterial>& electron_material,
               const Teuchos::Array<Geometry::ModuleTraits::InternalCellHandle>&
               cells_containing_material )
->>>>>>> 49ecce52
 {
   // Make sure the material pointers are valid
   testPrecondition( !neutron_material.is_null() );
@@ -112,21 +82,8 @@
   NeutronCollisionHandler::addMaterial(
                                  neutron_material, cells_containing_material );
 
-<<<<<<< HEAD
-// Add a material to the collision handler
-void CollisionHandler::addMaterial(
-          const Teuchos::RCP<ElectronMaterial>& material,
-          const Teuchos::Array<Geometry::ModuleTraits::InternalCellHandle>&
-          cells_containing_material )
-{
-  // Make sure the material pointer is valid
-  testPrecondition( !material.is_null() );
-  // Make sure the cells are valid
-  testPrecondition( cells_containing_material.size() > 0 );
-=======
   PhotonCollisionHandler::addMaterial(
                                   photon_material, cells_containing_material );
->>>>>>> 49ecce52
 
   ElectronCollisionHandler::addMaterial(
                                 electron_material, cells_containing_material );
@@ -134,38 +91,19 @@
 
 // Check if a cell is void
 bool CollisionHandler::isCellVoid(
-<<<<<<< HEAD
              const Geometry::ModuleTraits::InternalCellHandle cell,
-             const ParticleType particle_type )
-=======
-			 const Geometry::ModuleTraits::InternalCellHandle cell,
-			 const MonteCarlo::ParticleType particle_type )
->>>>>>> 49ecce52
+             const MonteCarlo::ParticleType particle_type )
 {
   switch( particle_type )
   {
   case NEUTRON:
     return NeutronCollisionHandler::isCellVoid( cell );
   case PHOTON:
-<<<<<<< HEAD
-    if( CollisionHandler::master_photon_map.find( cell ) ==
-        CollisionHandler::master_photon_map.end() )
-      return true;
-    else
-      return false;
-  case ELECTRON:
-    if( CollisionHandler::master_electron_map.find( cell ) ==
-        CollisionHandler::master_electron_map.end() )
-      return true;
-    else
-      return false;
-=======
     return PhotonCollisionHandler::isCellVoid( cell );
   case ADJOINT_PHOTON:
     return AdjointPhotonCollisionHandler::isCellVoid( cell );
   case ELECTRON:
     return ElectronCollisionHandler::isCellVoid( cell );
->>>>>>> 49ecce52
   default:
     THROW_EXCEPTION( std::logic_error,
                      "Error: particle type " << particle_type <<
@@ -173,206 +111,6 @@
   }
 }
 
-<<<<<<< HEAD
-// Get the neutron material contained in a cell
-const Teuchos::RCP<NeutronMaterial>&
-CollisionHandler::getCellNeutronMaterial(
-            const Geometry::ModuleTraits::InternalCellHandle cell )
-{
-  // Make sure the cell is not void
-  testPrecondition( !CollisionHandler::isCellVoid( cell, NEUTRON ) );
-
-  return CollisionHandler::master_neutron_map.find( cell )->second;
-}
-
-// Get the photon material contained in a cell
-const Teuchos::RCP<PhotonMaterial>&
-CollisionHandler::getCellPhotonMaterial(
-            const Geometry::ModuleTraits::InternalCellHandle cell )
-{
-  // Make sure the cell is not void
-  testPrecondition( !CollisionHandler::isCellVoid( cell, PHOTON ) );
-
-  return CollisionHandler::master_photon_map.find( cell )->second;
-}
-
-// Get the electron material contained in a cell
-const Teuchos::RCP<ElectronMaterial>&
-CollisionHandler::getCellElectronMaterial(
-            const Geometry::ModuleTraits::InternalCellHandle cell )
-{
-  // Make sure the cell is not void
-  testPrecondition( !CollisionHandler::isCellVoid( cell, ELECTRON ) );
-
-  return CollisionHandler::master_electron_map.find( cell )->second;
-}
-
-// Get the total macroscopic cross section of a material
-double CollisionHandler::getMacroscopicTotalCrossSection(
-                        const NeutronState& particle )
-{
-  // Make sure the cell is not void
-  testPrecondition( !CollisionHandler::isCellVoid( particle.getCell(),
-                           NEUTRON ) );
-
-  Teuchos::RCP<NeutronMaterial>& material =
-    CollisionHandler::master_neutron_map.find( particle.getCell() )->second;
-
-  return material->getMacroscopicTotalCrossSection( particle.getEnergy() );
-}
-
-// Get the total macroscopic cross section of a material
-double CollisionHandler::getMacroscopicTotalCrossSection(
-                          const PhotonState& particle )
-{
-  // Make sure the cell is not void
-  testPrecondition( !CollisionHandler::isCellVoid( particle.getCell(),
-                           PHOTON ) );
-
-  Teuchos::RCP<PhotonMaterial>& material =
-      CollisionHandler::master_photon_map.find( particle.getCell() )->second;
-
-  return material->getMacroscopicTotalCrossSection( particle.getEnergy() );
-}
-
-// Get the total macroscopic cross section of a material
-double CollisionHandler::getMacroscopicTotalCrossSection(
-                          const ElectronState& particle )
-{
-  // Make sure the cell is not void
-  testPrecondition( !CollisionHandler::isCellVoid( particle.getCell(),
-                           ELECTRON ) );
-
-  Teuchos::RCP<ElectronMaterial>& material =
-      CollisionHandler::master_electron_map.find( particle.getCell() )->second;
-
-  return material->getMacroscopicTotalCrossSection( particle.getEnergy() );
-}
-
-// Get the macroscopic cross section for a specific reaction
-double CollisionHandler::getMacroscopicReactionCrossSection(
-                       const NeutronState& particle,
-                       const NuclearReactionType reaction )
-{
-  CellIdNeutronMaterialMap::const_iterator it =
-    CollisionHandler::master_neutron_map.find( particle.getCell() );
-
-  if( it != CollisionHandler::master_neutron_map.end() )
-  {
-    return it->second->getMacroscopicReactionCrossSection(particle.getEnergy(),
-                              reaction );
-  }
-  else
-    return 0.0;
-}
-
-// Get the macroscopic cross section for a specific reaction
-double CollisionHandler::getMacroscopicReactionCrossSection(
-                      const PhotonState& particle,
-                      const PhotoatomicReactionType reaction )
-{
-  CellIdPhotonMaterialMap::const_iterator it =
-    CollisionHandler::master_photon_map.find( particle.getCell() );
-
-  if( it != CollisionHandler::master_photon_map.end() )
-  {
-    return it->second->getMacroscopicReactionCrossSection(particle.getEnergy(),
-                              reaction );
-  }
-  else
-    return 0.0;
-}
-
-// Get the macroscopic cross section for a specific reaction
-double CollisionHandler::getMacroscopicReactionCrossSection(
-                      const PhotonState& particle,
-                      const PhotonuclearReactionType reaction )
-{
-  CellIdPhotonMaterialMap::const_iterator it =
-    CollisionHandler::master_photon_map.find( particle.getCell() );
-
-  if( it != CollisionHandler::master_photon_map.end() )
-  {
-    return it->second->getMacroscopicReactionCrossSection(particle.getEnergy(),
-                              reaction );
-  }
-  else
-    return 0.0;
-}
-
-// Get the macroscopic cross section for a specific reaction
-double CollisionHandler::getMacroscopicReactionCrossSection(
-                      const ElectronState& particle,
-                      const ElectroatomicReactionType reaction )
-{
-  CellIdElectronMaterialMap::const_iterator it =
-    CollisionHandler::master_electron_map.find( particle.getCell() );
-
-  if( it != CollisionHandler::master_electron_map.end() )
-  {
-    return it->second->getMacroscopicReactionCrossSection(particle.getEnergy(),
-                              reaction );
-  }
-  else
-    return 0.0;
-}
-
-// Collide with the material in a cell
-void CollisionHandler::collideWithCellMaterial( NeutronState& particle,
-                        ParticleBank& bank,
-                        const bool analogue )
-{
-  // Make sure the cell is not void
-  testPrecondition( !CollisionHandler::isCellVoid( particle.getCell(),
-                           NEUTRON ) );
-
-  const Teuchos::RCP<NeutronMaterial>& material =
-    CollisionHandler::master_neutron_map.find( particle.getCell() )->second;
-
-  if( analogue )
-    material->collideAnalogue( particle, bank );
-  else
-    material->collideSurvivalBias( particle, bank );
-}
-
-// Collide with the material in a cell
-void CollisionHandler::collideWithCellMaterial( PhotonState& particle,
-                        ParticleBank& bank,
-                        const bool analogue )
-{
-  // Make sure the cell is not void
-  testPrecondition( !CollisionHandler::isCellVoid( particle.getCell(),
-                           PHOTON ) );
-
-  const Teuchos::RCP<PhotonMaterial>& material =
-    CollisionHandler::master_photon_map.find( particle.getCell() )->second;
-
-  if( analogue )
-    material->collideAnalogue( particle, bank );
-  else
-    material->collideSurvivalBias( particle, bank );
-}
-
-// Collide with the material in a cell
-void CollisionHandler::collideWithCellMaterial( ElectronState& particle,
-                        ParticleBank& bank,
-                        const bool analogue )
-{
-  // Make sure the cell is not void
-  testPrecondition( !CollisionHandler::isCellVoid( particle.getCell(),
-                           ELECTRON ) );
-
-  const Teuchos::RCP<ElectronMaterial>& material =
-    CollisionHandler::master_electron_map.find( particle.getCell() )->second;
-
-  if( analogue )
-    material->collideAnalogue( particle, bank );
-  else
-    material->collideSurvivalBias( particle, bank );
-}
-
-=======
->>>>>>> 49ecce52
 } // end MonteCarlo namespace
 
 //---------------------------------------------------------------------------//
