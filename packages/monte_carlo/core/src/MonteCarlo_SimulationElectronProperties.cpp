--- conflicted
+++ resolved
@@ -34,13 +34,8 @@
   SimulationElectronProperties::bremsstrahlung_angular_distribution_function = 
                              TWOBS_DISTRIBUTION;
 
-<<<<<<< HEAD
-// The elastic cutoff angle cosine (default 1.0e-6)
-double SimulationElectronProperties::elastic_cutoff_angle = 1.0e-6;
-=======
 // The elastic cutoff angle cosine (default 0.999999)
 double SimulationElectronProperties::elastic_cutoff_angle_cosine = 0.999999;
->>>>>>> 6fc334e6
 
 // The number of electron has grid bins
 unsigned SimulationElectronProperties::num_electron_hash_grid_bins = 1000;
@@ -78,21 +73,12 @@
   SimulationElectronProperties::bremsstrahlung_angular_distribution_function = function;
 }
 
-<<<<<<< HEAD
-// Set the elastic cutoff angle cosine (mu = 1.0e-6 by default)
-void SimulationElectronProperties::setElasticCutoffAngle( 
-                          const double cutoff_angle )
-{
-  SimulationElectronProperties::elastic_cutoff_angle = cutoff_angle;
-=======
-
 // Set the elastic cutoff angle cosine (mu = 0.999999 by default)
 void SimulationElectronProperties::setElasticCutoffAngleCosine( 
                           const double cutoff_angle_cosine )
 {
   SimulationElectronProperties::elastic_cutoff_angle_cosine = 
     cutoff_angle_cosine;
->>>>>>> 6fc334e6
 }
 
 // Set the number of electron hash grid bins
