--- conflicted
+++ resolved
@@ -83,7 +83,7 @@
                           b_reaction.getCrossSection( 1e-5 );
 
   FRENSIE_CHECK_FLOATING_EQUALITY( cross_section,
-                          4.420906922047235099e+01 + 6.124055828282346576e+07,
+                          4.420906922047235810e+01 + 6.124055828282346576e+07,
                           1e-12 );
 
   cross_section = ae_reaction.getCrossSection( 1e-3 ) +
@@ -97,7 +97,7 @@
                    b_reaction.getCrossSection( 20.0 );
 
   FRENSIE_CHECK_FLOATING_EQUALITY( cross_section,
-                          0.0 + 0.0,
+                          1.31456359576732545e-01 + 8.18292998361299251e+04,
                           1e-12 );
 }
 
@@ -198,11 +198,7 @@
   FRENSIE_CHECK_EQUAL( grid_index, 17 );
 
   grid_index = grid_searcher.findLowerBinIndex( 20.0 );
-<<<<<<< HEAD
-  FRENSIE_CHECK_EQUAL( grid_index, 61 );
-=======
-  FRENSIE_CHECK_EQUAL( grid_index, 63 );
->>>>>>> 3eda0a80
+  FRENSIE_CHECK_EQUAL( grid_index, 93 );
 }
 
 //---------------------------------------------------------------------------//
@@ -308,7 +304,7 @@
         energy_grid->size(), 0.0 );
 
     std::shared_ptr<const MonteCarlo::ElectroatomicReaction> void_reaction =
-      std::make_shared<MonteCarlo::AbsorptionElectroatomicReaction<Utility::LogLog,false> >(
+      std::make_shared<MonteCarlo::AbsorptionElectroatomicReaction<Utility::LinLin,false> >(
                        energy_grid,
                        void_cross_section,
                        0u,
@@ -433,7 +429,7 @@
 
     scattering_reactions[b_reaction->getReactionType()] = b_reaction;
 
-    // Create a test  adjoint electroatom core
+    // Create a test adjoint electroatom core
     electroatom_core.reset( new MonteCarlo::AdjointElectroatomCore(
         energy_grid,
         grid_searcher,
