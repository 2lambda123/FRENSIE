--- conflicted
+++ resolved
@@ -50,23 +50,6 @@
   virtual ~HardElasticElectronScatteringDistribution()
   { /* ... */ }
 
-<<<<<<< HEAD
-=======
-  //! Randomly scatter the electron
-  void scatterElectron( ElectronState& electron,
-	                    ParticleBank& bank,
-                        Data::SubshellType& shell_of_interaction ) const;
-
-  // Evaluate the screening angle at the given electron energy
-  double evaluateScreeningFactor( const double energy ) const;
-
-  // Evaluate the scattering angle from the analytical function
-  double evaluateScreenedScatteringAngle( const double energy ) const; 
-
-  // Sample a scattering angle cosine
-  double sampleScatteringAngleCosine( const double energy ) const;
-
->>>>>>> 5fb9119b
   //! Evaluate the distribution
   double evaluate( const double incoming_energy,
                            const double scattering_angle ) const
@@ -109,8 +92,8 @@
 
   //! Randomly scatter the electron
   void scatterElectron( ElectronState& electron,
-                        ParticleBank& bank,
-                        SubshellType& shell_of_interaction ) const;
+	                    ParticleBank& bank,
+                        Data::SubshellType& shell_of_interaction ) const;
                         
   //! Randomly scatter the adjoint electron
   void scatterAdjointElectron( AdjointElectronState& adjoint_electron,
