//---------------------------------------------------------------------------//
//!
//! \file   MonteCarlo_PhotoatomFactory.cpp
//! \author Alex Robinson
//! \brief  The photoatom factory class definition
//!
//---------------------------------------------------------------------------//

// FRENSIE Includes
#include "MonteCarlo_PhotoatomFactory.hpp"
#include "MonteCarlo_PhotoatomACEFactory.hpp"
#include "Data_ACEFileHandler.hpp"
#include "Data_XSSEPRDataExtractor.hpp"
#include "Utility_PhysicalConstants.hpp"
#include "Utility_ContractException.hpp"
#include "Utility_ExceptionTestMacros.hpp"
#include "Utility_ExceptionCatchMacros.hpp"

namespace MonteCarlo{

// Constructor
PhotoatomFactory::PhotoatomFactory(
		    const std::string& cross_sections_xml_directory,
		    const Teuchos::ParameterList& cross_section_table_info,
		    const boost::unordered_set<std::string>& photoatom_aliases,
		    const Teuchos::RCP<AtomicRelaxationModelFactory>& 
		    atomic_relaxation_model_factory,
		    const bool use_doppler_broadening_data,
		    const bool use_detailed_pair_production_data,
		    const bool use_atomic_relaxation_data )
{
  // Create each photoatom in the set
  boost::unordered_set<std::string>::const_iterator photoatom_name = 
    photoatom_aliases.begin();

  while( photoatom_name != photoatom_aliases.end() )
  {
    Teuchos::ParameterList table_info;

    try{
      table_info = cross_section_table_info.sublist( *photoatom_name );
    }
    EXCEPTION_CATCH_AND_EXIT( std::exception,
			      "There is no data present in the "
			      "cross_sections.xml file at "
			      << cross_sections_xml_directory <<
			      " for atom " << *photoatom_name << "!" );

    // Use the appropriate procedure for the particular table type
    std::string table_type;
    
    try{
      table_type = table_info.get<std::string>( "photoatomic_file_type" );
    }
    EXCEPTION_CATCH_AND_EXIT( Teuchos::Exceptions::InvalidParameter,
			      "Error: cross section table entry "
			      << *photoatom_name << 
			      " is invalid! Please fix this entry." );

    if( table_type == "ACE" )
    {
      createPhotoatomFromACETable( cross_sections_xml_directory, 
				   *photoatom_name,
				   table_info,
				   atomic_relaxation_model_factory,
				   use_doppler_broadening_data,
				   use_detailed_pair_production_data,
				   use_atomic_relaxation_data );
    }
    else
    {
      THROW_EXCEPTION( std::logic_error,
		       "Error: photoatomic table type " << table_type <<
		       " is not valid!" );
    }

    ++photoatom_name;
  }

  // Make sure that every photoatom has been created
  testPostcondition( d_photoatom_name_map.size() == photoatom_aliases.size() );
}

// Create the map of photoatoms
void PhotoatomFactory::createPhotoatomMap(
		    boost::unordered_map<std::string,Teuchos::RCP<Photoatom> >&
		    photoatom_map ) const
{
  // Reset the photoatom map
  photoatom_map.clear();

  // Copy the stored map
  photoatom_map.insert( d_photoatom_name_map.begin(), 
			d_photoatom_name_map.end() );
}

// Create a photoatom from an ACE table
void PhotoatomFactory::createPhotoatomFromACETable(
			  const std::string& cross_sections_xml_directory,
			  const std::string& photoatom_alias,
			  const Teuchos::ParameterList& photoatom_table_info,
			  const Teuchos::RCP<AtomicRelaxationModelFactory>& 
			  atomic_relaxation_model_factory,
			  const bool use_doppler_broadening_data,
			  const bool use_detailed_pair_production_data,
			  const bool use_atomic_relaxation_data )
{
  // Set the abs. path to the ace library file containing the desired table
  std::string ace_file_path = cross_sections_xml_directory + "/";
  
  try{
    ace_file_path += photoatom_table_info.get<std::string>("photoatomic_file_path");
  }
  EXCEPTION_CATCH_AND_EXIT( Teuchos::Exceptions::InvalidParameter,
			    "Error: cross section table entry "
			    << photoatom_alias <<
			    "is invalid! Please fix this entry." );

  // Get the start line
  int photoatomic_file_start_line;
  
  try{
    photoatomic_file_start_line = 
      photoatom_table_info.get<int>( "photoatomic_file_start_line" );
  }
  EXCEPTION_CATCH_AND_EXIT( Teuchos::Exceptions::InvalidParameter,
			    "Error: cross section table entry "
			    << photoatom_alias <<
			    " is invalid! Please fix this entry." );
  
  // Get the table name
  std::string photoatomic_table_name;
  
  try{
    photoatomic_table_name = 
      photoatom_table_info.get<std::string>( "photoatomic_table_name" );
  }
  EXCEPTION_CATCH_AND_EXIT( Teuchos::Exceptions::InvalidParameter,
			    "Error: cross section table entry "
			    << photoatom_alias <<
			    " is invalid! Please fix this entry." );

  // Get the atomic weight of the photoatom
  double atomic_weight;
  
  try{
    atomic_weight = photoatom_table_info.get<double>( "atomic_weight_ratio" );
  }
  EXCEPTION_CATCH_AND_EXIT( Teuchos::Exceptions::InvalidParameter,
			    "Error: cross section table entry "
			    << photoatom_alias <<
			    " is invalid! Please fix this entry." );
  
  atomic_weight *= Utility::PhysicalConstants::neutron_rest_mass_amu;

  bool photoatomic_file_is_ascii;
  try{
    photoatomic_file_is_ascii = 
      (photoatom_table_info.get<std::string>( "photoatomic_file_type" ) ==
       "ACE");
  }
  EXCEPTION_CATCH_AND_EXIT( Teuchos::Exceptions::InvalidParameter,
			    "Error: cross section table entry "
			    << photoatom_alias <<
			    " is invalid! Please fix this entry." );
  
  std::cout << "Loading ACE photoatomic cross section table "
	    << photoatom_table_name << " (" << photoatom_alias << ") ... ";

  // Check if the table has already been loaded
  if( d_photoatomic_table_name_map.find( photoatomic_table_name ) ==
      d_photoatomic_table_name_map.end() )
  {
    // Create the ACEFileHandler
    Data::ACEFileHandler ace_file_handler( ace_file_path,
					   photoatomic_table_name,
					   photoatomic_file_start_line,
					   photoatomic_file_is_ascii );
    
    // Create the XSS data extractor
    Data::XSSEPRDataExtractor xss_data_extractor( 
					 ace_file_handler.getTableNXSArray(),
					 ace_file_handler.getTableJXSArray(),
					 ace_file_handler.getTableXSSArray() );
  
<<<<<<< HEAD
    // Create the atomic relaxation model
    Teuchos::RCP<AtomicRelaxationModel> atomic_relaxation_model;
    
    atomic_relaxation_model_factory->createAndCacheAtomicRelaxationModel(
=======
  // Create the atomic relaxation model
  Teuchos::RCP<AtomicRelaxationModel> atomic_relaxation_model;

  atomic_relaxation_model_factory->createAndCacheAtomicRelaxationModel(
>>>>>>> c0ab5468
						  xss_data_extractor,
						  atomic_relaxation_model,
			                          use_atomic_relaxation_data );

<<<<<<< HEAD
    // Initialize the new photoatom
    Teuchos::RCP<Photoatom>& photoatom = d_photoatom_name_map[photoatom_alias];

    // Create the new photoatom
    PhotoatomACEFactory::createPhotoatom( xss_data_extractor,
					  photoatom_table_name,
					  atomic_weight,
					  atomic_relaxation_model,
					  photoatom,
					  use_doppler_broadening_data,
					  use_detailed_pair_production_data,
					  use_atomic_relaxation_data );

    // Cache the new photoatom in the table name map
    d_photoatomic_table_name_map[photoatomic_table_name] = photoatom;
  }
  // The table has already been loaded
  else
  {
    d_photoatom_name_map[photoatom_alias] = 
      d_photoatomic_table_name_map[photoatomic_table_name];
  }
  
=======
  // Initialize the new photoatom
  Teuchos::RCP<Photoatom>& photoatom = d_photoatom_name_map[photoatom_alias];

  // Create the new photoatom
  PhotoatomACEFactory::createPhotoatom( xss_data_extractor,
					photoatom_table_name,
					atomic_weight,
					atomic_relaxation_model,
					photoatom,
					use_doppler_broadening_data,
					use_detailed_pair_production_data,
					use_atomic_relaxation_data );
    
>>>>>>> c0ab5468
  std::cout << "done." << std::endl;
}

} // end MonteCarlo namespace

//---------------------------------------------------------------------------//
// end MonteCarlo_PhotoatomFactory.cpp
//---------------------------------------------------------------------------//<|MERGE_RESOLUTION|>--- conflicted
+++ resolved
@@ -165,7 +165,7 @@
 			    " is invalid! Please fix this entry." );
   
   std::cout << "Loading ACE photoatomic cross section table "
-	    << photoatom_table_name << " (" << photoatom_alias << ") ... ";
+	    << photoatomic_table_name << " (" << photoatom_alias << ") ... ";
 
   // Check if the table has already been loaded
   if( d_photoatomic_table_name_map.find( photoatomic_table_name ) ==
@@ -183,28 +183,20 @@
 					 ace_file_handler.getTableJXSArray(),
 					 ace_file_handler.getTableXSSArray() );
   
-<<<<<<< HEAD
     // Create the atomic relaxation model
     Teuchos::RCP<AtomicRelaxationModel> atomic_relaxation_model;
     
     atomic_relaxation_model_factory->createAndCacheAtomicRelaxationModel(
-=======
-  // Create the atomic relaxation model
-  Teuchos::RCP<AtomicRelaxationModel> atomic_relaxation_model;
-
-  atomic_relaxation_model_factory->createAndCacheAtomicRelaxationModel(
->>>>>>> c0ab5468
 						  xss_data_extractor,
 						  atomic_relaxation_model,
 			                          use_atomic_relaxation_data );
 
-<<<<<<< HEAD
     // Initialize the new photoatom
     Teuchos::RCP<Photoatom>& photoatom = d_photoatom_name_map[photoatom_alias];
 
     // Create the new photoatom
     PhotoatomACEFactory::createPhotoatom( xss_data_extractor,
-					  photoatom_table_name,
+					  photoatomic_table_name,
 					  atomic_weight,
 					  atomic_relaxation_model,
 					  photoatom,
@@ -221,23 +213,6 @@
     d_photoatom_name_map[photoatom_alias] = 
       d_photoatomic_table_name_map[photoatomic_table_name];
   }
-  
-=======
-  // Initialize the new photoatom
-  Teuchos::RCP<Photoatom>& photoatom = d_photoatom_name_map[photoatom_alias];
-
-  // Create the new photoatom
-  PhotoatomACEFactory::createPhotoatom( xss_data_extractor,
-					photoatom_table_name,
-					atomic_weight,
-					atomic_relaxation_model,
-					photoatom,
-					use_doppler_broadening_data,
-					use_detailed_pair_production_data,
-					use_atomic_relaxation_data );
-    
->>>>>>> c0ab5468
-  std::cout << "done." << std::endl;
 }
 
 } // end MonteCarlo namespace
