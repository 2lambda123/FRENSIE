//---------------------------------------------------------------------------//
//!
//! \file   epr_generator.cpp
//! \author Alex Robinson, Luke Kersting
//! \brief  epr_generator tool 
//!
//---------------------------------------------------------------------------//

// Std Lib Includes
#include <iostream>
#include <sstream>

// Trilinos Includes
#include <Teuchos_ParameterList.hpp>
#include <Teuchos_XMLParameterListCoreHelpers.hpp>
#include <Teuchos_CommandLineProcessor.hpp>
#include <Teuchos_FancyOStream.hpp>
#include <Teuchos_VerboseObject.hpp>

// FRENSIE Includes
#include "DataGen_StandardElectronPhotonRelaxationDataGenerator.hpp"
#include "MonteCarlo_CrossSectionsXMLProperties.hpp"
#include "Data_ACEFileHandler.hpp"
#include "Data_ENDLFileHandler.hpp"
#include "Data_XSSEPRDataExtractor.hpp"
#include "Data_ElectronPhotonRelaxationVolatileDataContainer.hpp"
#include "Utility_PhysicalConstants.hpp"
#include "Utility_ExceptionCatchMacros.hpp"

int main( int argc, char** argv )
{
  Teuchos::RCP<const DataGen::ElectronPhotonRelaxationDataGenerator> 
    epr_generator;
  
  Teuchos::RCP<Teuchos::FancyOStream> out = 
    Teuchos::VerboseObjectBase::getDefaultOStream();

  // Set up the command line options
  Teuchos::CommandLineProcessor epr_generator_clp;

  std::string cross_section_directory, cross_section_alias;
  double min_photon_energy = 0.001, max_photon_energy = 20.0;
<<<<<<< HEAD
  double min_electron_energy = 0.00001, max_electron_energy = 100000;
=======
  double min_electron_energy = 0.00001, max_electron_energy = 100000.0;
>>>>>>> 5fb9119b
  double cutoff_angle = 0.000001;
  double occupation_number_evaluation_tol = 1e-3;
  double subshell_incoherent_evaluation_tol = 1e-3;
  double grid_convergence_tol = 0.001;
  double grid_absolute_diff_tol = 1e-42;
  double grid_distance_tol = 1e-16;
  bool modify_cs_xml_file = false;

  epr_generator_clp.setDocString( "Electron-Photon-Relaxation Native Data File"
				  " Generator\n" );
  epr_generator_clp.setOption( "cross_sec_dir",
			       &cross_section_directory,
			       "Directory containing desired cross section "
			       "tables",
			       true );
  epr_generator_clp.setOption( "cross_sec_alias",
			       &cross_section_alias,
			       "Photon cross section table alias",
			       true );
  epr_generator_clp.setOption( "min_photon_energy",
			       &min_photon_energy,
			       "Min photon energy for table" );
  epr_generator_clp.setOption( "max_photon_energy",
			       &max_photon_energy,
			       "Max photon energy for table" );
  epr_generator_clp.setOption( "min_electron_energy",
			       &min_electron_energy,
			       "Min electron energy for table" );
  epr_generator_clp.setOption( "max_electron_energy",
			       &max_electron_energy,
			       "Max electron energy for table" );
  epr_generator_clp.setOption( "occupation_num_tol",
			       &occupation_number_evaluation_tol,
			       "Occupation number evaluation tolerance" );
  epr_generator_clp.setOption( "subshell_incoherent_tol",
			       &subshell_incoherent_evaluation_tol,
			       "Subshell incoherent evaluation tolerance" );
  epr_generator_clp.setOption( "grid_convergence_tol",
			       &grid_convergence_tol,
			       "Grid convergence tolerance" );
  epr_generator_clp.setOption( "grid_absolute_diff_tol",
			       &grid_absolute_diff_tol,
			       "Grid absolute difference tolerance" );
  epr_generator_clp.setOption( "grid_absolute_dist_tol",
			       &grid_distance_tol,
			       "Grid absolute distance tolerance" );
  epr_generator_clp.setOption( "modify_cs_xml_file",
			       "do_not_modify_cs_xml_file",
			       &modify_cs_xml_file,
			       "Modify the cross_sections.xml file?" );

  epr_generator_clp.throwExceptions( false );

  // Parse the command line
  Teuchos::CommandLineProcessor::EParseCommandLineReturn
    parse_return = epr_generator_clp.parse( argc, argv );

  if( parse_return != Teuchos::CommandLineProcessor::PARSE_SUCCESSFUL )
  {
    epr_generator_clp.printHelpMessage( argv[0], *out );

    return parse_return;
  }

  // Open the cross_sections.xml file
  std::string cross_sections_xml_file = cross_section_directory;
  cross_sections_xml_file += "/cross_sections.xml";

  Teuchos::RCP<Teuchos::ParameterList> cross_sections_table_info = 
    Teuchos::getParametersFromXmlFile( cross_sections_xml_file );

  std::string data_file_path, data_file_type, data_table_name;
  int data_file_start_line, atomic_number;
  double atomic_weight;
    
  MonteCarlo::CrossSectionsXMLProperties::extractInfoFromPhotoatomTableInfoParameterList( 
						    cross_section_directory,
						    cross_section_alias,
						    *cross_sections_table_info,
						    data_file_path,
						    data_file_type,
						    data_table_name,
						    data_file_start_line,
						    atomic_weight );
  
  // Create the data generator
  if( data_file_type == "ACE" )
  {
    Teuchos::RCP<Data::ENDLFileHandler> endl_file_handler( 
        new Data::ENDLFileHandler( data_file_path ) );

    Data::ACEFileHandler ace_file_handler( data_file_path,
					   data_table_name,
					   data_file_start_line,
					   true );
    
    Teuchos::RCP<const Data::XSSEPRDataExtractor> ace_epr_extractor(
				new const Data::XSSEPRDataExtractor(
				       ace_file_handler.getTableNXSArray(),
				       ace_file_handler.getTableJXSArray(),
				       ace_file_handler.getTableXSSArray() ) );
    
    atomic_number = ace_epr_extractor->extractAtomicNumber();

    std::string endl_file_path = "/home/software/endldata/eedl/Pb/za082000";

    Teuchos::RCP<Data::ENDLFileHandler> endl_file_handler( 
        new Data::ENDLFileHandler( endl_file_path ) );

    epr_generator.reset( 
	    new const DataGen::StandardElectronPhotonRelaxationDataGenerator( 
					    atomic_number,
					    ace_epr_extractor,
<<<<<<< HEAD
					    endl_file_handler,
=======
                        endl_file_handler,    
>>>>>>> 5fb9119b
					    min_photon_energy,
					    max_photon_energy,
					    min_electron_energy,
					    max_electron_energy,
                        cutoff_angle,
					    occupation_number_evaluation_tol,
                        subshell_incoherent_evaluation_tol,
					    grid_convergence_tol,
					    grid_absolute_diff_tol,
					    grid_distance_tol ) );
  }
  else
  {
    std::cerr << "Error: Photoatomic file type "
	      << data_file_type << "is not supported!";
  }

  // Create the new data container
  Data::ElectronPhotonRelaxationVolatileDataContainer data_container;

  epr_generator->populateEPRDataContainer( data_container );

  std::ostringstream oss;
  oss << "epr_" << atomic_number << "_native.xml";

  std::string new_file_name;

  // Export the generated data to an XML file
  if( modify_cs_xml_file )
  {
    new_file_name = cross_section_directory;
    new_file_name += "/";
    new_file_name += oss.str();
    
    std::string new_cross_section_alias( cross_section_alias );
    new_cross_section_alias += "-Native";

    Teuchos::ParameterList& old_table_info = 
      cross_sections_table_info->sublist( cross_section_alias );
    
    Teuchos::ParameterList& new_table_info = 
      cross_sections_table_info->sublist( new_cross_section_alias );

    new_table_info.setParameters( old_table_info );
    
    new_table_info.set( 
	    MonteCarlo::CrossSectionsXMLProperties::photoatomic_file_path_prop,
	    oss.str() );
    new_table_info.set( 
	    MonteCarlo::CrossSectionsXMLProperties::photoatomic_file_type_prop,
	    MonteCarlo::CrossSectionsXMLProperties::native_file );
    new_table_info.set( 
      MonteCarlo::CrossSectionsXMLProperties::photoatomic_file_start_line_prop,
      -1 );
    new_table_info.set( 
	   MonteCarlo::CrossSectionsXMLProperties::photoatomic_table_name_prop,
	   "" );
    
    Teuchos::writeParameterListToXmlFile( *cross_sections_table_info,
					  cross_sections_xml_file );
  }
  else
    new_file_name = oss.str();
  
  data_container.exportData( new_file_name,
			     Utility::ArchivableObject::XML_ARCHIVE );
									      
  return 0;
}

//---------------------------------------------------------------------------//
// end epr_generator.cpp
//---------------------------------------------------------------------------//<|MERGE_RESOLUTION|>--- conflicted
+++ resolved
@@ -40,11 +40,7 @@
 
   std::string cross_section_directory, cross_section_alias;
   double min_photon_energy = 0.001, max_photon_energy = 20.0;
-<<<<<<< HEAD
-  double min_electron_energy = 0.00001, max_electron_energy = 100000;
-=======
   double min_electron_energy = 0.00001, max_electron_energy = 100000.0;
->>>>>>> 5fb9119b
   double cutoff_angle = 0.000001;
   double occupation_number_evaluation_tol = 1e-3;
   double subshell_incoherent_evaluation_tol = 1e-3;
@@ -158,11 +154,7 @@
 	    new const DataGen::StandardElectronPhotonRelaxationDataGenerator( 
 					    atomic_number,
 					    ace_epr_extractor,
-<<<<<<< HEAD
-					    endl_file_handler,
-=======
                         endl_file_handler,    
->>>>>>> 5fb9119b
 					    min_photon_energy,
 					    max_photon_energy,
 					    min_electron_energy,
