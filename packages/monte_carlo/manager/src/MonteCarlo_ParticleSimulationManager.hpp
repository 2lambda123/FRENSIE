//---------------------------------------------------------------------------//
//!
//! \file   MonteCarlo_ParticleSimulationManager.hpp
//! \author Alex Robinson
//! \brief  Particle simulation manager class declaration
//!
//---------------------------------------------------------------------------//

#ifndef MONTE_CARLO_PARTICLE_SIMULATION_MANAGER_HPP
#define MONTE_CARLO_PARTICLE_SIMULATION_MANAGER_HPP

// Std Lib Includes
#include <memory>

// Boost Includes
#include <boost/filesystem/path.hpp>

// FRENSIE Includes
#include "MonteCarlo_EventHandler.hpp"
#include "MonteCarlo_WeightWindow.hpp"
#include "MonteCarlo_CollisionForcer.hpp"
#include "MonteCarlo_StandardWeightCutoffRoulette.hpp"
#include "MonteCarlo_ParticleSource.hpp"
#include "MonteCarlo_FilledGeometryModel.hpp"
#include "MonteCarlo_CollisionKernel.hpp"
#include "MonteCarlo_TransportKernel.hpp"
#include "MonteCarlo_SimulationProperties.hpp"
#include "Utility_Communicator.hpp"

extern "C" void __custom_signal_handler__( int signal );

namespace MonteCarlo{

//! The particle simulation manager base class
class ParticleSimulationManager : public std::enable_shared_from_this<ParticleSimulationManager>
{

public:

  //! Destructor
  virtual ~ParticleSimulationManager()
  { /* ... */ }

  //! Return the next history that will be completed
  uint64_t getNextHistory() const;

  //! Return the number of rendezvous
  uint64_t getNumberOfRendezvous() const;

  //! Return the rendezvous batch size
  uint64_t getRendezvousBatchSize() const;

  //! Return the batch size
  uint64_t getBatchSize() const;

  //! Return the model
  const FilledGeometryModel& getModel() const;

  //! Return the source
  const ParticleSource& getSource() const;

  //! Return the event handler
  const EventHandler& getEventHandler() const;

  //! Return the event handler
  EventHandler& getEventHandler();

  //! Return the simulation properties
  const SimulationProperties& getSimulationProperties() const;

  //! Set the simulation name
  void setSimulationName( const std::string& new_name );

  //! Get the simulation name
  const std::string& getSimulationName() const;

  //! Set the simulation archive type
  void setSimulationArchiveType( const std::string& archive_type );

  //! Get the simulation archive type
  const std::string& getSimulationArchiveType() const;

  //! Set the simulation name and archive type
  void setSimulationNameAndArchiveType( const std::string& new_name,
                                        const std::string& archive_type );

  //! Run the simulation set up by the user
  virtual void runSimulation();

  //! Run the simulation set up by the user with the ability to interrupt
  virtual void runInterruptibleSimulation();

  //! Print the simulation data to the desired stream
  virtual void printSimulationSummary( std::ostream& os ) const;

  //! Log the simulation data
  virtual void logSimulationSummary() const;

protected:

  //! Constructor
  ParticleSimulationManager(
                 const std::string& simulation_name,
                 const std::string& archive_type,
                 const std::shared_ptr<const FilledGeometryModel>& model,
                 const std::shared_ptr<ParticleSource>& source,
                 const std::shared_ptr<EventHandler>& event_handler,
                 const std::shared_ptr<const WeightWindow> weight_windows,
                 const std::shared_ptr<const CollisionForcer> collision_forcer,
                 const std::shared_ptr<const SimulationProperties>& properties,
                 const uint64_t next_history,
                 const uint64_t rendezvous_number );

  //! Set the batch size
  void setBatchSize( const uint64_t batch_size );

  //! Increment the next history
  void incrementNextHistory( const uint64_t increment_size );

  //! Check if the simulation has been ended by the user
  bool hasEndSimulationRequestBeenMade() const;

  //! Run the simulation batch
  void runSimulationBatch( const uint64_t batch_start_history,
                           const uint64_t batch_end_history );

  //! Simulate an unresolved particle
  virtual void simulateUnresolvedParticle(
                                        ParticleState& unresolved_particle,
                                        ParticleBank& bank,
                                        const bool source_particle ) = 0;

  //! Simulate a resolved particle
  template<typename State>
  void simulateParticle( ParticleState& unresolved_particle,
                         ParticleBank& bank,
                         const bool source_particle );

  //! Simulate a resolved particle using the "alternative" tracking method
  template<typename State>
  void simulateParticleAlternative( ParticleState& unresolved_particle,
                                    ParticleBank& bank,
                                    const bool source_particle );

  //! Get the collision forcer
  const CollisionForcer& getCollisionForcer() const;

  //! Enable thread support
  void enableThreadSupport();

  //! Reset data
  void resetData();

  //! Reduce distributed data
  void reduceData( const Utility::Communicator& comm,
                   const int root_process );

  //! Register simulation started event
  void registerSimulationStartedEvent();

  //! Register simulation stopped event
  void registerSimulationStoppedEvent();

  //! Check if the simulation is complete
  bool isSimulationComplete();

  //! Rendezvous (cache state)
  virtual void rendezvous();

  //! The signal handler
  virtual void signalHandler( int signal );

  //! Check if a signal type is handled by the manager
  static bool isSignalTypeHandled( const int signal );

private:

  // Set the cutoff weight roulette
  void setCutoffWeightRoulette();

  // Set the neutron cutoff weight roulette
  void setNeutronCutoffWeightRoulette();

  // Set the photon cutoff weight roulette
  void setPhotonCutoffWeightRoulette();

  // Set the adjoint photon cutoff weight roulette
  void setAdjointPhotonCutoffWeightRoulette();

  // Set the electron cutoff weight roulette
  void setElectronCutoffWeightRoulette();

  // Set the adjoint electron cutoff weight roulette
  void setAdjointElectronCutoffWeightRoulette();

  // Simulate a resolved particle implementation
  template<typename State, typename SimulateParticleTrackMethod>
  void simulateParticleImpl( ParticleState& unresolved_particle,
                             ParticleBank& bank,
                             const bool source_particle,
                             const SimulateParticleTrackMethod&
                             simulate_particle_track );

  // Simulate an unresolved particle track
  template<typename State>
  void simulateUnresolvedParticleTrack(
                                       ParticleState& unresolved_particle,
                                       ParticleBank& bank,
                                       const double optical_path,
                                       const bool starting_from_source );

  // Simulate a resolved particle track
  template<typename State>
  void simulateParticleTrack( State& particle,
                              ParticleBank& bank,
                              const double optical_path,
                              const bool starting_from_source );

  // Simulate an unresolved particle track using the "alternative" method
  template<typename State>
  void simulateUnresolvedParticleTrackAlternative(
                                            ParticleState& unresolved_particle,
                                            ParticleBank& bank,
                                            const double optical_path,
                                            const bool starting_from_source );

  // Simulate an resolved particle track using the "alternative" method
  template<typename State>
  void simulateParticleTrackAlternative( State& unresolved_particle,
                                         ParticleBank& bank,
                                         const double optical_path,
                                         const bool starting_from_source );

  // Advance a particle to the cell boundary
  template<typename State>
  void advanceParticleToCellBoundary(
                              State& particle,
                              const Geometry::Model::EntityId surface_to_cross,
                              const double distance_to_surface );

  // Advance a particle to a collision site
  template<typename State>
  void advanceParticleToCollisionSite(
                               State& particle,
                               const double op_to_collision_site,
<<<<<<< HEAD
                               const double distance_to_collision,
=======
                               const double distance_to_collision_site,
>>>>>>> 465fe4bd
                               const double track_start_position[3],
                               bool& global_subtrack_ending_event_dispatched );

  // Collide with the cell material
  template<typename State>
  void collideWithCellMaterial( State& particle,
                                ParticleBank& bank );

  // Conduct a basic rendezvous
  void basicRendezvous() const;

  // Declare the custom signal handler as a friend
  friend void ::__custom_signal_handler__( int );

  // The simulation name
  std::string d_simulation_name;

  // The archive type
  std::string d_archive_type;

  // The filled geometry model
  std::shared_ptr<const FilledGeometryModel> d_model;

  // The collision kernel
  std::unique_ptr<const CollisionKernel> d_collision_kernel;

  // The transport kernel
  std::unique_ptr<const TransportKernel> d_transport_kernel;

  // The particle source
  std::shared_ptr<ParticleSource> d_source;

  // The event handler
  std::shared_ptr<EventHandler> d_event_handler;

  // The weight windows
  std::shared_ptr<const WeightWindow> d_weight_windows;

  // The collision forcer
  std::shared_ptr<const CollisionForcer> d_collision_forcer;

  // The weight cutoff roulette
  std::shared_ptr<StandardWeightCutoffRoulette> d_weight_roulette;

  // The simulation properties
  std::shared_ptr<const SimulationProperties> d_properties;

  // The next history to run
  uint64_t d_next_history;

  // The rendezvous number (counter)
  uint64_t d_rendezvous_number;

  // The rendezvous batch size
  uint64_t d_rendezvous_batch_size;

  // The batch size
  uint64_t d_batch_size;

  // Flag for ending simulation early
  bool d_end_simulation;

  // Flag for exiting the simulation immediately
  bool d_exit_simulation;
};

} // end MonteCarlo namespace

//---------------------------------------------------------------------------//
// Template Includes
//---------------------------------------------------------------------------//

#include "MonteCarlo_ParticleSimulationManager_def.hpp"

//---------------------------------------------------------------------------//

#endif // end MONTE_CARLO_PARTICLE_SIMULATION_MANAGER_HPP

//---------------------------------------------------------------------------//
// end MonteCarlo_ParticleSimulationManager.hpp
//---------------------------------------------------------------------------//<|MERGE_RESOLUTION|>--- conflicted
+++ resolved
@@ -243,11 +243,7 @@
   void advanceParticleToCollisionSite(
                                State& particle,
                                const double op_to_collision_site,
-<<<<<<< HEAD
-                               const double distance_to_collision,
-=======
                                const double distance_to_collision_site,
->>>>>>> 465fe4bd
                                const double track_start_position[3],
                                bool& global_subtrack_ending_event_dispatched );
 
