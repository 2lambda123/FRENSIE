//---------------------------------------------------------------------------//
//!
//! \file   MonteCarlo_ParticleSimulationManager_def.hpp
//! \author Alex Robinson
//! \brief  The particle simulation manager class definition.
//!
//---------------------------------------------------------------------------//

#ifndef FRENSIE_PARTICLE_SIMULATION_MANAGER_DEF_HPP
#define FRENSIE_PARTICLE_SIMULATION_MANAGER_DEF_HPP

// std includes
#include <iostream>

// Boost Includes
#include <boost/bind.hpp>

// FRENSIE Includes
#include "MonteCarlo_ParticleBank.hpp"
#include "MonteCarlo_SourceModuleInterface.hpp"
#include "MonteCarlo_EventModuleInterface.hpp"
#include "MonteCarlo_CollisionModuleInterface.hpp"
#include "MonteCarlo_SimulationGeneralProperties.hpp"
#include "MonteCarlo_SimulationNeutronProperties.hpp"
#include "MonteCarlo_SimulationElectronProperties.hpp"
#include "MonteCarlo_SimulationPhotonProperties.hpp"
#include "Geometry_ModuleInterface.hpp"
#include "Utility_RandomNumberGenerator.hpp"
#include "Utility_ContractException.hpp"
#include "Utility_GlobalOpenMPSession.hpp"
#include "Utility_DirectionHelpers.hpp"
#include "MonteCarlo_ElectronState.hpp"
#include "MonteCarlo_PhotonState.hpp"
#include "MonteCarlo_NeutronState.hpp"



namespace MonteCarlo{

// Constructor for multiple threads
/*! \details If OpenMP is not being used, the number of threads requested will
 * be ignored.
 */
template<typename GeometryHandler,
         typename SourceHandler,
         typename EstimatorHandler,
         typename CollisionHandler>
ParticleSimulationManager<GeometryHandler,
                          SourceHandler,
                          EstimatorHandler,
                          CollisionHandler>::ParticleSimulationManager(
                  const std::shared_ptr<const SimulationProperties> properties,
                  const unsigned long long start_history,
                  const unsigned long long previously_completed_histories,
                  const double previous_run_time )
  : d_properties( properties ),
    d_start_history( start_history ),
    d_history_number_wall( start_history ),
    d_histories_completed( previously_completed_histories ),
    d_end_simulation( false ),
    d_previous_run_time( previous_run_time ),
    d_start_time( 0.0 ),
    d_end_time( 0.0 )
{
  // The properties must be valid
  testPrecondition( properties.get() );
  // At least one history must be simulated
  testPrecondition( properties->getNumberOfHistories() > 0 );

  // Increment the history number wall
  d_history_number_wall += properties->getNumberOfHistories();

  // Assign the functions based on the mode
  switch( d_properties->getParticleMode() )
  {
  case NEUTRON_MODE:
  {
    d_simulate_neutron = boost::bind<void>( &ParticleSimulationManager<GeometryHandler,SourceHandler,EstimatorHandler,CollisionHandler>::simulateParticle<NeutronState>,
                                            boost::cref( *this ),
                                            _1,
                                            _2 );
    d_simulate_photon = boost::bind<void>( &ParticleSimulationManager<GeometryHandler,SourceHandler,EstimatorHandler,CollisionHandler>::ignoreParticle<PhotonState>,
                                            boost::cref( *this ),
                                            _1,
                                            _2 );
    d_simulate_electron = boost::bind<void>( &ParticleSimulationManager<GeometryHandler,SourceHandler,EstimatorHandler,CollisionHandler>::ignoreParticle<ElectronState>,
                                            boost::cref( *this ),
                                            _1,
                                            _2 );
    break;
  }
  case NEUTRON_PHOTON_MODE:
  {
    d_simulate_neutron = boost::bind<void>( &ParticleSimulationManager<GeometryHandler,SourceHandler,EstimatorHandler,CollisionHandler>::simulateParticle<NeutronState>,
                                             boost::cref( *this ),
                                             _1,
                                             _2 );
    d_simulate_photon = boost::bind<void>( &ParticleSimulationManager<GeometryHandler,SourceHandler,EstimatorHandler,CollisionHandler>::simulateParticle<PhotonState>,
                                             boost::cref( *this ),
                                             _1,
                                             _2 );
    d_simulate_electron = boost::bind<void>( &ParticleSimulationManager<GeometryHandler,SourceHandler,EstimatorHandler,CollisionHandler>::ignoreParticle<ElectronState>,
                                             boost::cref( *this ),
                                             _1,
                                             _2 );
    break;
  }
  case PHOTON_MODE:
  {
    d_simulate_photon = boost::bind<void>( &ParticleSimulationManager<GeometryHandler,SourceHandler,EstimatorHandler,CollisionHandler>::simulateParticle<PhotonState>,
                                             boost::cref( *this ),
                                             _1,
                                             _2 );
    d_simulate_neutron = boost::bind<void>( &ParticleSimulationManager<GeometryHandler,SourceHandler,EstimatorHandler,CollisionHandler>::ignoreParticle<NeutronState>,
                                             boost::cref( *this ),
                                             _1,
                                             _2 );
    d_simulate_electron = boost::bind<void>( &ParticleSimulationManager<GeometryHandler,SourceHandler,EstimatorHandler,CollisionHandler>::ignoreParticle<ElectronState>,
                                             boost::cref( *this ),
                                             _1,
                                             _2 );
    break;
  }
  case ELECTRON_MODE:
  {
    d_simulate_electron = boost::bind<void>( &ParticleSimulationManager<GeometryHandler,SourceHandler,EstimatorHandler,CollisionHandler>::simulateParticle<ElectronState>,
                                             boost::cref( *this ),
                                             _1,
                                             _2 );
    d_simulate_neutron = boost::bind<void>( &ParticleSimulationManager<GeometryHandler,SourceHandler,EstimatorHandler,CollisionHandler>::ignoreParticle<NeutronState>,
                                             boost::cref( *this ),
                                              _1,
                                             _2 );
    d_simulate_photon = boost::bind<void>( &ParticleSimulationManager<GeometryHandler,SourceHandler,EstimatorHandler,CollisionHandler>::ignoreParticle<PhotonState>,
                                             boost::cref( *this ),
                                             _1,
                                             _2 );
    break;
  }
  default:
    THROW_EXCEPTION( std::runtime_error,
                     "Error: particle mode "
                     << d_properties->getParticleMode() << " is not currently "
                     << "supported by the particle simulation manager." );
  }
}

// Run the simulation set up by the user
template<typename GeometryHandler,
         typename SourceHandler,
         typename EstimatorHandler,
         typename CollisionHandler>
void ParticleSimulationManager<GeometryHandler,
                               SourceHandler,
                               EstimatorHandler,
                               CollisionHandler>::runSimulation()
{
  std::cout << "Starting simulation ... ";
  std::cout.flush();

  // Set up the random number generator for the number of threads requested
  Utility::RandomNumberGenerator::createStreams();

  // Enable geometry thread support
  GMI::enableThreadSupport(
                 Utility::GlobalOpenMPSession::getRequestedNumberOfThreads() );

  // Enable source thread support
  SMI::enableThreadSupport(
                 Utility::GlobalOpenMPSession::getRequestedNumberOfThreads() );

  // Enable estimator thread support
  EMI::enableThreadSupport(
                 Utility::GlobalOpenMPSession::getRequestedNumberOfThreads() );

  // Set the start time
  this->setStartTime( Utility::GlobalOpenMPSession::getTime() );

  // Simulate the batch
  this->runSimulationBatch( d_start_history, d_history_number_wall );

  // Set the end time
  this->setEndTime( Utility::GlobalOpenMPSession::getTime() );

  std::cout << "done." << std::endl;
}

// Run the simulation batch
template<typename GeometryHandler,
         typename SourceHandler,
         typename EstimatorHandler,
         typename CollisionHandler>
void ParticleSimulationManager<GeometryHandler,
                               SourceHandler,
                               EstimatorHandler,
                               CollisionHandler>::runSimulationBatch(
                                   const unsigned long long batch_start_history,
                                   const unsigned long long batch_end_history )
{
  // Make sure the history range is valid
  testPrecondition( batch_start_history <= batch_end_history );
  testPrecondition( batch_start_history >= d_start_history );
  testPrecondition( batch_end_history <= d_history_number_wall );

  #pragma omp parallel num_threads( Utility::GlobalOpenMPSession::getRequestedNumberOfThreads() )
  {
    // Create a bank for each thread
    ParticleBank bank;

    #pragma omp for
    for( unsigned long long history = batch_start_history; history < batch_end_history; ++history )
    {
      double history_start_time =
        Utility::GlobalOpenMPSession::getTime(); - d_start_time;

      // Do useful work unless the user requests an end to the simulation
      #pragma omp flush( d_end_simulation )
      if( !d_end_simulation )
      {
        // Initialize the random number generator for this history
        Utility::RandomNumberGenerator::initialize( history );

        // Sample a particle state from the source
        SMI::sampleParticleState( bank, history );

        // Determine the starting cell of the particle
        for( unsigned i = 0; i < bank.size(); ++i )
        {
          Geometry::ModuleTraits::InternalCellHandle start_cell;

          try{
            start_cell = GMI::findCellContainingStartRay( bank.top().ray() );
          }
          CATCH_LOST_SOURCE_PARTICLE_AND_CONTINUE( bank );

          bank.top().setCell( start_cell );

          EMI::updateObserversFromParticleEnteringCellEvent(
                                            bank.top(), bank.top().getCell() );
        }

        // This history only ends when the particle bank is empty
        while( bank.size() > 0 )
        {
          switch( bank.top().getParticleType() )
          {
          case NEUTRON:
            d_simulate_neutron( dynamic_cast<NeutronState&>( bank.top() ),
                                bank );
            break;
          case PHOTON:
            d_simulate_photon( dynamic_cast<PhotonState&>( bank.top() ),
                               bank );
            break;
          case ELECTRON:
            d_simulate_electron( dynamic_cast<ElectronState&>( bank.top() ),
                                     bank );
            break;
          default:
            THROW_EXCEPTION( std::logic_error,
                             "Error: particle type "
                             << bank.top().getParticleType() <<
                             " is not currently supported!" );
      }

    bank.pop();
    }

    // Commit all observer history contributions
    EMI::commitObserverHistoryContributions();

    // Increment the number of histories completed
        #pragma omp atomic
    ++d_histories_completed;
      }
    }
  }
}

// Set the number of particle histories to simulate
template<typename GeometryHandler,
         typename SourceHandler,
         typename EstimatorHandler,
         typename CollisionHandler>
template<typename ParticleStateType>
void ParticleSimulationManager<GeometryHandler,
                               SourceHandler,
                               EstimatorHandler,
                               CollisionHandler>::simulateParticle(
                                                   ParticleStateType& particle,
                                                   ParticleBank& bank ) const
{
  // Make sure the particle position and direction are valid
  testPrecondition( Utility::validDirection( particle.getDirection() ) );
  testPrecondition( Utility::isNotNanOrInf( particle.getPosition() ) );

  // Particle tracking information
  double distance_to_surface_hit, op_to_surface_hit, remaining_subtrack_op;
  double subtrack_start_time;
  double ray_start_point[3];
testPrecondition( Utility::isNotNanOrInf(particle.getPosition() ) );
  // Cache the start point of the ray
  ray_start_point[0] = particle.getXPosition();
  ray_start_point[1] = particle.getYPosition();
  ray_start_point[2] = particle.getZPosition();
testPrecondition( Utility::isNotNanOrInf(particle.getPosition() ) );
  // Surface information
  Geometry::ModuleTraits::InternalSurfaceHandle surface_hit;
  Teuchos::Array<double> surface_normal( 3 );

  // Cell information
  Geometry::ModuleTraits::InternalCellHandle cell_entering;
  double cell_total_macro_cross_section;

  // Check if the particle energy is below the cutoff
  if( particle.getEnergy() <
      d_properties->getMinParticleEnergy<ParticleStateType>() )
    particle.setAsGone();
testPrecondition( Utility::isNotNanOrInf(particle.getPosition() ) );
  // Set the ray
  GMI::setInternalRay( particle.ray(), particle.getCell() );
  testPrecondition( Utility::isNotNanOrInf(particle.getPosition() ) );
  while( !particle.isLost() && !particle.isGone() )
  {

    #pragma omp flush( d_end_simulation )
    if( d_end_simulation )
    {
      // Print particle information
      #pragma omp critical( ostream_update )
      {
        std::cerr << " History #: " << particle.getHistoryNumber()
                  << " Collision #: " << particle.getCollisionNumber()
                  << " Time: " << particle.getTime()
                  << std::endl;
      }

      particle.setAsGone();
      break;
    }

    // Sample the mfp traveled by the particle on this subtrack
    remaining_subtrack_op = CMI::sampleOpticalPathLength();

    // Ray trace until the necessary number of optical paths have be traveled
    while( true )
    {
      #pragma omp flush( d_end_simulation )
      if( d_end_simulation )
      {
        // Print particle information
        #pragma omp critical( ostream_update )
        {
          std::cerr << " History #: " << particle.getHistoryNumber()
                    << " Collision #: " << particle.getCollisionNumber()
                    << " Time: " << particle.getTime()
                    << std::endl;
        }

        particle.setAsGone();
        break;
      }

      // Fire a ray at the cell currently containing the particle
      try
      {
testPrecondition( Utility::isNotNanOrInf(particle.getPosition() ) );
        distance_to_surface_hit = GMI::fireInternalRay( surface_hit );
testPrecondition( Utility::isNotNanOrInf(particle.getPosition() ) );
      }
      CATCH_LOST_PARTICLE_AND_BREAK( particle );
testPrecondition( Utility::isNotNanOrInf(particle.getPosition() ) );
      // Get the total cross section for the cell
      if( !CMI::isCellVoid( particle.getCell(), particle.getParticleType() ) )
      {
testPrecondition( Utility::isNotNanOrInf(particle.getPosition() ) );
              cell_total_macro_cross_section =
                CMI::getMacroscopicTotalCrossSection( particle );
testPrecondition( Utility::isNotNanOrInf(particle.getPosition() ) );
      }
      else
              cell_total_macro_cross_section = 0.0;
testPrecondition( Utility::isNotNanOrInf(particle.getPosition() ) );
      // Convert the distance to the surface to optical path
      op_to_surface_hit =
          distance_to_surface_hit*cell_total_macro_cross_section;

      // Get the start time of this subtrack
      subtrack_start_time = particle.getTime();
testPrecondition( Utility::isNotNanOrInf(particle.getPosition() ) );
      if( op_to_surface_hit < remaining_subtrack_op )
      {
        // Advance the particle to the cell boundary
        particle.advance( distance_to_surface_hit );
testPrecondition( Utility::isNotNanOrInf(particle.getPosition() ) );
        // Update the observers: particle subtrack ending in cell event
        EMI::updateObserversFromParticleSubtrackEndingInCellEvent(
                                                       particle,
                                                       particle.getCell(),
                                                       distance_to_surface_hit,
                                                       subtrack_start_time );
testPrecondition( Utility::isNotNanOrInf(particle.getPosition() ) );
        // Update the observers: particle leaving cell event
        EMI::updateObserversFromParticleLeavingCellEvent( particle,
                                                          particle.getCell() );
testPrecondition( Utility::isNotNanOrInf(particle.getPosition() ) );

        // Advance the ray to the cell boundary
        // Note: this is done after so that the particle direction is not
        // altered before the estimators are updated
        bool reflected = GMI::advanceInternalRayToCellBoundary(
                                                  surface_normal.getRawPtr() );
testPrecondition( Utility::isNotNanOrInf(particle.getPosition() ) );
        // Update the observers: particle crossing surface event
        EMI::updateObserversFromParticleCrossingSurfaceEvent(
                                                  particle,
                                                  surface_hit,
                                                  surface_normal.getRawPtr() );


testPrecondition( Utility::isNotNanOrInf(particle.getPosition() ) );
        if( reflected )
        {
          particle.setDirection( GMI::getInternalRayDirection() );
testPrecondition( Utility::isNotNanOrInf(particle.getPosition() ) );
          // Update the observers: particle crossing surface event
          EMI::updateObserversFromParticleCrossingSurfaceEvent(
                                                  particle,
                                                  surface_hit,
                                                  surface_normal.getRawPtr() );
        }
testPrecondition( Utility::isNotNanOrInf(particle.getPosition() ) );
        // Find the cell on the other side of the surface hit
        try
        {
          cell_entering = GMI::findCellContainingInternalRay();
        }
        CATCH_LOST_PARTICLE_AND_BREAK( particle );
testPrecondition( Utility::isNotNanOrInf(particle.getPosition() ) );
        particle.setCell( cell_entering );
testPrecondition( Utility::isNotNanOrInf(particle.getPosition() ) );
        // Update the observers: particle entering cell event
        EMI::updateObserversFromParticleEnteringCellEvent( particle,
                                                           cell_entering );

              // Check if a termination cell was encountered
              if( GMI::isTerminationCell( particle.getCell() ) )
              {
                particle.setAsGone();
          break;
              }

              // Update the remaining subtrack mfp
              remaining_subtrack_op -= op_to_surface_hit;
testPrecondition( Utility::isNotNanOrInf(particle.getPosition() ) );
      }
      // A collision occurs in this cell
      else
      {
<<<<<<< HEAD
        // Advance the particle to the collision site
        double distance_to_collision =
          remaining_subtrack_op/cell_total_macro_cross_section;

        particle.advance( distance_to_collision );

=======
  	    // Advance the particle to the collision site
  	    double distance_to_collision =
            remaining_subtrack_op/cell_total_macro_cross_section;
testPrecondition( Utility::isNotNanOrInf(particle.getPosition() ) );
  	    particle.advance( distance_to_collision );
testPrecondition( Utility::isNotNanOrInf(particle.getPosition() ) );
>>>>>>> 84a0c863
        GMI::advanceInternalRayBySubstep( distance_to_collision );
testPrecondition( Utility::isNotNanOrInf(particle.getPosition() ) );
          // Update the observers: particle subtrack ending in cell event
        EMI::updateObserversFromParticleSubtrackEndingInCellEvent(
                                                       particle,
                                                       particle.getCell(),
                                                       distance_to_collision,
                                                       subtrack_start_time );
testPrecondition( Utility::isNotNanOrInf(particle.getPosition() ) );
        // Update the observers: particle colliding in cell event
        EMI::updateObserversFromParticleCollidingInCellEvent(
                                          particle,
                                          1.0/cell_total_macro_cross_section );
testPrecondition( Utility::isNotNanOrInf(particle.getPosition() ) );
        // Update the global observers: particle subtrack ending global event
        EMI::updateObserversFromParticleSubtrackEndingGlobalEvent(
                                                      particle,
                                                      ray_start_point,
                                                      particle.getPosition() );
<<<<<<< HEAD

        // Make sure the position and direction are valid
        testPrecondition( !Teuchos::ScalarTraits<double>::isnaninf( particle.getXPosition() ) );
        testPrecondition( !Teuchos::ScalarTraits<double>::isnaninf( particle.getYPosition() ) );
        testPrecondition( !Teuchos::ScalarTraits<double>::isnaninf( particle.getZPosition() ) );

        // Make sure the direction is a unit vector
        testPrecondition( Utility::validDirection( particle.getDirection() ) );

=======
testPrecondition( Utility::isNotNanOrInf(particle.getPosition() ) );
>>>>>>> 84a0c863
        // Undergo a collision with the material in the cell
        CMI::collideWithCellMaterial( particle, bank );
testPrecondition( Utility::isNotNanOrInf(particle.getPosition() ) );
        if( !particle.isGone() )
        {
          GMI::changeInternalRayDirection( particle.getDirection() );

          // Cache the current position of the new ray
          ray_start_point[0] = particle.getXPosition();
          ray_start_point[1] = particle.getYPosition();
          ray_start_point[2] = particle.getZPosition();
        }
testPrecondition( Utility::isNotNanOrInf(particle.getPosition() ) );
        // Make sure the energy is above the cutoff
        if( particle.getEnergy() <
            d_properties->getMinParticleEnergy<ParticleStateType>() )
          particle.setAsGone();
testPrecondition( Utility::isNotNanOrInf(particle.getPosition() ) );
        // This subtrack is finished
        break;
      }
    }
  }

  // Update the global observers: particle subtrack ending global event
  EMI::updateObserversFromParticleSubtrackEndingGlobalEvent(
        particle,
        ray_start_point,
        particle.getPosition() );
}

// Return the number of histories
template<typename GeometryHandler,
         typename SourceHandler,
         typename EstimatorHandler,
         typename CollisionHandler>
unsigned long long ParticleSimulationManager<GeometryHandler,
                   SourceHandler,
                   EstimatorHandler,
                   CollisionHandler>::getNumberOfHistories() const
{
  return d_history_number_wall - d_start_history;
}

// Return the number of histories completed
template<typename GeometryHandler,
         typename SourceHandler,
         typename EstimatorHandler,
         typename CollisionHandler>
unsigned long long ParticleSimulationManager<GeometryHandler,
                   SourceHandler,
                   EstimatorHandler,
                   CollisionHandler>::getNumberOfHistoriesCompleted() const
{
  return d_histories_completed;
}

// Increment the number of histories completed
template<typename GeometryHandler,
         typename SourceHandler,
         typename EstimatorHandler,
         typename CollisionHandler>
void ParticleSimulationManager<GeometryHandler,
                               SourceHandler,
                               EstimatorHandler,
                               CollisionHandler>::incrementHistoriesCompleted(
                                            const unsigned long long histories )
{
  d_histories_completed += histories;
}

// Set the number of histories completed
template<typename GeometryHandler,
         typename SourceHandler,
         typename EstimatorHandler,
         typename CollisionHandler>
void ParticleSimulationManager<GeometryHandler,
                               SourceHandler,
                               EstimatorHandler,
                               CollisionHandler>::setHistoriesCompleted(
                                            const unsigned long long histories )
{
  d_histories_completed = histories;
}

// Set the start time
template<typename GeometryHandler,
         typename SourceHandler,
         typename EstimatorHandler,
         typename CollisionHandler>
void ParticleSimulationManager<GeometryHandler,
                               SourceHandler,
                               EstimatorHandler,
                      CollisionHandler>::setStartTime( const double start_time )
{
  d_start_time = start_time;
}

// Set the end time
template<typename GeometryHandler,
         typename SourceHandler,
         typename EstimatorHandler,
         typename CollisionHandler>
void ParticleSimulationManager<GeometryHandler,
                               SourceHandler,
                               EstimatorHandler,
                               CollisionHandler>::setEndTime( const double end_time )
{
  // Make sure the end time is valid
  testPrecondition( end_time >= d_start_time );

  d_end_time = end_time;
}

// Set the number of particle histories to simulate
template<typename GeometryHandler,
         typename SourceHandler,
         typename EstimatorHandler,
         typename CollisionHandler>
template<typename ParticleStateType>
void ParticleSimulationManager<GeometryHandler,
                               SourceHandler,
                               EstimatorHandler,
                               CollisionHandler>::ignoreParticle(
                                                   ParticleStateType& particle,
                                                   ParticleBank& bank ) const
{
  particle.setAsGone();
}

// Print lost particle info
template<typename GeometryHandler,
         typename SourceHandler,
         typename EstimatorHandler,
         typename CollisionHandler>
void ParticleSimulationManager<GeometryHandler,
                               SourceHandler,
                               EstimatorHandler,
                               CollisionHandler>::printLostParticleInfo(
                                       const std::string& file,
                                       const int line,
                                       const std::string& error_message,
                                       const ParticleState& particle ) const
{
  #pragma omp critical( lost_particle )
  {
    std::cerr << error_message << std::endl
              << "Particle " << particle.getHistoryNumber() << " (gen "
              << particle.getGenerationNumber() << ") lost: " << std::endl
              << "\t File: " << file << std::endl
              << "\t Line: " << line << std::endl
              << "\t Cell: " << particle.getCell() << std::endl
              << "\t Position: " << particle.getXPosition() << " "
              << particle.getYPosition() << " "
              << particle.getZPosition() << std::endl
              << "\t Direction: " << particle.getXDirection() << " "
              << particle.getYDirection() << " "
              << particle.getZDirection() << std::endl
              << "\t Type: " << particle.getParticleType() << std::endl;
  }
}

// Print the data in all estimators to the desired stream
template<typename GeometryHandler,
         typename SourceHandler,
         typename EstimatorHandler,
         typename CollisionHandler>
void ParticleSimulationManager<GeometryHandler,
                               SourceHandler,
                               EstimatorHandler,
                               CollisionHandler>::printSimulationSummary(
                                                       std::ostream &os ) const
{
  os << "Number of histories completed: " << d_histories_completed <<std::endl;
  os << "Simulation Time (s): " << d_end_time - d_start_time << std::endl;
  if( d_previous_run_time > 0.0 )
    os << "Previous Simulation Time (s): " << d_previous_run_time << std::endl;
  os << std::endl;

  SMI::printSourceSummary( os );

  EMI::printObserverSummaries( os,
                               d_histories_completed,
                               d_start_time,
                               d_end_time+d_previous_run_time );
}

// Print the data in all estimators to a parameter list
template<typename GeometryHandler,
         typename SourceHandler,
         typename EstimatorHandler,
         typename CollisionHandler>
void ParticleSimulationManager<GeometryHandler,
                               SourceHandler,
                               EstimatorHandler,
                               CollisionHandler>::exportSimulationData(
                                             const std::string& data_file_name,
                                             std::ostream& os ) const
{
  os << "Exporting simulation data ... ";
  os.flush();

  // Initialize the HDF5 file
  std::shared_ptr<Utility::HDF5FileHandler>
    hdf5_file( new Utility::HDF5FileHandler );

  hdf5_file->openHDF5FileAndOverwrite( data_file_name );

  EMI::exportObserverData( hdf5_file,
                           d_start_history+d_histories_completed,
                           d_histories_completed,
                           d_start_time,
                           d_end_time+d_previous_run_time,
                           true );

  SMI::exportSourceData( hdf5_file );

  os << "done." << std::endl;
}

// Signal handler
template<typename GeometryHandler,
         typename SourceHandler,
         typename EstimatorHandler,
         typename CollisionHandler>
void ParticleSimulationManager<GeometryHandler,
                               SourceHandler,
                               EstimatorHandler,
                               CollisionHandler>::signalHandler(int signal)
{
  // Ask the user what to do
  std::cerr << " Status (s), End (e), Kill (k)" << std::endl;
  std::string option;
  std::cin >> option;

  if( option.compare( "s" ) == 0 )
  {
    printSimulationStateInfo();
  }
  else if( option.compare( "e" ) == 0 )
  {
    d_end_simulation = true;
  }
  else if( option.compare( "k" ) == 0 )
  {
    exit(0);
  }
}

// Print simulation state info in collision handler
template<typename GeometryHandler,
         typename SourceHandler,
         typename EstimatorHandler,
         typename CollisionHandler>
void ParticleSimulationManager<GeometryHandler,
                               SourceHandler,
                               EstimatorHandler,
                               CollisionHandler>::printSimulationStateInfo()
{
  double time = Utility::GlobalOpenMPSession::getTime();

  #pragma omp critical( ostream_update )
  {
    #pragma omp flush( d_histories_completed )
    std::cerr << " History: " << d_histories_completed
              << " Run Time: " << time - d_start_time
              << std::endl;
  }
}

} // end MonteCarlo namespace

#endif // end FRENSIE_PARTICLE_SIMULATION_MANAGER_DEF_HPP

//---------------------------------------------------------------------------//
// end MonteCarlo_ParticleSimulationManager_def.hpp
//---------------------------------------------------------------------------//<|MERGE_RESOLUTION|>--- conflicted
+++ resolved
@@ -298,12 +298,12 @@
   double distance_to_surface_hit, op_to_surface_hit, remaining_subtrack_op;
   double subtrack_start_time;
   double ray_start_point[3];
-testPrecondition( Utility::isNotNanOrInf(particle.getPosition() ) );
+
   // Cache the start point of the ray
   ray_start_point[0] = particle.getXPosition();
   ray_start_point[1] = particle.getYPosition();
   ray_start_point[2] = particle.getZPosition();
-testPrecondition( Utility::isNotNanOrInf(particle.getPosition() ) );
+
   // Surface information
   Geometry::ModuleTraits::InternalSurfaceHandle surface_hit;
   Teuchos::Array<double> surface_normal( 3 );
@@ -316,10 +316,10 @@
   if( particle.getEnergy() <
       d_properties->getMinParticleEnergy<ParticleStateType>() )
     particle.setAsGone();
-testPrecondition( Utility::isNotNanOrInf(particle.getPosition() ) );
+
   // Set the ray
   GMI::setInternalRay( particle.ray(), particle.getCell() );
-  testPrecondition( Utility::isNotNanOrInf(particle.getPosition() ) );
+
   while( !particle.isLost() && !particle.isGone() )
   {
 
@@ -364,149 +364,120 @@
       // Fire a ray at the cell currently containing the particle
       try
       {
-testPrecondition( Utility::isNotNanOrInf(particle.getPosition() ) );
         distance_to_surface_hit = GMI::fireInternalRay( surface_hit );
-testPrecondition( Utility::isNotNanOrInf(particle.getPosition() ) );
       }
       CATCH_LOST_PARTICLE_AND_BREAK( particle );
-testPrecondition( Utility::isNotNanOrInf(particle.getPosition() ) );
+
       // Get the total cross section for the cell
       if( !CMI::isCellVoid( particle.getCell(), particle.getParticleType() ) )
       {
-testPrecondition( Utility::isNotNanOrInf(particle.getPosition() ) );
-              cell_total_macro_cross_section =
-                CMI::getMacroscopicTotalCrossSection( particle );
-testPrecondition( Utility::isNotNanOrInf(particle.getPosition() ) );
+        cell_total_macro_cross_section =
+          CMI::getMacroscopicTotalCrossSection( particle );
       }
       else
-              cell_total_macro_cross_section = 0.0;
-testPrecondition( Utility::isNotNanOrInf(particle.getPosition() ) );
+        cell_total_macro_cross_section = 0.0;
+
       // Convert the distance to the surface to optical path
       op_to_surface_hit =
           distance_to_surface_hit*cell_total_macro_cross_section;
 
       // Get the start time of this subtrack
       subtrack_start_time = particle.getTime();
-testPrecondition( Utility::isNotNanOrInf(particle.getPosition() ) );
+
       if( op_to_surface_hit < remaining_subtrack_op )
       {
         // Advance the particle to the cell boundary
         particle.advance( distance_to_surface_hit );
-testPrecondition( Utility::isNotNanOrInf(particle.getPosition() ) );
+
         // Update the observers: particle subtrack ending in cell event
         EMI::updateObserversFromParticleSubtrackEndingInCellEvent(
                                                        particle,
                                                        particle.getCell(),
                                                        distance_to_surface_hit,
                                                        subtrack_start_time );
-testPrecondition( Utility::isNotNanOrInf(particle.getPosition() ) );
+
         // Update the observers: particle leaving cell event
         EMI::updateObserversFromParticleLeavingCellEvent( particle,
                                                           particle.getCell() );
-testPrecondition( Utility::isNotNanOrInf(particle.getPosition() ) );
 
         // Advance the ray to the cell boundary
         // Note: this is done after so that the particle direction is not
         // altered before the estimators are updated
         bool reflected = GMI::advanceInternalRayToCellBoundary(
                                                   surface_normal.getRawPtr() );
-testPrecondition( Utility::isNotNanOrInf(particle.getPosition() ) );
+
         // Update the observers: particle crossing surface event
         EMI::updateObserversFromParticleCrossingSurfaceEvent(
                                                   particle,
                                                   surface_hit,
                                                   surface_normal.getRawPtr() );
 
-
-testPrecondition( Utility::isNotNanOrInf(particle.getPosition() ) );
         if( reflected )
         {
           particle.setDirection( GMI::getInternalRayDirection() );
-testPrecondition( Utility::isNotNanOrInf(particle.getPosition() ) );
+
           // Update the observers: particle crossing surface event
           EMI::updateObserversFromParticleCrossingSurfaceEvent(
                                                   particle,
                                                   surface_hit,
                                                   surface_normal.getRawPtr() );
         }
-testPrecondition( Utility::isNotNanOrInf(particle.getPosition() ) );
+
         // Find the cell on the other side of the surface hit
         try
         {
           cell_entering = GMI::findCellContainingInternalRay();
         }
         CATCH_LOST_PARTICLE_AND_BREAK( particle );
-testPrecondition( Utility::isNotNanOrInf(particle.getPosition() ) );
+
         particle.setCell( cell_entering );
-testPrecondition( Utility::isNotNanOrInf(particle.getPosition() ) );
+
         // Update the observers: particle entering cell event
         EMI::updateObserversFromParticleEnteringCellEvent( particle,
                                                            cell_entering );
 
-              // Check if a termination cell was encountered
-              if( GMI::isTerminationCell( particle.getCell() ) )
-              {
-                particle.setAsGone();
+        // Check if a termination cell was encountered
+        if( GMI::isTerminationCell( particle.getCell() ) )
+        {
+          particle.setAsGone();
           break;
-              }
-
-              // Update the remaining subtrack mfp
-              remaining_subtrack_op -= op_to_surface_hit;
-testPrecondition( Utility::isNotNanOrInf(particle.getPosition() ) );
+        }
+
+        // Update the remaining subtrack mfp
+        remaining_subtrack_op -= op_to_surface_hit;
       }
       // A collision occurs in this cell
       else
       {
-<<<<<<< HEAD
         // Advance the particle to the collision site
         double distance_to_collision =
           remaining_subtrack_op/cell_total_macro_cross_section;
 
         particle.advance( distance_to_collision );
 
-=======
-  	    // Advance the particle to the collision site
-  	    double distance_to_collision =
-            remaining_subtrack_op/cell_total_macro_cross_section;
-testPrecondition( Utility::isNotNanOrInf(particle.getPosition() ) );
-  	    particle.advance( distance_to_collision );
-testPrecondition( Utility::isNotNanOrInf(particle.getPosition() ) );
->>>>>>> 84a0c863
         GMI::advanceInternalRayBySubstep( distance_to_collision );
-testPrecondition( Utility::isNotNanOrInf(particle.getPosition() ) );
+
           // Update the observers: particle subtrack ending in cell event
         EMI::updateObserversFromParticleSubtrackEndingInCellEvent(
                                                        particle,
                                                        particle.getCell(),
                                                        distance_to_collision,
                                                        subtrack_start_time );
-testPrecondition( Utility::isNotNanOrInf(particle.getPosition() ) );
+
         // Update the observers: particle colliding in cell event
         EMI::updateObserversFromParticleCollidingInCellEvent(
                                           particle,
                                           1.0/cell_total_macro_cross_section );
-testPrecondition( Utility::isNotNanOrInf(particle.getPosition() ) );
+
         // Update the global observers: particle subtrack ending global event
         EMI::updateObserversFromParticleSubtrackEndingGlobalEvent(
                                                       particle,
                                                       ray_start_point,
                                                       particle.getPosition() );
-<<<<<<< HEAD
-
-        // Make sure the position and direction are valid
-        testPrecondition( !Teuchos::ScalarTraits<double>::isnaninf( particle.getXPosition() ) );
-        testPrecondition( !Teuchos::ScalarTraits<double>::isnaninf( particle.getYPosition() ) );
-        testPrecondition( !Teuchos::ScalarTraits<double>::isnaninf( particle.getZPosition() ) );
-
-        // Make sure the direction is a unit vector
-        testPrecondition( Utility::validDirection( particle.getDirection() ) );
-
-=======
-testPrecondition( Utility::isNotNanOrInf(particle.getPosition() ) );
->>>>>>> 84a0c863
+
         // Undergo a collision with the material in the cell
         CMI::collideWithCellMaterial( particle, bank );
-testPrecondition( Utility::isNotNanOrInf(particle.getPosition() ) );
+
         if( !particle.isGone() )
         {
           GMI::changeInternalRayDirection( particle.getDirection() );
@@ -516,12 +487,12 @@
           ray_start_point[1] = particle.getYPosition();
           ray_start_point[2] = particle.getZPosition();
         }
-testPrecondition( Utility::isNotNanOrInf(particle.getPosition() ) );
+
         // Make sure the energy is above the cutoff
         if( particle.getEnergy() <
             d_properties->getMinParticleEnergy<ParticleStateType>() )
           particle.setAsGone();
-testPrecondition( Utility::isNotNanOrInf(particle.getPosition() ) );
+
         // This subtrack is finished
         break;
       }
