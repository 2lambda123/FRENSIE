//---------------------------------------------------------------------------//
//!
//! \file   MonteCarlo_ParticleSimulationManager_def.hpp
//! \author Alex Robinson
//! \brief  The particle simulation manager class definition.
//!
//---------------------------------------------------------------------------//

#ifndef FRENSIE_PARTICLE_SIMULATION_MANAGER_DEF_HPP
#define FRENSIE_PARTICLE_SIMULATION_MANAGER_DEF_HPP

// std includes
#include <iostream>

// Boost Includes
#include <boost/bind.hpp>

// FRENSIE Includes
#include "MonteCarlo_ParticleBank.hpp"
#include "MonteCarlo_SourceModuleInterface.hpp"
#include "MonteCarlo_EventModuleInterface.hpp"
#include "MonteCarlo_CollisionModuleInterface.hpp"
#include "MonteCarlo_SimulationGeneralProperties.hpp"
#include "MonteCarlo_SimulationNeutronProperties.hpp"
#include "MonteCarlo_SimulationElectronProperties.hpp"
#include "MonteCarlo_SimulationPhotonProperties.hpp"
#include "Geometry_ModuleInterface.hpp"
#include "Utility_RandomNumberGenerator.hpp"
#include "Utility_ContractException.hpp"
#include "Utility_GlobalOpenMPSession.hpp"
#include "Utility_DirectionHelpers.hpp"
#include "MonteCarlo_ElectronState.hpp"
#include "MonteCarlo_PhotonState.hpp"
#include "MonteCarlo_NeutronState.hpp"



namespace MonteCarlo{

// Constructor for multiple threads
/*! \details If OpenMP is not being used, the number of threads requested will
 * be ignored.
 */
template<typename GeometryHandler,
         typename SourceHandler,
         typename EstimatorHandler,
         typename CollisionHandler>
ParticleSimulationManager<GeometryHandler,
                          SourceHandler,
                          EstimatorHandler,
                          CollisionHandler>::ParticleSimulationManager(
                  const std::shared_ptr<const SimulationProperties> properties,
                  const unsigned long long start_history,
                  const unsigned long long previously_completed_histories,
                  const double previous_run_time )
  : d_properties( properties ),
    d_start_history( start_history ),
    d_history_number_wall( start_history ),
    d_histories_completed( previously_completed_histories ),
    d_end_simulation( false ),
    d_previous_run_time( previous_run_time ),
    d_start_time( 0.0 ),
    d_end_time( 0.0 )
{
  // The properties must be valid
  testPrecondition( properties.get() );
  // At least one history must be simulated
  testPrecondition( properties->getNumberOfHistories() > 0 );

  // Increment the history number wall
  d_history_number_wall += properties->getNumberOfHistories();

  // Assign the functions based on the mode
  switch( d_properties->getParticleMode() )
  {
  case NEUTRON_MODE:
  {
    d_simulate_neutron = boost::bind<void>( &ParticleSimulationManager<GeometryHandler,SourceHandler,EstimatorHandler,CollisionHandler>::simulateParticle<NeutronState>,
                                            boost::cref( *this ),
                                            _1,
                                            _2 );
    d_simulate_photon = boost::bind<void>( &ParticleSimulationManager<GeometryHandler,SourceHandler,EstimatorHandler,CollisionHandler>::ignoreParticle<PhotonState>,
                                            boost::cref( *this ),
                                            _1,
                                            _2 );
    d_simulate_electron = boost::bind<void>( &ParticleSimulationManager<GeometryHandler,SourceHandler,EstimatorHandler,CollisionHandler>::ignoreParticle<ElectronState>,
                                            boost::cref( *this ),
                                            _1,
                                            _2 );
    break;
  }
  case NEUTRON_PHOTON_MODE:
  {
    d_simulate_neutron = boost::bind<void>( &ParticleSimulationManager<GeometryHandler,SourceHandler,EstimatorHandler,CollisionHandler>::simulateParticle<NeutronState>,
                                             boost::cref( *this ),
                                             _1,
                                             _2 );
    d_simulate_photon = boost::bind<void>( &ParticleSimulationManager<GeometryHandler,SourceHandler,EstimatorHandler,CollisionHandler>::simulateParticle<PhotonState>,
                                             boost::cref( *this ),
                                             _1,
                                             _2 );
    d_simulate_electron = boost::bind<void>( &ParticleSimulationManager<GeometryHandler,SourceHandler,EstimatorHandler,CollisionHandler>::ignoreParticle<ElectronState>,
                                             boost::cref( *this ),
                                             _1,
                                             _2 );
    break;
  }
  case PHOTON_MODE:
  {
    d_simulate_photon = boost::bind<void>( &ParticleSimulationManager<GeometryHandler,SourceHandler,EstimatorHandler,CollisionHandler>::simulateParticle<PhotonState>,
                                             boost::cref( *this ),
                                             _1,
                                             _2 );
    d_simulate_neutron = boost::bind<void>( &ParticleSimulationManager<GeometryHandler,SourceHandler,EstimatorHandler,CollisionHandler>::ignoreParticle<NeutronState>,
                                             boost::cref( *this ),
                                             _1,
                                             _2 );
    d_simulate_electron = boost::bind<void>( &ParticleSimulationManager<GeometryHandler,SourceHandler,EstimatorHandler,CollisionHandler>::ignoreParticle<ElectronState>,
                                             boost::cref( *this ),
                                             _1,
                                             _2 );
    break;
  }
  case ELECTRON_MODE:
  {
    d_simulate_electron = boost::bind<void>( &ParticleSimulationManager<GeometryHandler,SourceHandler,EstimatorHandler,CollisionHandler>::simulateParticle<ElectronState>,
                                             boost::cref( *this ),
                                             _1,
                                             _2 );
    d_simulate_neutron = boost::bind<void>( &ParticleSimulationManager<GeometryHandler,SourceHandler,EstimatorHandler,CollisionHandler>::ignoreParticle<NeutronState>,
                                             boost::cref( *this ),
                                              _1,
                                             _2 );
    d_simulate_photon = boost::bind<void>( &ParticleSimulationManager<GeometryHandler,SourceHandler,EstimatorHandler,CollisionHandler>::ignoreParticle<PhotonState>,
                                             boost::cref( *this ),
                                             _1,
                                             _2 );
    break;
  }
  default:
    THROW_EXCEPTION( std::runtime_error,
                     "Error: particle mode "
                     << d_properties->getParticleMode() << " is not currently "
                     << "supported by the particle simulation manager." );
  }
}

// Run the simulation set up by the user
template<typename GeometryHandler,
         typename SourceHandler,
         typename EstimatorHandler,
         typename CollisionHandler>
void ParticleSimulationManager<GeometryHandler,
                               SourceHandler,
                               EstimatorHandler,
                               CollisionHandler>::runSimulation()
{
  std::cout << "Starting simulation ... ";
  std::cout.flush();

  // Set up the random number generator for the number of threads requested
  Utility::RandomNumberGenerator::createStreams();

  // Enable geometry thread support
  GMI::enableThreadSupport(
                 Utility::GlobalOpenMPSession::getRequestedNumberOfThreads() );

  // Enable source thread support
  SMI::enableThreadSupport(
                 Utility::GlobalOpenMPSession::getRequestedNumberOfThreads() );

  // Enable estimator thread support
  EMI::enableThreadSupport(
                 Utility::GlobalOpenMPSession::getRequestedNumberOfThreads() );

  // Set the start time
  this->setStartTime( Utility::GlobalOpenMPSession::getTime() );

  // Simulate the batch
  this->runSimulationBatch( d_start_history, d_history_number_wall );

  // Set the end time
  this->setEndTime( Utility::GlobalOpenMPSession::getTime() );

  std::cout << "done." << std::endl;
}

// Run the simulation batch
template<typename GeometryHandler,
         typename SourceHandler,
         typename EstimatorHandler,
         typename CollisionHandler>
void ParticleSimulationManager<GeometryHandler,
                               SourceHandler,
                               EstimatorHandler,
                               CollisionHandler>::runSimulationBatch(
                                   const unsigned long long batch_start_history,
                                   const unsigned long long batch_end_history )
{
  // Make sure the history range is valid
  testPrecondition( batch_start_history <= batch_end_history );
  testPrecondition( batch_start_history >= d_start_history );
  testPrecondition( batch_end_history <= d_history_number_wall );

  #pragma omp parallel num_threads( Utility::GlobalOpenMPSession::getRequestedNumberOfThreads() )
  {
    // Create a bank for each thread
    ParticleBank bank;

    #pragma omp for
    for( unsigned long long history = batch_start_history; history < batch_end_history; ++history )
    {
      double history_start_time =
        Utility::GlobalOpenMPSession::getTime(); - d_start_time;

      // Do useful work unless the user requests an end to the simulation
      #pragma omp flush( d_end_simulation )
      if( !d_end_simulation )
      {
        // Initialize the random number generator for this history
        Utility::RandomNumberGenerator::initialize( history );

        // Sample a particle state from the source
        SMI::sampleParticleState( bank, history );

        // Determine the starting cell of the particle
        for( unsigned i = 0; i < bank.size(); ++i )
        {
          Geometry::ModuleTraits::InternalCellHandle start_cell;

          try{
            start_cell = GMI::findCellContainingStartRay( bank.top().ray() );
          }
          CATCH_LOST_SOURCE_PARTICLE_AND_CONTINUE( bank );

          bank.top().setCell( start_cell );

          EMI::updateObserversFromParticleEnteringCellEvent(
                                            bank.top(), bank.top().getCell() );
        }

        // This history only ends when the particle bank is empty
        while( bank.size() > 0 )
        {
          switch( bank.top().getParticleType() )
          {
          case NEUTRON:
            d_simulate_neutron( dynamic_cast<NeutronState&>( bank.top() ),
                                bank );
            break;
          case PHOTON:
            d_simulate_photon( dynamic_cast<PhotonState&>( bank.top() ),
                               bank );
            break;
          case ELECTRON:
            d_simulate_electron( dynamic_cast<ElectronState&>( bank.top() ),
                                     bank );
            break;
          default:
            THROW_EXCEPTION( std::logic_error,
                             "Error: particle type "
                             << bank.top().getParticleType() <<
                             " is not currently supported!" );
      }

    bank.pop();
    }

    // Commit all observer history contributions
    EMI::commitObserverHistoryContributions();

    // Increment the number of histories completed
        #pragma omp atomic
    ++d_histories_completed;
      }
    }
  }
}

// Set the number of particle histories to simulate
template<typename GeometryHandler,
         typename SourceHandler,
         typename EstimatorHandler,
         typename CollisionHandler>
template<typename ParticleStateType>
void ParticleSimulationManager<GeometryHandler,
                               SourceHandler,
                               EstimatorHandler,
                               CollisionHandler>::simulateParticle(
                                                   ParticleStateType& particle,
                                                   ParticleBank& bank ) const
{
  // Make sure the particle position and direction are valid
  testPrecondition( Utility::validDirection( particle.getDirection() ) );
  testPrecondition( Utility::isNotNanOrInf( particle.getPosition() ) );

  // Particle tracking information
  double distance_to_surface_hit, op_to_surface_hit, remaining_subtrack_op;
  double subtrack_start_time;
  double ray_start_point[3];

  // Cache the start point of the ray
  ray_start_point[0] = particle.getXPosition();
  ray_start_point[1] = particle.getYPosition();
  ray_start_point[2] = particle.getZPosition();

  // Surface information
  Geometry::ModuleTraits::InternalSurfaceHandle surface_hit;
  Teuchos::Array<double> surface_normal( 3 );

  // Cell information
  Geometry::ModuleTraits::InternalCellHandle cell_entering;
  double cell_total_macro_cross_section;

  // Check if the particle energy is below the cutoff
  if( particle.getEnergy() <
      d_properties->getMinParticleEnergy<ParticleStateType>() )
    particle.setAsGone();

  // Set the ray
  GMI::setInternalRay( particle.ray(), particle.getCell() );

  while( !particle.isLost() && !particle.isGone() )
  {

    #pragma omp flush( d_end_simulation )
    if( d_end_simulation )
    {
      // Print particle information
      #pragma omp critical( ostream_update )
      {
        std::cerr << " History #: " << particle.getHistoryNumber()
                  << " Collision #: " << particle.getCollisionNumber()
                  << " Time: " << particle.getTime()
                  << std::endl;
      }

      particle.setAsGone();
      break;
    }

    // Sample the mfp traveled by the particle on this subtrack
    remaining_subtrack_op = CMI::sampleOpticalPathLength();

    // Ray trace until the necessary number of optical paths have be traveled
    while( true )
    {
      #pragma omp flush( d_end_simulation )
      if( d_end_simulation )
      {
        // Print particle information
        #pragma omp critical( ostream_update )
        {
          std::cerr << " History #: " << particle.getHistoryNumber()
                    << " Collision #: " << particle.getCollisionNumber()
                    << " Time: " << particle.getTime()
                    << std::endl;
        }

        particle.setAsGone();
        break;
      }

      // Fire a ray at the cell currently containing the particle
      try
      {
        distance_to_surface_hit = GMI::fireInternalRay( surface_hit );
      }
      CATCH_LOST_PARTICLE_AND_BREAK( particle );

      // Get the total cross section for the cell
      if( !CMI::isCellVoid( particle.getCell(), particle.getParticleType() ) )
      {
        cell_total_macro_cross_section =
          CMI::getMacroscopicTotalCrossSection( particle );
      }
      else
        cell_total_macro_cross_section = 0.0;

      // Convert the distance to the surface to optical path
      op_to_surface_hit =
          distance_to_surface_hit*cell_total_macro_cross_section;

      // Get the start time of this subtrack
      subtrack_start_time = particle.getTime();

      if( op_to_surface_hit < remaining_subtrack_op )
      {
        // Advance the particle to the cell boundary
        particle.advance( distance_to_surface_hit );

        // Update the observers: particle subtrack ending in cell event
        EMI::updateObserversFromParticleSubtrackEndingInCellEvent(
                                                       particle,
                                                       particle.getCell(),
                                                       distance_to_surface_hit,
                                                       subtrack_start_time );

        // Update the observers: particle leaving cell event
        EMI::updateObserversFromParticleLeavingCellEvent( particle,
                                                          particle.getCell() );

        // Advance the ray to the cell boundary
        // Note: this is done after so that the particle direction is not
        // altered before the estimators are updated
        bool reflected = GMI::advanceInternalRayToCellBoundary(
                                                  surface_normal.getRawPtr() );

        // Update the observers: particle crossing surface event
        EMI::updateObserversFromParticleCrossingSurfaceEvent(
                                                  particle,
                                                  surface_hit,
                                                  surface_normal.getRawPtr() );

        if( reflected )
        {
          particle.setDirection( GMI::getInternalRayDirection() );

          // Update the observers: particle crossing surface event
          EMI::updateObserversFromParticleCrossingSurfaceEvent(
                                                  particle,
                                                  surface_hit,
                                                  surface_normal.getRawPtr() );
        }

        // Find the cell on the other side of the surface hit
        try
        {
          cell_entering = GMI::findCellContainingInternalRay();
        }
        CATCH_LOST_PARTICLE_AND_BREAK( particle );

        particle.setCell( cell_entering );

        // Update the observers: particle entering cell event
        EMI::updateObserversFromParticleEnteringCellEvent( particle,
                                                           cell_entering );

        // Check if a termination cell was encountered
        if( GMI::isTerminationCell( particle.getCell() ) )
        {
          particle.setAsGone();
          break;
        }

        // Update the remaining subtrack mfp
        remaining_subtrack_op -= op_to_surface_hit;
      }
      // A collision occurs in this cell
      else
      {
        // Advance the particle to the collision site
        double distance_to_collision =
            remaining_subtrack_op/cell_total_macro_cross_section;

        particle.advance( distance_to_collision );

        GMI::advanceInternalRayBySubstep( distance_to_collision );

          // Update the observers: particle subtrack ending in cell event
        EMI::updateObserversFromParticleSubtrackEndingInCellEvent(
                                                       particle,
                                                       particle.getCell(),
                                                       distance_to_collision,
                                                       subtrack_start_time );

        // Update the observers: particle colliding in cell event
        EMI::updateObserversFromParticleCollidingInCellEvent(
                                          particle,
                                          1.0/cell_total_macro_cross_section );

        // Update the global observers: particle subtrack ending global event
        EMI::updateObserversFromParticleSubtrackEndingGlobalEvent(
                                                      particle,
                                                      ray_start_point,
                                                      particle.getPosition() );

        // Undergo a collision with the material in the cell
        CMI::collideWithCellMaterial( particle, bank );
<<<<<<< HEAD
 
        GMI::changeInternalRayDirection( particle.getDirection() );
=======

        if( !particle.isGone() )
        {
          GMI::changeInternalRayDirection( particle.getDirection() );
>>>>>>> 1a710494

          // Cache the current position of the new ray
          ray_start_point[0] = particle.getXPosition();
          ray_start_point[1] = particle.getYPosition();
          ray_start_point[2] = particle.getZPosition();
        }

        // Make sure the energy is above the cutoff
        if( particle.getEnergy() <
            d_properties->getMinParticleEnergy<ParticleStateType>() )
          particle.setAsGone();

        // This subtrack is finished
        break;
      }
    }
  }

  // Update the global observers: particle subtrack ending global event
  EMI::updateObserversFromParticleSubtrackEndingGlobalEvent(
        particle,
        ray_start_point,
        particle.getPosition() );
}

// Return the number of histories
template<typename GeometryHandler,
         typename SourceHandler,
         typename EstimatorHandler,
         typename CollisionHandler>
unsigned long long ParticleSimulationManager<GeometryHandler,
                   SourceHandler,
                   EstimatorHandler,
                   CollisionHandler>::getNumberOfHistories() const
{
  return d_history_number_wall - d_start_history;
}

// Return the number of histories completed
template<typename GeometryHandler,
         typename SourceHandler,
         typename EstimatorHandler,
         typename CollisionHandler>
unsigned long long ParticleSimulationManager<GeometryHandler,
                   SourceHandler,
                   EstimatorHandler,
                   CollisionHandler>::getNumberOfHistoriesCompleted() const
{
  return d_histories_completed;
}

// Increment the number of histories completed
template<typename GeometryHandler,
         typename SourceHandler,
         typename EstimatorHandler,
         typename CollisionHandler>
void ParticleSimulationManager<GeometryHandler,
                               SourceHandler,
                               EstimatorHandler,
                               CollisionHandler>::incrementHistoriesCompleted(
                                            const unsigned long long histories )
{
  d_histories_completed += histories;
}

// Set the number of histories completed
template<typename GeometryHandler,
         typename SourceHandler,
         typename EstimatorHandler,
         typename CollisionHandler>
void ParticleSimulationManager<GeometryHandler,
                               SourceHandler,
                               EstimatorHandler,
                               CollisionHandler>::setHistoriesCompleted(
                                            const unsigned long long histories )
{
  d_histories_completed = histories;
}

// Set the start time
template<typename GeometryHandler,
         typename SourceHandler,
         typename EstimatorHandler,
         typename CollisionHandler>
void ParticleSimulationManager<GeometryHandler,
                               SourceHandler,
                               EstimatorHandler,
                      CollisionHandler>::setStartTime( const double start_time )
{
  d_start_time = start_time;
}

// Set the end time
template<typename GeometryHandler,
         typename SourceHandler,
         typename EstimatorHandler,
         typename CollisionHandler>
void ParticleSimulationManager<GeometryHandler,
                               SourceHandler,
                               EstimatorHandler,
                               CollisionHandler>::setEndTime( const double end_time )
{
  // Make sure the end time is valid
  testPrecondition( end_time >= d_start_time );

  d_end_time = end_time;
}

// Set the number of particle histories to simulate
template<typename GeometryHandler,
         typename SourceHandler,
         typename EstimatorHandler,
         typename CollisionHandler>
template<typename ParticleStateType>
void ParticleSimulationManager<GeometryHandler,
                               SourceHandler,
                               EstimatorHandler,
                               CollisionHandler>::ignoreParticle(
                                                   ParticleStateType& particle,
                                                   ParticleBank& bank ) const
{
  particle.setAsGone();
}

// Print lost particle info
template<typename GeometryHandler,
         typename SourceHandler,
         typename EstimatorHandler,
         typename CollisionHandler>
void ParticleSimulationManager<GeometryHandler,
                               SourceHandler,
                               EstimatorHandler,
                               CollisionHandler>::printLostParticleInfo(
                                       const std::string& file,
                                       const int line,
                                       const std::string& error_message,
                                       const ParticleState& particle ) const
{
  #pragma omp critical( lost_particle )
  {
    std::cerr << error_message << std::endl
              << "Particle " << particle.getHistoryNumber() << " (gen "
              << particle.getGenerationNumber() << ") lost: " << std::endl
              << "\t File: " << file << std::endl
              << "\t Line: " << line << std::endl
              << "\t Cell: " << particle.getCell() << std::endl
              << "\t Position: " << particle.getXPosition() << " "
              << particle.getYPosition() << " "
              << particle.getZPosition() << std::endl
              << "\t Direction: " << particle.getXDirection() << " "
              << particle.getYDirection() << " "
              << particle.getZDirection() << std::endl
              << "\t Type: " << particle.getParticleType() << std::endl;
  }
}

// Print the data in all estimators to the desired stream
template<typename GeometryHandler,
         typename SourceHandler,
         typename EstimatorHandler,
         typename CollisionHandler>
void ParticleSimulationManager<GeometryHandler,
                               SourceHandler,
                               EstimatorHandler,
                               CollisionHandler>::printSimulationSummary(
                                                       std::ostream &os ) const
{
  os << "Number of histories completed: " << d_histories_completed <<std::endl;
  os << "Simulation Time (s): " << d_end_time - d_start_time << std::endl;
  if( d_previous_run_time > 0.0 )
    os << "Previous Simulation Time (s): " << d_previous_run_time << std::endl;
  os << std::endl;

  SMI::printSourceSummary( os );

  EMI::printObserverSummaries( os,
                               d_histories_completed,
                               d_start_time,
                               d_end_time+d_previous_run_time );
}

// Print the data in all estimators to a parameter list
template<typename GeometryHandler,
         typename SourceHandler,
         typename EstimatorHandler,
         typename CollisionHandler>
void ParticleSimulationManager<GeometryHandler,
                               SourceHandler,
                               EstimatorHandler,
                               CollisionHandler>::exportSimulationData(
                                             const std::string& data_file_name,
                                             std::ostream& os ) const
{
  os << "Exporting simulation data ... ";
  os.flush();

  // Initialize the HDF5 file
  std::shared_ptr<Utility::HDF5FileHandler>
    hdf5_file( new Utility::HDF5FileHandler );

  hdf5_file->openHDF5FileAndOverwrite( data_file_name );

  EMI::exportObserverData( hdf5_file,
                           d_start_history+d_histories_completed,
                           d_histories_completed,
                           d_start_time,
                           d_end_time+d_previous_run_time,
                           true );

  SMI::exportSourceData( hdf5_file );

  os << "done." << std::endl;
}

// Signal handler
template<typename GeometryHandler,
         typename SourceHandler,
         typename EstimatorHandler,
         typename CollisionHandler>
void ParticleSimulationManager<GeometryHandler,
                               SourceHandler,
                               EstimatorHandler,
                               CollisionHandler>::signalHandler(int signal)
{
  // Ask the user what to do
  std::cerr << " Status (s), End (e), Kill (k)" << std::endl;
  std::string option;
  std::cin >> option;

  if( option.compare( "s" ) == 0 )
  {
    printSimulationStateInfo();
  }
  else if( option.compare( "e" ) == 0 )
  {
    d_end_simulation = true;
  }
  else if( option.compare( "k" ) == 0 )
  {
    exit(0);
  }
}

// Print simulation state info in collision handler
template<typename GeometryHandler,
         typename SourceHandler,
         typename EstimatorHandler,
         typename CollisionHandler>
void ParticleSimulationManager<GeometryHandler,
                               SourceHandler,
                               EstimatorHandler,
                               CollisionHandler>::printSimulationStateInfo()
{
  double time = Utility::GlobalOpenMPSession::getTime();

  #pragma omp critical( ostream_update )
  {
    #pragma omp flush( d_histories_completed )
    std::cerr << " History: " << d_histories_completed
              << " Run Time: " << time - d_start_time
              << std::endl;
  }
}

} // end MonteCarlo namespace

#endif // end FRENSIE_PARTICLE_SIMULATION_MANAGER_DEF_HPP

//---------------------------------------------------------------------------//
// end MonteCarlo_ParticleSimulationManager_def.hpp
//---------------------------------------------------------------------------//<|MERGE_RESOLUTION|>--- conflicted
+++ resolved
@@ -477,15 +477,10 @@
 
         // Undergo a collision with the material in the cell
         CMI::collideWithCellMaterial( particle, bank );
-<<<<<<< HEAD
- 
-        GMI::changeInternalRayDirection( particle.getDirection() );
-=======
 
         if( !particle.isGone() )
         {
           GMI::changeInternalRayDirection( particle.getDirection() );
->>>>>>> 1a710494
 
           // Cache the current position of the new ray
           ray_start_point[0] = particle.getXPosition();
